--- conflicted
+++ resolved
@@ -642,13 +642,8 @@
 
         target = self.get_target(lhs, ctx)
         if isinstance(target, PythonMethod):
-<<<<<<< HEAD
-            # We're assigning to a field that's actually a property, so we need to
-            # call the property setter method.
-=======
             # We're assigning to a property, so we have to call the method representing
             # the property setter.
->>>>>>> e999f52e
             assert isinstance(lhs, ast.Attribute)
             assert target.setter
             arg_stmt, arg = self.translate_expr(lhs.value, ctx)
