import ast

from nagini_translation.lib.constants import (
    BYTES_TYPE,
    DICT_TYPE,
    END_LABEL,
    INT_TYPE,
    LIST_TYPE,
    OBJECT_TYPE,
    PRIMITIVES,
    RANGE_TYPE,
    SET_TYPE,
    TUPLE_TYPE,
)
from nagini_translation.lib.program_nodes import (
    GenericType,
    PythonField,
    PythonMethod,
    PythonType,
    PythonVar,
)
from nagini_translation.lib.typedefs import (
    Expr,
    Info,
    Position,
    Stmt,
)
from nagini_translation.lib.util import (
    AssignCollector,
    contains_stmt,
    flatten,
<<<<<<< HEAD
    get_body_start_index,
=======
    get_body_indices,
    get_func_name,
>>>>>>> 53dcc9f4
    get_parent_of_type,
    get_surrounding_try_blocks,
    InvalidProgramException,
    is_get_ghost_output,
    UnsupportedException,
)
from nagini_translation.translators.abstract import Context
from nagini_translation.translators.common import CommonTranslator
from typing import List, Optional, Tuple, Union


class StatementTranslator(CommonTranslator):
    def __init__(self, config: 'TranslatorConfig', jvm: 'JVM', source_file: str,
                 type_info: 'TypeInfo', viper_ast: 'ViperAST') -> None:
        super().__init__(config, jvm, source_file, type_info, viper_ast)
        # Keep track of the end and after labels of loops we are currently in.
        self.loops = {}

    def translate_stmt(self, node: ast.AST, ctx: Context) -> List[Stmt]:
        """
        Generic visitor function for translating statements
        """
        method = 'translate_stmt_' + node.__class__.__name__
        visitor = getattr(self, method, self.translate_generic)
        return visitor(node, ctx)

    def translate_stmt_AugAssign(self, node: ast.AugAssign,
                                 ctx: Context) -> List[Stmt]:
        left_stmt, left = self.translate_expr(node.target, ctx)
        if left_stmt:
            raise InvalidProgramException(node, 'purity.violated')
        stmt, right = self.translate_expr(node.value, ctx)
        left_type = self.get_type(node.target, ctx)
        right_type = self.get_type(node.value, ctx)
        position = self.to_position(node, ctx)
        info = self.no_info(ctx)
        op_stmt, result = self.translate_operator(left, right, left_type,
                                                  right_type, node, ctx)
        stmt += op_stmt
        result = self.to_ref(result, ctx)
        if isinstance(node.target, ast.Name):
            assign = self.viper.LocalVarAssign(left, result, position, info)
        elif isinstance(node.target, ast.Attribute):
            assign = self.viper.FieldAssign(left, result, position, info)
        return stmt + [assign]

    def translate_stmt_Pass(self, node: ast.Pass, ctx: Context) -> List[Stmt]:
        return []

    def _create_for_loop_invariant(self, iter_var: PythonVar,
                                   target_var: PythonVar,
                                   err_var: PythonVar,
                                   iterable: Expr,
                                   iterable_type: PythonType,
                                   assign_expr: List[Expr],
                                   node: ast.AST,
                                   ctx: Context) -> List[Stmt]:
        """
        Creates the default invariant for for loops using iterators. It's a
        static block of code that's always the same except for possible boxing
        and unboxing, and looks like this:

        .. code-block:: silver
            invariant acc(a.list_acc, 1 / 20)
            invariant acc(iter.list_acc, 1 / 20)
            invariant iter.list_acc == list___sil_seq__(a)
            invariant acc(iter.__iter_index, write)
            invariant acc(iter.__previous, 1 / 20)
            invariant acc(iter.__previous.list_acc, write)
            invariant issubtype(typeof(iter.__previous), list()) && ...
            invariant iter_err == null ==>
                      iter.__iter_index - 1 == list___len__(iter.__previous)
            invariant iter_err != null ==>
                      iter.__iter_index == list___len__(iter.__previous)
            invariant iter.__iter_index >= 0 &&
                      iter.__iter_index <= |iter.list_acc|
            invariant |iter.list_acc| > 0 ==>
                      c == iter.list_acc[iter.__iter_index - 1]
            invariant (if there are multiple loop targets, relations between
                       c and the loop targets, e.g. a == getitem(c, 0) etc.,
                       as given in ``assign_expr``)
            invariant |iter.list_acc| > 0 ==> (c in iter.list_acc)
            invariant iter_err == null ==>
                          iter.__previous.list_acc ==
                          iter.list_acc[..iter.__iter_index - 1]
            invariant |iter.list_acc| > 0 ==>
                      issubtype(typeof(c), list()) && ...
            invariant iter_err != null ==>
                      iter.__previous.list_acc == iter.list_acc
        """
        pos = self.to_position(node, ctx)
        info = self.no_info(ctx)
        seq_ref = self.viper.SeqType(self.viper.Ref)
        set_ref = self.viper.SetType(self.viper.Ref)

        param = self.viper.LocalVarDecl('self', self.viper.Ref, pos, info)

        seq_func_name = iterable_type.name + '___sil_seq__'
        iter_seq = self.viper.FuncApp(seq_func_name, [iterable], pos, info,
                                      seq_ref, [param])
        full_perm = self.viper.FullPerm(pos, info)
        wildcard = self.viper.WildcardPerm(pos, info)

        invariant = []
        one = self.viper.IntLit(1, pos, info)
        zero = self.viper.IntLit(0, pos, info)
        twenty = self.viper.IntLit(20, pos, info)
        frac_perm_120 = self.viper.FractionalPerm(one, twenty, pos, info)
        if iterable_type.name in {DICT_TYPE, LIST_TYPE, SET_TYPE}:
            field_name = iterable_type.name + '_acc'
            field_type = seq_ref if iterable_type.name == LIST_TYPE else set_ref
            acc_field = self.viper.Field(field_name, field_type, pos, info)
            field_acc = self.viper.FieldAccess(iterable, acc_field, pos, info)
            field_pred = self.viper.FieldAccessPredicate(field_acc,
                                                         frac_perm_120, pos,
                                                         info)
            invariant.append(field_pred)
        elif iterable_type.name == RANGE_TYPE:
            pass
        else:
            raise UnsupportedException(node)

        list_acc_field = self.viper.Field('list_acc', seq_ref, pos, info)
        iter_acc = self.viper.FieldAccess(iter_var.ref(), list_acc_field, pos,
                                          info)
        iter_acc_pred = self.viper.FieldAccessPredicate(iter_acc, frac_perm_120,
                                                        pos, info)
        invariant.append(iter_acc_pred)

        iter_list_equal = self.viper.EqCmp(iter_acc, iter_seq, pos, info)
        invariant.append(iter_list_equal)

        index_field = self.viper.Field('__iter_index', self.viper.Int, pos,
                                       info)
        iter_index_acc = self.viper.FieldAccess(iter_var.ref(), index_field,
                                                pos, info)
        iter_index_acc_pred = self.viper.FieldAccessPredicate(iter_index_acc,
                                                              full_perm, pos,
                                                              info)
        invariant.append(iter_index_acc_pred)

        previous_field = self.viper.Field('__previous', self.viper.Ref, pos,
                                          info)
        iter_previous_acc = self.viper.FieldAccess(iter_var.ref(),
                                                   previous_field,
                                                   pos, info)
        iter_previous_acc_pred = self.viper.FieldAccessPredicate(
            iter_previous_acc, frac_perm_120, pos, info)
        invariant.append(iter_previous_acc_pred)

        previous_list_acc = self.viper.FieldAccess(iter_previous_acc,
                                                   list_acc_field, pos, info)
        previous_list_acc_pred = self.viper.FieldAccessPredicate(
            previous_list_acc, full_perm, pos, info)
        invariant.append(previous_list_acc_pred)
        list_class = ctx.module.global_module.classes[LIST_TYPE]

        previous_type = GenericType(list_class, [target_var.type])
        invariant.append(self.type_check(iter_previous_acc, previous_type, pos,
                                         ctx))

        index_minus_one = self.viper.Sub(iter_index_acc, one, pos, info)
        object_class = ctx.module.global_module.classes[OBJECT_TYPE]

        previous_len = self.get_function_call(list_class, '__len__',
                                              [iter_previous_acc],
                                              [object_class], None, ctx)
        no_error_previous_len_eq = self.viper.EqCmp(index_minus_one,
                                                    previous_len, pos, info)
        error_previous_len_eq = self.viper.EqCmp(iter_index_acc, previous_len,
                                                 pos, info)

        null = self.viper.NullLit(pos, info)

        no_error = self.viper.EqCmp(err_var.ref(), null, pos, info)
        some_error = self.viper.NeCmp(err_var.ref(), null, pos, info)

        invariant.append(self.viper.Implies(no_error, no_error_previous_len_eq,
                                            pos, info))
        invariant.append(self.viper.Implies(some_error, error_previous_len_eq,
                                            pos, info))

        index_nonneg = self.viper.GeCmp(iter_index_acc, zero, pos, info)
        iter_list_len = self.viper.SeqLength(iter_acc, pos, info)

        non_empty_iterator = self.viper.GtCmp(iter_list_len, zero, pos, info)
        empty_iterator = self.viper.EqCmp(iter_list_len, zero, pos, info)

        no_error_implies_non_empty = self.viper.Implies(no_error,
                                                        non_empty_iterator, pos,
                                                        info)
        invariant.append(no_error_implies_non_empty)

        index_le_len = self.viper.LeCmp(iter_index_acc, iter_list_len, pos,
                                        info)
        index_bounds = self.viper.And(index_nonneg, index_le_len, pos, info)
        invariant.append(index_bounds)

        iter_current_index = self.viper.SeqIndex(iter_acc, index_minus_one, pos,
                                                 info)
        boxed_target = target_var.ref()
        if target_var.type.name in PRIMITIVES:
            boxed_target = self.box_primitive(boxed_target, target_var.type,
                                              None, ctx)
            iter_current_index = self.unbox_primitive(iter_current_index,
                                                      target_var.type, None,
                                                      ctx)

        positive_index = self.viper.GtCmp(iter_index_acc, zero, pos, info)
        invariant.append(self.viper.Implies(non_empty_iterator, positive_index,
                                            pos, info))
        current_element_index = self.viper.EqCmp(target_var.ref(),
                                                 iter_current_index, pos, info)
        current_element_contained = self.viper.SeqContains(boxed_target,
                                                           iter_acc, pos, info)
        invariant.append(self.viper.Implies(non_empty_iterator,
                                            current_element_index, pos, info))
        invariant.append(self.viper.Implies(non_empty_iterator,
                                            current_element_contained, pos,
                                            info))

        previous_elements = self.viper.SeqTake(iter_acc, index_minus_one, pos,
                                               info)
        iter_previous_contents = self.viper.EqCmp(previous_list_acc,
                                                  previous_elements, pos, info)
        invariant.append(self.viper.Implies(no_error, iter_previous_contents,
                                            pos, info))

        target_type = self.type_check(target_var.ref(), target_var.type, pos,
                                      ctx)
        invariant.append(self.viper.Implies(non_empty_iterator, target_type,
                                            pos, info))
        # Add information about and permissions for actual loop targets
        for target_info in assign_expr:
            invariant.append(self.viper.Implies(non_empty_iterator, target_info,
                                                pos, info))

        previous_is_all = self.viper.EqCmp(previous_list_acc, iter_acc, pos,
                                           info)
        invariant.append(self.viper.Implies(some_error, previous_is_all, pos,
                                            info))
        invariant.append(self.viper.Implies(empty_iterator, some_error, pos, info))
        return invariant

    def _get_iterator(self, iterable: Expr, iterable_type: PythonType,
                      node: ast.AST, ctx: Context) -> Tuple[PythonVar,
                                                            List[Stmt]]:
        iter_class = ctx.module.global_module.classes['Iterator']
        iter_var = ctx.actual_function.create_variable('iter', iter_class,
                                                       self.translator)
        assert not node in ctx.loop_iterators
        ctx.loop_iterators[node] = iter_var
        args = [iterable]
        arg_types = [iterable_type]
        iter_assign = self.get_method_call(iterable_type, '__iter__', args,
                                           arg_types, [iter_var.ref()], node,
                                           ctx)
        return iter_var, iter_assign

    def _get_next_call(self, iter_var: PythonVar, target_var: PythonVar,
                       node: ast.For,
                       ctx: Context) -> Tuple[PythonVar, List[Stmt]]:
        exc_class = ctx.module.global_module.classes['Exception']
        err_var = ctx.actual_function.create_variable('iter_err', exc_class,
                                                      self.translator)
        iter_class = ctx.module.global_module.classes['Iterator']
        args = [iter_var.ref()]
        arg_types = [iter_class]
        targets = [target_var.ref(node.target, ctx), err_var.ref()]
        next_call = self.get_method_call(iter_class, '__next__', args,
                                         arg_types, targets, node, ctx)
        return err_var, next_call

    def _get_iterator_delete(self, iter_var: PythonVar, node: ast.For,
                             ctx: Context) -> List[Stmt]:
        iter_class = ctx.module.global_module.classes['Iterator']
        args = [iter_var.ref()]
        arg_types = [iter_class]
        iter_del = self.get_method_call(iter_class, '__del__', args, arg_types,
                                        [], node, ctx)
        return iter_del

    def _get_havoced_vars(self, nodes: List[ast.AST],
                          ctx: Context) -> List[PythonVar]:
        """
        Finds all local variables written to within the given partial ASTs which
        already existed before.
        """
        result = []
        collector = AssignCollector()
        for stmt in nodes:
            collector.visit(stmt)
        for name in collector.assigned_vars:
            if name in ctx.var_aliases:
                var = ctx.var_aliases[name]
            else:
                var = ctx.actual_function.get_variable(name)
            if (name in ctx.actual_function.args or
                    (var.writes and not contains_stmt(nodes, var.writes[0]))):
                result.append(var)
        return result

    def _get_havoced_var_type_info(self, nodes: List[ast.AST],
                                   ctx: Context) -> List[Expr]:
        """
        Creates a list of assertions containing type information for all local
        variables written to within the given partial ASTs which already
        existed before.
        To be used to remember type information about arguments/local variables
        which are assigned to in loops and therefore havoced.
        """
        result = []
        vars = self._get_havoced_vars(nodes, ctx)
        for var in vars:
            result.append(self.type_check(var.ref(), var.type,
                                          self.no_position(ctx), ctx))
        return result

    def translate_stmt_For(self, node: ast.For, ctx: Context) -> List[Stmt]:
        position = self.to_position(node, ctx)
        info = self.no_info(ctx)
        post_label = ctx.actual_function.get_fresh_name('post_loop')
        end_label = ctx.actual_function.get_fresh_name('loop_end')
        iterable_type = self.get_type(node.iter, ctx)
        iterable_stmt, iterable = self.translate_expr(node.iter, ctx)
        iterable_var = ctx.actual_function.create_variable('iterable', iterable_type,
                                                           self.translator, True)
        iterable_assign = self.viper.LocalVarAssign(iterable_var.ref(), iterable,
                                                    position, info)
        iterable = iterable_var.ref()
        iterable_stmt.append(iterable_assign)
        iter_var, iter_assign = self._get_iterator(iterable, iterable_type,
                                                   node, ctx)
        # Find type of the collection content we're iterating over.
        if iterable_type.name in (LIST_TYPE, DICT_TYPE, SET_TYPE):
            target_type = iterable_type.type_args[0]
        elif iterable_type.name in (RANGE_TYPE, BYTES_TYPE):
            target_type = ctx.module.global_module.classes[INT_TYPE]
        else:
            raise UnsupportedException(node, 'unknown.iterable')

        # Create artificial new variable to store current iteration content.
        target_var = ctx.actual_function.create_variable('loop_target',
                                                         target_type,
                                                         self.translator)

        err_var, next_call = self._get_next_call(iter_var, target_var,
                                                 node, ctx)

        # Assign target_var contents to actual loop target(s).
        assign_stmt, assign_expr = self.assign_to(node.target,
                                                  target_var.ref(),
                                                  None, None, target_type,
                                                  node, ctx)

        self.enter_loop_translation(node, post_label, end_label, ctx, err_var)

        invariant = self._create_for_loop_invariant(iter_var, target_var,
                                                    err_var, iterable,
                                                    iterable_type, assign_expr,
                                                    node, ctx)
        start, end = get_body_indices(node.body)

        # Remember type information about havoced local variables.
        invariant.extend(self._get_havoced_var_type_info(node.body[start:end],
                                                         ctx))

        for expr, aliases in ctx.actual_function.loop_invariants[node]:
            with ctx.additional_aliases(aliases):
                invariant.append(self.translate_contract(expr, ctx))

        body = flatten(
            [self.translate_stmt(stmt, ctx) for stmt in node.body[start:end]])
        # Label for continue to jump to
        body.append(self.viper.Label(end_label, position, info))
        body.extend(next_call)
        body.extend(assign_stmt)
        cond = self.viper.EqCmp(err_var.ref(),
                                self.viper.NullLit(position, info),
                                position, info)
        loop = self.create_while_node(
            ctx, cond, invariant, [], body, node)
        iter_del = self._get_iterator_delete(iter_var, node, ctx)
        self.leave_loop_translation(ctx)
        del ctx.loop_iterators[node]
        result = (iterable_stmt + iter_assign + next_call + assign_stmt +
                  loop + iter_del)
        result += self._set_result_none(ctx)
        if node.orelse:
            translated_block = flatten([self.translate_stmt(stmt, ctx) for stmt
                                        in node.orelse])
            result += translated_block
        # Label for break to jump to
        result.append(self.viper.Label(post_label, position, info))
        result += self._set_result_none(ctx)
        return result

    def translate_stmt_Assert(self, node: ast.Assert,
                              ctx: Context) -> List[Stmt]:
        stmt, expr = self.translate_expr(node.test, ctx, self.viper.Bool)
        assertion = self.viper.Assert(expr, self.to_position(node, ctx),
                                      self.no_info(ctx))
        return stmt + [assertion]

    def translate_stmt_With(self, node: ast.With, ctx: Context) -> List[Stmt]:
        try_block = None
        for block in ctx.actual_function.try_blocks:
            if block.node is node:
                try_block = block
                break
        assert try_block
        code_var = try_block.get_finally_var(self.translator)
        if code_var.sil_name in ctx.var_aliases:
            code_var = ctx.var_aliases[code_var.sil_name]
        code_var = code_var.ref()
        zero = self.viper.IntLit(0, self.no_position(ctx), self.no_info(ctx))
        # Get context mgr
        ctx_stmt, ctx_mgr = self.translate_expr(try_block.with_item.context_expr,
                                                ctx)
        ctx_type = self.get_type(try_block.with_item.context_expr, ctx)
        enter_method = ctx_type.get_method('__enter__')
        # Create temp var
        enter_res_type = enter_method.type
        with_ctx = ctx.current_function.create_variable('with_ctx',
                                                         ctx_type,
                                                         self.translator)
        try_block.with_var = with_ctx
        ctx_assign = self.viper.LocalVarAssign(with_ctx.ref(), ctx_mgr,
                                               self.no_position(ctx),
                                               self.no_info(ctx))
        enter_res = ctx.current_function.create_variable('enter_res',
                                                         enter_res_type,
                                                         self.translator)
        # Call enter
        enter_call = self.get_method_call(ctx_type, '__enter__',
                                          [with_ctx.ref()],
                                          [ctx_type],
                                          [enter_res.ref(node, ctx)], node, ctx)

        assign = self.viper.LocalVarAssign(code_var, zero,
                                           self.no_position(ctx),
                                           self.no_info(ctx))
        if try_block.with_item.optional_vars:
            as_expr = try_block.with_item.optional_vars
            as_var = ctx.current_function.get_variable(as_expr.id)
            enter_assign = self.viper.LocalVarAssign(as_var.ref(as_expr, ctx),
                                                     enter_res.ref(),
                                                     self.to_position(as_expr,
                                                                      ctx),
                                                     self.no_info(ctx))
            define_var = self.set_var_defined(as_var, self.no_position(ctx),
                                              self.no_info(ctx))
            body = [enter_assign, define_var, assign]
        else:
            body = [assign]
        body += flatten([self.translate_stmt(stmt, ctx) for stmt in node.body])
        finally_name = ctx.get_label_name(try_block.finally_name)
        goto = self.viper.Goto(finally_name,
                               self.to_position(node, ctx),
                               self.no_info(ctx))
        body.append(goto)
        label_name = ctx.get_label_name(try_block.post_name)
        end_label = self.viper.Label(label_name,
                                     self.to_position(node, ctx),
                                     self.no_info(ctx))
        return ctx_stmt + [ctx_assign] + enter_call + body + [end_label]

    def translate_stmt_Try(self, node: ast.Try, ctx: Context) -> List[Stmt]:
        try_block = None
        for block in ctx.actual_function.try_blocks:
            if block.node is node:
                try_block = block
                break
        assert try_block
        code_var = try_block.get_finally_var(self.translator)
        if code_var.sil_name in ctx.var_aliases:
            code_var = ctx.var_aliases[code_var.sil_name]
        code_var = code_var.ref()
        zero = self.viper.IntLit(0, self.no_position(ctx), self.no_info(ctx))
        assign = self.viper.LocalVarAssign(code_var, zero,
                                           self.no_position(ctx),
                                           self.no_info(ctx))
        body = [assign]
        body += flatten([self.translate_stmt(stmt, ctx) for stmt in node.body])
        try_block.handler_aliases = ctx.var_aliases.copy()
        if try_block.else_block:
            else_label = ctx.get_label_name(try_block.else_block.name)
            goto = self.viper.Goto(else_label,
                                   self.to_position(node, ctx),
                                   self.no_info(ctx))
            body.append(goto)
        elif try_block.finally_block:
            finally_name = ctx.get_label_name(try_block.finally_name)
            goto = self.viper.Goto(finally_name,
                                   self.to_position(node, ctx),
                                   self.no_info(ctx))
            body.append(goto)
        label_name = ctx.get_label_name(try_block.post_name)
        end_label = self.viper.Label(label_name,
                                     self.to_position(node, ctx),
                                     self.no_info(ctx))
        return body + [end_label]

    def translate_stmt_Raise(self, node: ast.Raise, ctx: Context) -> List[Stmt]:
        var = self.get_error_var(node, ctx)
        raised = self.get_target(node.exc, ctx)
        if (not isinstance(node.exc, ast.Call) and
                isinstance(raised, PythonType)):
            # The argument of raise is a class; call constructor with no
            # arguments.
            args = []
            init = raised.get_method('__init__')
            if init:
                _, args, _ = self.translate_args(init, [], [], node.exc, ctx,
                                                 True)
            stmt, exception = self.translate_constructor_call(raised, node.exc,
                                                              args, [], ctx)
        else:
            stmt, exception = self.translate_expr(node.exc, ctx)
        position = self.to_position(node, ctx)
        if node.cause:
            cause_stmt, cause = self.translate_expr(node.cause, ctx)
            stmt += cause_stmt
        assignment = self.viper.LocalVarAssign(var, exception, position,
                                               self.no_info(ctx))
        catchers = self.create_exception_catchers(var,
            ctx.actual_function.try_blocks, node, ctx)
        return stmt + [assignment] + catchers

    def translate_stmt_Call(self, node: ast.Call, ctx: Context) -> List[Stmt]:
        stmt, expr = self.translate_Call(node, ctx)
        if expr:
            type = self.get_type(node, ctx)
            var = ctx.current_function.create_variable('expr', type,
                                                       self.translator)
            assign = self.viper.LocalVarAssign(var.ref(node, ctx), expr,
                                               self.to_position(node, ctx),
                                               self.no_info(ctx))
            stmt.append(assign)
        return stmt

    def translate_stmt_Expr(self, node: ast.Expr, ctx: Context) -> List[Stmt]:
        if isinstance(node.value, ast.Call):
            return self.translate_stmt(node.value, ctx)
        elif isinstance(node.value, (ast.Str, ast.Ellipsis)):
            # Docstring or ellipsis, just skip.
            return []
        else:
            raise UnsupportedException(node)

    def translate_stmt_If(self, node: ast.If, ctx: Context) -> List[Stmt]:
        cond_stmt, cond = self.translate_expr(node.test, ctx,
                                              target_type=self.viper.Bool)
        then_body = flatten([self.translate_stmt(stmt, ctx)
                             for stmt in node.body])
        then_block = self.translate_block(then_body,
                                          self.to_position(node, ctx),
                                          self.no_info(ctx))
        else_body = flatten([self.translate_stmt(stmt, ctx)
                             for stmt in node.orelse])
        else_block = self.translate_block(
            else_body,
            self.to_position(node, ctx), self.no_info(ctx))
        position = self.to_position(node, ctx)
        return cond_stmt + [self.viper.If(cond, then_block, else_block,
                                          position, self.no_info(ctx))]

    def assign_to(self, lhs: ast.AST, rhs: Expr, rhs_index: Optional[int],
                  rhs_end: Optional[Expr],
                  rhs_type: PythonType,
                  node: ast.AST, ctx: Context) -> Tuple[List[Stmt], List[Expr]]:
        """
        Assigns the given expression ``rhs`` to the target given in ``lhs``.
        If ``rhs_index`` is set, will only assign the element of ``rhs`` at
        this index; if ``rhs_end`` is also set, will assign a list containing
        the given range of elements to ``lhs`` (assuming ``lhs`` is of type
        ast.Starred).

        In addition to assignment statements, returns a list of assertions
        which are known to hold after the asignment, to be used in loop
        invariants.
        """
        position = self.to_position(node, ctx)
        info = self.no_info(ctx)
        if isinstance(lhs, ast.Starred):
            return self._assign_to_starred(lhs, rhs, rhs_index, rhs_end,
                                           rhs_type, node, ctx)
        if rhs_index is not None:
            rhs_lit = self.viper.IntLit(rhs_index, position, info)
            args = [rhs, rhs_lit]
            arg_types = [rhs_type, None]
            rhs = self.get_function_call(rhs_type, '__getitem__', args,
                                         arg_types, node, ctx)
            if rhs_type.name == TUPLE_TYPE and rhs_type.exact_length:
                rhs_type = rhs_type.type_args[rhs_index]
            else:
                rhs_type = rhs_type.type_args[0]
        if isinstance(lhs, ast.Tuple):
            return self._assign_to_tuple(lhs, rhs, rhs_type, node, ctx)

        return self._assign_single_value(lhs, rhs, rhs_type, node, ctx)

    def _assign_single_value(self, lhs: ast.AST, rhs: Expr,
                             rhs_type: PythonType, node: ast.AST,
                             ctx: Context) -> Tuple[List[Stmt], List[Expr]]:
        position = self.to_position(node, ctx)
        info = self.no_info(ctx)

        if isinstance(lhs, ast.Subscript):
            return self._assign_with_subscript(lhs, rhs, node, ctx)

        target = self.get_target(lhs, ctx)
        if isinstance(target, PythonMethod):
            # We're assigning to a property, so we have to call the method representing
            # the property setter.
            assert isinstance(lhs, ast.Attribute)
            assert target.setter
            arg_stmt, arg = self.translate_expr(lhs.value, ctx)
            call = self.create_method_call_node(ctx, target.setter.sil_name, [arg, rhs],
                                                [], position, info, target.setter, lhs)
            getter_type = self.translate_type(target.type, ctx)
            self_arg = self.viper.LocalVarDecl('self', self.viper.Ref, position, info)
            getter = self.viper.FuncApp(target.sil_name, [arg], position, info,
                                        getter_type, [self_arg])
            getter_equal = self.viper.EqCmp(getter, rhs, position, info)
            return arg_stmt + call, [getter_equal]
        lhs_stmt, var = self.translate_expr(lhs, ctx)
        before_assign = []
        after_assign = []
        if isinstance(lhs, ast.Name):
            assignment = self.viper.LocalVarAssign
            if self.is_local_variable(target, ctx):
                after_assign.append(self.set_var_defined(target, position, info))
        else:
            assignment = self.viper.FieldAssign
            if ctx.actual_function.name == '__init__':
                permission_inhale = self.create_new_field_permission(var, target,
                                                                     position, info, ctx)
                before_assign.append(permission_inhale)
        assign_stmt = assignment(var, rhs, position, info)
        assign_val = self.viper.EqCmp(var, rhs, position, info)
        return lhs_stmt + before_assign + [assign_stmt] + after_assign, [assign_val]

    def create_new_field_permission(self, field_acc: Expr, target: PythonField,
                                    position: Position, info: Info, ctx: Context) -> Stmt:
        self_arg = next(iter(ctx.current_function.args.values())).ref()
        receiver = field_acc.rcv()
        receiver_is_self = self.viper.EqCmp(receiver, self_arg, position, info)

        no_perm = self.viper.NoPerm(position, info)
        id_value = self._get_string_value(target.actual_field.sil_name)
        id = self.viper.IntLit(id_value, position, info)
        may_set_pred = self.viper.PredicateAccess([id], '_MaySet', position, info)
        may_set_perm = self.viper.CurrentPerm(may_set_pred, position, info)
        may_set = self.viper.PermGtCmp(may_set_perm, no_perm, position, info)
        full_perm = self.viper.FullPerm(position, info)
        all_may_set = self.viper.PredicateAccessPredicate(may_set_pred, full_perm,
                                                          position, info)
        field_perm = self.viper.FieldAccessPredicate(field_acc, full_perm, position, info)
        exhale = self.viper.Exhale(all_may_set, position, info)
        inhale = self.viper.Inhale(field_perm, position, info)
        in_ex = self.translate_block([exhale, inhale], position, info)
        empty_block = self.translate_block([], position, info)
        inner_if = self.viper.If(may_set, in_ex, empty_block, position, info)
        outer_if = self.viper.If(receiver_is_self, inner_if, empty_block, position, info)
        return outer_if

    def _assign_with_subscript(self, lhs: ast.Tuple, rhs: Expr, node: ast.AST,
                               ctx: Context) -> Tuple[List[Stmt], List[Expr]]:
        # Special treatment for subscript; instead of an assignment, we
        # need to call a setitem method.
        if not isinstance(node.targets[0].slice, ast.Index):
            raise UnsupportedException(node, 'assignment to slice')
        position = self.to_position(node, ctx)
        target_cls = self.get_type(lhs.value, ctx)
        lhs_stmt, target = self.translate_expr(lhs.value, ctx)
        ind_stmt, index = self.translate_expr(lhs.slice.value, ctx,
                                              target_type=self.viper.Int)
        args = [target, index, rhs]
        arg_types = [None, None, None]
        stmt = self.get_method_call(target_cls, '__setitem__', args,
                                    arg_types, [], node, ctx)
        # The respective assertion states that getitem with the given index
        # now has the assigned value.
        item = self.get_function_call(
            target_cls, '__getitem__', [target, index], [None, None], node, ctx)
        val = self.viper.EqCmp(item, rhs, position, self.no_info(ctx))
        return lhs_stmt + ind_stmt + stmt, [val]

    def _assign_to_tuple(self, lhs: ast.Tuple, rhs: Expr, rhs_type: PythonType,
                         node: ast.AST,
                         ctx: Context) -> Tuple[List[Stmt], List[Expr]]:
        position = self.to_position(node, ctx)
        info = self.no_info(ctx)

        no_after_starred = 0
        next = 0
        stmt_result = []
        val_result = []
        # Need to find out how many other receivers come after a starred
        # expression (if any) to calculate the last index that should be
        # assigned to the starred expression.
        for index, e in enumerate(lhs.elts):
            if isinstance(e, ast.Starred):
                no_after_starred = len(lhs.elts) - index - 1
                next = -no_after_starred
            else:
                next = next + 1
            next_expr = self.viper.IntLit(next, position, info)
            if next <= 0:
                # Calculate next index dynamically as len(rhs) + next
                # because len(rhs) might be unknown statically.
                len_expr = self.get_function_call(rhs_type, '__len__',
                                                  [rhs], [None], node, ctx)
                next_expr = self.viper.Add(len_expr, next_expr, position,
                                           info)

            stmt, val = self.assign_to(e, rhs, index, next_expr,
                                       rhs_type, node, ctx)
            stmt_result += stmt
            val_result += val
        return stmt_result, val_result

    def _assign_to_starred(self, lhs: ast.Starred, rhs: Expr,
                           rhs_index: Optional[int], rhs_end: Optional[Expr],
                           rhs_type: PythonType, node: ast.AST,
                           ctx: Context) -> Tuple[List[Stmt], List[Expr]]:
        assert rhs_index is not None and rhs_end
        position = self.to_position(node, ctx)
        info = self.no_info(ctx)

        rhs_lit = self.viper.IntLit(rhs_index, position, info)
        list_class = ctx.module.global_module.classes[LIST_TYPE]
        stmt, res_var = self.translate_expr(lhs.value, ctx)

        # Create a new list and assign it to starred variable
        constr_call = self.get_method_call(list_class, '__init__', [], [],
                                           [res_var], node, ctx)
        stmt += constr_call
        # Inhale the type of the newly created list (including type arguments)
        list_type = self.get_type(lhs.value, ctx)
        position = self.to_position(node, ctx)
        stmt.append(
            self.viper.Inhale(self.type_check(res_var,
                                              list_type, position, ctx),
                              position, info))
        # Set list contents to segment of rhs from rhs_index until rhs_end
        seq = self.get_function_call(rhs_type, '__sil_seq__',
                                     [rhs], [None], node, ctx)

        seq_until = self.viper.SeqTake(seq, rhs_end, position, info)
        seq_from = self.viper.SeqDrop(seq_until, rhs_lit, position, info)
        list_field = self.viper.Field('list_acc',
                                      self.viper.SeqType(self.viper.Ref),
                                      self.no_position(ctx), info)
        list_field_acc = self.viper.FieldAccess(res_var, list_field,
                                                position, info)
        # Also return new list permission...
        val = []
        full = self.viper.FullPerm(position, info)
        list_perm = self.viper.FieldAccessPredicate(list_field_acc,
                                                    full, position,
                                                    info)
        val.append(list_perm)
        list_type = self.type_check(res_var, list_type, position, ctx)
        val.append(list_type)
        assign_stmt = self.viper.FieldAssign(list_field_acc, seq_from, position,
                                             info)
        after_assign = []
        target = self.get_target(lhs.value, ctx)
        if self.is_local_variable(target, ctx):
            after_assign.append(self.set_var_defined(target, position, info))
        # ... and information about the list contents
        assign_val = self.viper.EqCmp(list_field_acc, seq_from, position, info)
        return stmt + [assign_stmt] + after_assign, val + [assign_val]

    def translate_stmt_Assign(self, node: ast.Assign,
                              ctx: Context) -> List[Stmt]:
        if is_get_ghost_output(node):
            return self.translate_get_ghost_output(node, ctx)
        rhs_type = self.get_type(node.value, ctx)
        rhs_stmt, rhs = self.translate_expr(node.value, ctx)
        assign_stmts = []
        for target in node.targets:
            target_stmt, _ = self.assign_to(target, rhs, None, None, rhs_type,
                                            node, ctx)
            assign_stmts += target_stmt
        return rhs_stmt + assign_stmts

    def translate_stmt_While(self, node: ast.While,
                             ctx: Context) -> List[Stmt]:
        post_label = ctx.actual_function.get_fresh_name('post_loop')
        end_label = ctx.actual_function.get_fresh_name('loop_end')
        self.enter_loop_translation(node, post_label, end_label, ctx)
        cond_stmt, cond = self.translate_expr(node.test, ctx,
                                              target_type=self.viper.Bool)
        if cond_stmt:
            raise InvalidProgramException(node, 'purity.violated')
        invariants = []
        locals = []
        for expr, aliases in ctx.actual_function.loop_invariants[node]:
            with ctx.additional_aliases(aliases):
                invariants.append(self.translate_contract(expr, ctx))
        start, end = get_body_indices(node.body)
        var_types = self._get_havoced_var_type_info(node.body[start:end], ctx)
        invariants = var_types + invariants
        body = flatten(
            [self.translate_stmt(stmt, ctx) for stmt in node.body[start:end]])
        body.append(self.viper.Label(end_label, self.to_position(node, ctx),
                                     self.no_info(ctx)))
        loop = self.create_while_node(
            ctx, cond, invariants, locals, body, node)
        self.leave_loop_translation(ctx)
        loop += self._set_result_none(ctx)
        if node.orelse:
            translated_block = flatten([self.translate_stmt(stmt, ctx) for stmt
                                        in node.orelse])
            loop += translated_block
        loop.append(self.viper.Label(post_label, self.to_position(node, ctx),
                    self.no_info(ctx)))
        loop += self._set_result_none(ctx)
        return loop

    def enter_loop_translation(
            self, node: Union[ast.While, ast.For], post_label: str,
            end_label: str, ctx: Context,
            err_var: PythonVar = None) -> None:
        self.loops[node] = (post_label, end_label)
        super().enter_loop_translation(node, ctx, err_var)

    def leave_loop_translation(self, ctx: Context) -> None:
        super().leave_loop_translation(ctx)

    def _set_result_none(self, ctx: Context) -> List[Stmt]:
        """
        Sets the return variable of the current function to null (the default
        return variable), to be used after loops which may havoc the result
        variable (if there is a return within the loop body).
        """
        result = []
        null = self.viper.NullLit(self.no_position(ctx), self.no_info(ctx))
        if ctx.actual_function.type:
            result_none = self.viper.LocalVarAssign(
                ctx.actual_function.result.ref(),
                null, self.no_position(ctx),
                self.no_info(ctx))
            result.append(result_none)
        # Do the same for the error variable
        if ctx.actual_function.declared_exceptions:
            error_none = self.viper.LocalVarAssign(
                ctx.actual_function.error_var.ref(),
                null, self.no_position(ctx), self.no_info(ctx))
            result.append(error_none)
        return result

    def translate_stmt_Break(self, node: ast.Break, ctx: Context) -> List[Stmt]:
        loop = get_parent_of_type(node, (ast.While, ast.For))
        loop_and_label = self.loops[loop]
        result = self.viper.Goto(loop_and_label[0], self.to_position(node, ctx),
                                 self.no_info(ctx))
        return [result]

    def translate_stmt_Continue(self, node: ast.Continue,
                                ctx: Context) -> List[Stmt]:

        parent = node
        # Find the loop surrounding this node.
        while not isinstance(parent._parent, (ast.While, ast.For)):
            # If we find, on the way, that we're in a try block
            if isinstance(parent._parent, ast.Try):
                # namely, in the finally branch
                if parent in parent._parent.finalbody:
                    # this is illegal in Python any mypy doesn't check it.
                    raise InvalidProgramException(node, 'continue.in.finally')
            else:
                parent = parent._parent

        loop = parent._parent
        loop_and_label = self.loops[loop]
        result = self.viper.Goto(loop_and_label[1], self.to_position(node, ctx),
                                 self.no_info(ctx))
        return [result]

    def _translate_return(self, node: ast.Return, ctx: Context) -> List[Stmt]:
        if not node.value:
            return []
        type_ = ctx.actual_function.type
        rhs_stmt, rhs = self.translate_expr(node.value, ctx)
        if not ctx.result_var:
            raise InvalidProgramException(node, 'invalid.return')
        assign = self.viper.LocalVarAssign(
            ctx.result_var.ref(node, ctx),
            rhs, self.to_position(node, ctx),
            self.no_info(ctx))

        return rhs_stmt + [assign]

    def translate_stmt_Return(self, node: ast.Return,
                              ctx: Context) -> List[Stmt]:
        return_stmts = self._translate_return(node, ctx)
        tries = get_surrounding_try_blocks(ctx.actual_function.try_blocks,
                                           node)
        for try_block in tries:
            if try_block.finally_block or try_block.with_item:
                lhs = try_block.get_finally_var(self.translator).ref()
                rhs = self.viper.IntLit(1, self.no_position(ctx),
                                        self.no_info(ctx))
                finally_assign = self.viper.LocalVarAssign(lhs, rhs,
                    self.no_position(ctx), self.no_info(ctx))
                label_name = ctx.get_label_name(try_block.finally_name)
                jmp = self.viper.Goto(label_name,
                                      self.to_position(node, ctx),
                                      self.no_info(ctx))
                return return_stmts + [finally_assign, jmp]
        end_label = ctx.get_label_name(END_LABEL)
        jmp_to_end = self.viper.Goto(end_label, self.to_position(node, ctx),
                                     self.no_info(ctx))
        return return_stmts + [jmp_to_end]<|MERGE_RESOLUTION|>--- conflicted
+++ resolved
@@ -29,12 +29,7 @@
     AssignCollector,
     contains_stmt,
     flatten,
-<<<<<<< HEAD
-    get_body_start_index,
-=======
     get_body_indices,
-    get_func_name,
->>>>>>> 53dcc9f4
     get_parent_of_type,
     get_surrounding_try_blocks,
     InvalidProgramException,
