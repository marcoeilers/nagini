"""
This Source Code Form is subject to the terms of the Mozilla Public
License, v. 2.0. If a copy of the MPL was not distributed with this
file, You can obtain one at http://mozilla.org/MPL/2.0/.
"""

import ast

from nagini_translation.lib.constants import (
    BYTES_TYPE,
    COMBINED_NAME_ACCESSOR,
    DICT_TYPE,
    END_LABEL,
    IGNORED_IMPORTS,
    IGNORED_MODULE_NAMES,
    INT_TYPE,
    LIST_TYPE,
    MAY_SET_PRED,
    NAME_QUANTIFIER_VAR,
    NAME_DOMAIN,
    OBJECT_TYPE,
    PRIMITIVES,
    RANGE_TYPE,
    SET_TYPE,
    TUPLE_TYPE,
)
from nagini_translation.lib.program_nodes import (
    GenericType,
    OptionalType,
    PythonField,
    PythonGlobalVar,
    PythonMethod,
    PythonModule,
    PythonNode,
    PythonType,
    PythonVar,
    SilverType,
    UnionType,
    toposort_classes,
    chain_if_stmts,
)
from nagini_translation.lib.typedefs import (
    Expr,
    Info,
    Position,
    Stmt,
    StmtsAndExpr
)
from nagini_translation.lib.util import (
    AssignCollector,
    contains_stmt,
    flatten,
    get_body_indices,
    get_parent_of_type,
    get_surrounding_try_blocks,
    InvalidProgramException,
    is_get_ghost_output,
    UnsupportedException,
)
from nagini_translation.translators.abstract import Context
from nagini_translation.translators.common import CommonTranslator
from typing import List, Optional, Tuple, Union


class StatementTranslator(CommonTranslator):
    def __init__(self, config: 'TranslatorConfig', jvm: 'JVM', source_file: str,
                 type_info: 'TypeInfo', viper_ast: 'ViperAST') -> None:
        super().__init__(config, jvm, source_file, type_info, viper_ast)
        # Keep track of the end and after labels of loops we are currently in.
        self.loops = {}
        self.imported_modules = set()

    def translate_stmt(self, node: ast.AST, ctx: Context) -> List[Stmt]:
        """
        Generic visitor function for translating statements
        """
        method = 'translate_stmt_' + node.__class__.__name__
        visitor = getattr(self, method, self.translate_generic)
        return visitor(node, ctx)

    def _execute_module_statements(self, module: PythonModule, import_stmt: ast.AST,
                                   ctx: Context) -> Stmt:
        """
        Creates a single statement that represents the execution of all global statements
        in the given module (including those of other imported modules), if said module
        has not been imported before.
        """
        if ctx.module not in self.imported_modules:
            self.imported_modules.add(ctx.module)
        pos = self.to_position(import_stmt, ctx)
        info = self.no_info(ctx)
        cond_stmts = []
        if module in self.imported_modules:
            return self.viper.Assert(module.defined_var[1], pos, info)
        set_defined = self.viper.LocalVarAssign(module.defined_var[1],
                                                self.viper.TrueLit(pos, info),
                                                pos, info)
        cond_stmts.append(set_defined)
        old_module = ctx.module
        old_try_blocks = ctx.current_function.try_blocks
        old_try_labels = ctx.current_function.labels
        old_try_precondition = ctx.current_function.precondition
        old_try_postcondition = ctx.current_function.postcondition
        old_try_loop_invariants = ctx.current_function.loop_invariants

        ctx.current_function.try_blocks = module.try_blocks
        ctx.current_function.labels = module.labels
        ctx.current_function.precondition = module.precondition
        ctx.current_function.postcondition = module.postcondition
        ctx.current_function.loop_invariants = module.loop_invariants
        ctx.current_function._module = module
        ctx.module = module
        self.imported_modules.add(module)

        old_label_aliases = ctx.label_aliases.copy()
        # Create label aliases
        for label in module.labels:
            new_label = ctx.current_function.get_fresh_name(label)
            ctx.label_aliases[label] = new_label

        ctx.added_handlers.append((module, ctx.var_aliases, ctx.label_aliases))

        for stmt in module.node.body:
            cond_stmts.extend(self.translate_stmt(stmt, ctx))

        ctx.label_aliases = old_label_aliases

        self.imported_modules.remove(module)
        ctx.module = old_module
        ctx.current_function._module = old_module
        ctx.current_function.try_blocks = old_try_blocks
        ctx.current_function.labels = old_try_labels
        ctx.current_function.precondition = old_try_precondition
        ctx.current_function.postcondition = old_try_postcondition
        ctx.current_function.loop_invariants = old_try_loop_invariants

        not_defined = self.viper.Not(module.defined_var[1], pos, info)
        cond = self.viper.If(not_defined, self.translate_block(cond_stmts, pos, info),
                             self.translate_block([], pos, info), pos, info)
        return cond

    def translate_stmt_ImportFrom(self, node: ast.ImportFrom, ctx: Context) -> List[Stmt]:
        """
        A global ImportFrom is translated to statements that 1) execute the statements
        in the imported module if the module has not been imported before, 2a) if a list
        of specific names are imported, assert they are available in the specified module
        and then add them to the current module, 2b) if all names are imported, the names
        in the imported module are simply added to the current module.
        """
        if not self.is_main_method(ctx):
            raise InvalidProgramException(node, 'local.import')
        stmts = []
        pos = self.to_position(node, ctx)
        info = self.no_info(ctx)

        for imported in ctx.module.from_imports:
            if not isinstance(imported, PythonModule):
                imported = imported.original_module
            if (imported.type_prefix == node.module or
                    imported.file.startswith(node.module)):
                mod = imported
                break
        else:
            assert node.module in IGNORED_IMPORTS

        if node.module not in IGNORED_IMPORTS:
            stmts.append(self._execute_module_statements(mod, node, ctx))

        import_all = False
        imported_names = []

        if len(node.names) == 1 and node.names[0].name == '*':
            if node.module not in IGNORED_IMPORTS:
                import_all = True
            else:
                imported_names.extend([(n, n) for n in IGNORED_MODULE_NAMES[node.module]])

        else:
            imported_names.extend([(n.name, n.asname if n.asname else n.name)
                                   for n in node.names])

        if import_all:
            union = self.viper.AnySetUnion(ctx.module.names_var[1], mod.names_var[1],
                                           pos, info)
            stmts.append(
                self.viper.LocalVarAssign(ctx.module.names_var[1], union, pos, info))
        else:
            for alias in imported_names:
                name = alias[0]
                as_name = alias[1]
                msg = 'name "' + name + '" is defined in imported module'
                pos = self.to_position(node, ctx, error_string=msg)
                if node.module not in IGNORED_IMPORTS:
                    name_int = self.viper.IntLit(self._get_string_value(name), pos, info)
                    exists_in_other = self._is_defined(name_int, imported.names_var[1],
                                                       pos, info)
                    # Make sure the name is actually defined.
                    stmts.append(self.viper.Assert(exists_in_other, pos, info))
                as_name_int = self.viper.IntLit(self._get_string_value(as_name), pos,
                                                info)
                stmts.append(self._set_global_defined(as_name_int,
                                                      ctx.module.names_var[1], pos, info))

        return stmts

    def _get_name_from_combined(self, e: Expr, pos: Position, info: Info) -> Expr:
        """
        Assuming that the given expression represents a name that is a combination of
        some prefix and a local name, returns the local name.
        """
        return self.viper.DomainFuncApp(COMBINED_NAME_ACCESSOR, [e], self.name_type(),
                                        pos, info, NAME_DOMAIN)

    def translate_stmt_Import(self, node: ast.Import, ctx: Context) -> List[Stmt]:
        """
        A global Import is translated to statements that 1) execute the statements
        in the imported module if the module has not been imported before, 2) add all
        names in the imported module, combined with the module name as a prefix, to the
        current module.
        """
        # TODO: What we're doing here does not take into account names that are added to
        # a module after it's imported; they will not be available from the module that
        # contains the import. This should be okay since a) if anything, it would be
        # incomplete, not unsound, and b) for non-cyclic imports, all names should be
        # defined in the imported module after its statements have been executed, and
        # for cyclic imports, more names may be added, but only after all statements that
        # might use them have been executed, so it should no longer be relevant.
        if not self.is_main_method(ctx):
            raise InvalidProgramException(node, 'local.import')
        stmts = []
        pos = self.to_position(node, ctx)
        info = self.no_info(ctx)
        for name in node.names:
            if name.name in IGNORED_IMPORTS:
                continue
            imported_name = name.asname if name.asname else name.name
            name_parts = imported_name.split('.')
            mod = ctx.module
            for part in name_parts:
                mod = mod.namespaces[part]
            module_set_type = SilverType(self.viper.SetType(self.name_type()), ctx.module)
            new_set_var = ctx.current_function.create_variable('new_set',
                                                               module_set_type,
                                                               self.translator)
            stmts.append(self._execute_module_statements(mod, node, ctx))
            name_var_decl = self.viper.LocalVarDecl(NAME_QUANTIFIER_VAR, self.name_type(),
                                                    pos, info)
            name_var_ref = self.viper.LocalVar(NAME_QUANTIFIER_VAR, self.name_type(), pos,
                                               info)
            name_in_imported = self._is_defined(name_var_ref, mod.names_var[1], pos, info)


            combined_name = name_var_ref
            last_part = name_var_ref
            name_ints = []
            for name in reversed(name_parts):
                name_int = self.viper.IntLit(self._get_string_value(name), pos, info)
                combined_name = self._combine_names(name_int, combined_name, pos, info)
                last_part = self._get_name_from_combined(last_part, pos, info)
                name_ints.append(name_int)
            combined_part = last_part
            for name_int in name_ints:
                combined_part = self._combine_names(name_int, combined_part, pos, info)
            combined_in_new = self._is_defined(combined_name, new_set_var.ref(), pos,
                                               info)
            impl = self.viper.EqCmp(name_in_imported, combined_in_new, pos, info)
            trigger = self.viper.Trigger([combined_in_new], pos, info)
            assertion = self.viper.Forall([name_var_decl], [trigger], impl, pos, info)
            stmts.append(self.viper.Inhale(assertion, pos, info))
            union = self.viper.AnySetUnion(ctx.module.names_var[1], new_set_var.ref(),
                                           pos, info)
            stmts.append(self.viper.LocalVarAssign(ctx.module.names_var[1], union, pos,
                                                   info))
        return stmts

    def translate_stmt_FunctionDef(self, node: ast.FunctionDef,
                                   ctx: Context) -> List[Stmt]:
        """
        Function definitions in the global method are translated to a check that all
        dependencies of the declaration are defined, and subsequently an assignment
        that sets the function name to be defined.
        """
        assert self.is_main_method(ctx)
        if ctx.current_class:
            method = ctx.current_class.get_func_or_method(node.name)
        else:
            method = ctx.module.get_func_or_method(node.name)
        if not method:
            method = ctx.module.predicates.get(node.name)
        if not method:
            method = ctx.module.io_operations.get(node.name)
        if not method:
            return []
        dep_check = self._check_dependencies_defined(method, node, ctx)
        return dep_check + [self.set_global_defined(method, ctx.module, node, ctx)]

    def translate_stmt_ClassDef(self, node: ast.ClassDef, ctx: Context) -> List[Stmt]:
        """
        Class definitions in the global method are translated to 1) a check that
        the dependencies are defined, 2) translations of static field assignments and 3)
        an assignment that sets the class name to be defined.
        """
        assert self.is_main_method(ctx)
        # static field definitions
        cls = ctx.module.classes[node.name]
        stmts = []
        pos = self.to_position(node, ctx)
        info = self.no_info(ctx)

        stmts.extend(self._check_dependencies_defined(cls, node, ctx))
        for base in node.bases:
            decl = self.get_target(base, ctx)
            if (isinstance(decl, PythonType) and
                        decl.python_class.module is not ctx.module.global_module):
                stmts.extend(self.assert_global_defined(decl, ctx.module, base, ctx,
                                                        call_deps=False))

        ctx.current_class = cls
        full_perm = self.viper.FullPerm(pos, info)
        for field in cls.static_fields.values():
            if not field.is_final:
                field_acc = self.translate_static_field_access(field, cls, field.node,
                                                               ctx)
                acc_pred = self.viper.FieldAccessPredicate(field_acc, full_perm, pos,
                                                           info)
                stmts.append(self.viper.Inhale(acc_pred, pos, info))

        for stmt in node.body:
            stmts.extend(self.translate_stmt(stmt, ctx))
        ctx.current_class = None
        return stmts + [self.set_global_defined(cls, ctx.module, node, ctx)]

    def _check_dependencies_defined(self, py_node: PythonNode, node: ast.AST,
                                    ctx: Context) -> List[Stmt]:
        """
        Returns statements that assert that all dependencies needed for the declaration
        of the given PythonNode are currently defined.
        """
        if ctx.current_class:
            return []
        msg = 'all dependencies of "' + node.name + '" are defined'
        dep_pos = self.to_position(node, ctx, error_string=msg)
        info = self.no_info(ctx)

        deps_defined = self.viper.TrueLit(dep_pos, info)
        for ref, decl, mod in py_node.definition_deps:
            module_set = mod.names_var[1]
            decl_ids = self.extract_identifiers(ref, dep_pos, info)
            for decl_id in decl_ids:
                contains = self._is_defined(decl_id, module_set, dep_pos, info)
                deps_defined = self.viper.And(deps_defined, contains, dep_pos, info)
        return [self.viper.Assert(deps_defined, dep_pos, info)]

    def translate_stmt_Global(self, node: ast.Global, ctx: Context) -> List[Stmt]:
        # No need to do anything, this just signals what variables refer to.
        return []

    def translate_stmt_Delete(self, node: ast.Delete, ctx: Context) -> List[Stmt]:
        result = []
        info = self.no_info(ctx)
        full_perm = self.viper.FullPerm(self.no_position(ctx), info)
        for t in node.targets:
            target = self.get_target(t, ctx)
            if isinstance(target, PythonField):
                pos = self.to_position(t, ctx)
                # assume t is an ast.Attribute
                stmts, receiver = self.translate_expr(t.value, ctx)
                result.extend(stmts)
                rec_type = self.get_type(t.value, ctx)
                python_field = rec_type.get_field(t.attr)
                field = self.viper.Field(python_field.sil_name,
                                         self.translate_type(python_field.type, ctx),
                                         pos, info)
                field_acc = self.viper.FieldAccess(receiver, field, pos, info)
                field_acc_pred = self.viper.FieldAccessPredicate(field_acc, full_perm,
                                                                 pos, info)
                result.append(self.viper.Exhale(field_acc_pred, pos, info))
                may_set = self.get_may_set_predicate(receiver, python_field, ctx, pos)
                result.append(self.viper.Inhale(may_set, pos, info))
            else:
                raise UnsupportedException(node)
        return result

    def translate_stmt_AugAssign(self, node: ast.AugAssign,
                                 ctx: Context) -> List[Stmt]:
        left_stmt, left = self.translate_expr(node.target, ctx, as_read=True)
        if left_stmt:
            raise InvalidProgramException(node, 'purity.violated')
        stmt, right = self.translate_expr(node.value, ctx)
        left_type = self.get_type(node.target, ctx)
        right_type = self.get_type(node.value, ctx)
        op_stmt, result = self.translate_operator(left, right, left_type,
                                                  right_type, node, ctx)
        stmt += op_stmt
        result = self.to_ref(result, ctx)
        assign_stmts, _ = self.assign_to(node.target, result, None, None, right_type,
                                         node, ctx)
        return stmt + assign_stmts

    def translate_stmt_Pass(self, node: ast.Pass, ctx: Context) -> List[Stmt]:
        return []

    def _create_for_loop_invariant(self, iter_var: PythonVar, seq_temp_var: PythonVar,
                                   target_var: PythonVar,
                                   err_var: PythonVar,
                                   iterable: Expr,
                                   iterable_type: PythonType,
                                   assign_expr: List[Expr],
                                   node: ast.AST,
                                   ctx: Context) -> List[Expr]:
        """
        Creates the default invariant for for loops using iterators. It's a
        static block of code that's always the same except for possible boxing
        and unboxing, and looks like this:

        .. code-block:: silver
            invariant acc(a.list_acc, 1 / 20)
            invariant acc(iter.list_acc, 1 / 20)
            invariant iter.list_acc == list___sil_seq__(a)
            invariant acc(iter.__iter_index, write)
            invariant acc(iter.__previous, 1 / 20)
            invariant acc(iter.__previous.list_acc, write)
            invariant issubtype(typeof(iter.__previous), list()) && ...
            invariant iter_err == null ==>
                      iter.__iter_index - 1 == list___len__(iter.__previous)
            invariant iter_err != null ==>
                      iter.__iter_index == list___len__(iter.__previous)
            invariant iter.__iter_index >= 0 &&
                      iter.__iter_index <= |iter.list_acc|
            invariant |iter.list_acc| > 0 ==>
                      c == iter.list_acc[iter.__iter_index - 1]
            invariant (if there are multiple loop targets, relations between
                       c and the loop targets, e.g. a == getitem(c, 0) etc.,
                       as given in ``assign_expr``)
            invariant |iter.list_acc| > 0 ==> (c in iter.list_acc)
            invariant iter_err == null ==>
                          iter.__previous.list_acc ==
                          iter.list_acc[..iter.__iter_index - 1]
            invariant |iter.list_acc| > 0 ==>
                      issubtype(typeof(c), list()) && ...
            invariant iter_err != null ==>
                      iter.__previous.list_acc == iter.list_acc
        """
        pos = self.to_position(node, ctx)
        info = self.no_info(ctx)
        seq_ref = self.viper.SeqType(self.viper.Ref)
        set_ref = self.viper.SetType(self.viper.Ref)

<<<<<<< HEAD
        param = self.viper.LocalVarDecl('self', self.viper.Ref, pos, info)

=======
>>>>>>> 7d9cf7a0
        iter_seq = self.get_sequence(iterable_type, iterable, None, node, ctx, pos)
        full_perm = self.viper.FullPerm(pos, info)

        invariant = []
        one = self.viper.IntLit(1, pos, info)
        zero = self.viper.IntLit(0, pos, info)
        twenty = self.viper.IntLit(20, pos, info)
        frac_perm_120 = self.viper.FractionalPerm(one, twenty, pos, info)
        if iterable_type.name in {DICT_TYPE, LIST_TYPE, SET_TYPE}:
            field_name = iterable_type.name + '_acc'
            field_type = seq_ref if iterable_type.name == LIST_TYPE else set_ref
            acc_field = self.viper.Field(field_name, field_type, pos, info)
            field_acc = self.viper.FieldAccess(iterable, acc_field, pos, info)
            field_pred = self.viper.FieldAccessPredicate(field_acc,
                                                         frac_perm_120, pos,
                                                         info)
            invariant.append(field_pred)
        elif iterable_type.name == RANGE_TYPE:
            pass
        else:
            raise UnsupportedException(node)

        list_acc_field = self.viper.Field('list_acc', seq_ref, pos, info)
        iter_acc = self.viper.FieldAccess(iter_var.ref(), list_acc_field, pos,
                                          info)
        iter_acc_pred = self.viper.FieldAccessPredicate(iter_acc, frac_perm_120,
                                                        pos, info)
        invariant.append(iter_acc_pred)

        iter_list_equal = self.viper.EqCmp(iter_acc, iter_seq, pos, info)
        invariant.append(iter_list_equal)

        iter_list_equal = self.viper.EqCmp(seq_temp_var.ref(), iter_seq, pos, info)
        invariant.append(iter_list_equal)

        index_field = self.viper.Field('__iter_index', self.viper.Int, pos,
                                       info)
        iter_index_acc = self.viper.FieldAccess(iter_var.ref(), index_field,
                                                pos, info)
        iter_index_acc_pred = self.viper.FieldAccessPredicate(iter_index_acc,
                                                              full_perm, pos,
                                                              info)
        invariant.append(iter_index_acc_pred)

        previous_field = self.viper.Field('__previous', self.viper.SeqType(self.viper.Ref),
                                          pos, info)
        previous_list_acc = self.viper.FieldAccess(iter_var.ref(),
                                                   previous_field,
                                                   pos, info)
        #iter_previous_acc_pred = self.viper.FieldAccessPredicate(
        #    iter_previous_acc, frac_perm_120, pos, info)
        #invariant.append(iter_previous_acc_pred)

        #previous_list_acc = self.viper.FieldAccess(iter_previous_acc,
        #                                           list_acc_field, pos, info)
        previous_list_acc_pred = self.viper.FieldAccessPredicate(
            previous_list_acc, full_perm, pos, info)
        invariant.append(previous_list_acc_pred)
        list_class = ctx.module.global_module.classes[LIST_TYPE]

        #previous_type = GenericType(list_class, [target_var.type])
        #invariant.append(self.type_check(iter_previous_acc, previous_type, pos,
        #                                 ctx))

        index_minus_one = self.viper.Sub(iter_index_acc, one, pos, info)
        object_class = ctx.module.global_module.classes[OBJECT_TYPE]

        #previous_len = self.get_function_call(list_class, '__len__',
        #                                      [iter_previous_acc],
        #                                      [object_class], None, ctx)
        previous_len = self.viper.SeqLength(previous_list_acc, pos, info)
        no_error_previous_len_eq = self.viper.EqCmp(index_minus_one,
                                                    previous_len, pos, info)
        error_previous_len_eq = self.viper.EqCmp(iter_index_acc, previous_len,
                                                 pos, info)

        null = self.viper.NullLit(pos, info)

        no_error = self.viper.EqCmp(err_var.ref(), null, pos, info)
        some_error = self.viper.NeCmp(err_var.ref(), null, pos, info)

        invariant.append(self.viper.Implies(no_error, no_error_previous_len_eq,
                                            pos, info))
        invariant.append(self.viper.Implies(some_error, error_previous_len_eq,
                                            pos, info))

        index_nonneg = self.viper.GeCmp(iter_index_acc, zero, pos, info)
        iter_list_len = self.viper.SeqLength(iter_acc, pos, info)

        non_empty_iterator = self.viper.GtCmp(iter_list_len, zero, pos, info)
        empty_iterator = self.viper.EqCmp(iter_list_len, zero, pos, info)

        no_error_implies_non_empty = self.viper.Implies(no_error,
                                                        non_empty_iterator, pos,
                                                        info)
        invariant.append(no_error_implies_non_empty)

        index_le_len = self.viper.LeCmp(iter_index_acc, iter_list_len, pos,
                                        info)
        index_bounds = self.viper.And(index_nonneg, index_le_len, pos, info)
        invariant.append(index_bounds)

        iter_current_index = self.viper.SeqIndex(iter_acc, index_minus_one, pos,
                                                 info)
        boxed_target = target_var.ref()
        if target_var.type.name in PRIMITIVES:
            boxed_target = self.box_primitive(boxed_target, target_var.type,
                                              None, ctx)
            iter_current_index = self.unbox_primitive(iter_current_index,
                                                      target_var.type, None,
                                                      ctx)

        positive_index = self.viper.GtCmp(iter_index_acc, zero, pos, info)
        invariant.append(self.viper.Implies(non_empty_iterator, positive_index,
                                            pos, info))
        current_element_index = self.viper.EqCmp(target_var.ref(),
                                                 iter_current_index, pos, info)
        current_element_contained = self.viper.SeqContains(boxed_target,
                                                           iter_acc, pos, info)
        invariant.append(self.viper.Implies(non_empty_iterator,
                                            current_element_index, pos, info))
        invariant.append(self.viper.Implies(non_empty_iterator,
                                            current_element_contained, pos,
                                            info))

        previous_elements = self.viper.SeqTake(iter_acc, index_minus_one, pos,
                                               info)
        iter_previous_contents = self.viper.EqCmp(previous_list_acc,
                                                  previous_elements, pos, info)
        invariant.append(self.viper.Implies(no_error, iter_previous_contents,
                                            pos, info))

        target_type = self.type_check(target_var.ref(), target_var.type, pos,
                                      ctx)
        invariant.append(self.viper.Implies(non_empty_iterator, target_type,
                                            pos, info))
        # Add information about and permissions for actual loop targets
        for target_info in assign_expr:
            invariant.append(self.viper.Implies(non_empty_iterator, target_info,
                                                pos, info))

        previous_is_all = self.viper.EqCmp(previous_list_acc, iter_acc, pos,
                                           info)
        invariant.append(self.viper.Implies(some_error, previous_is_all, pos,
                                            info))
        invariant.append(self.viper.Implies(empty_iterator, some_error, pos, info))
        return invariant

    def _get_iterator(self, iterable: Expr, iterable_type: PythonType,
                      node: ast.AST, ctx: Context) -> Tuple[PythonVar,
                                                            List[Stmt]]:
        iter_class = ctx.module.global_module.classes['Iterator']
        iter_var = ctx.actual_function.create_variable('iter', iter_class,
                                                       self.translator)
        assert not node in ctx.loop_iterators
        ctx.loop_iterators[node] = iter_var
        args = [iterable]
        arg_types = [iterable_type]
        iter_assign = self.get_method_call(iterable_type, '__iter__', args,
                                           arg_types, [iter_var.ref()], node,
                                           ctx)
        return iter_var, iter_assign

    def _get_next_call(self, iter_var: PythonVar, target_var: PythonVar,
                       node: ast.For,
                       ctx: Context) -> Tuple[PythonVar, List[Stmt]]:
        exc_class = ctx.module.global_module.classes['Exception']
        err_var = ctx.actual_function.create_variable('iter_err', exc_class,
                                                      self.translator)
        iter_class = ctx.module.global_module.classes['Iterator']
        args = [iter_var.ref()]
        arg_types = [iter_class]
        targets = [target_var.ref(node.target, ctx), err_var.ref()]
        next_call = self.get_method_call(iter_class, '__next__', args,
                                         arg_types, targets, node, ctx)
        return err_var, next_call

    def _get_iterator_delete(self, iter_var: PythonVar, node: ast.For,
                             ctx: Context) -> List[Stmt]:
        iter_class = ctx.module.global_module.classes['Iterator']
        args = [iter_var.ref()]
        arg_types = [iter_class]
        iter_del = self.get_method_call(iter_class, '__del__', args, arg_types,
                                        [], node, ctx)
        return iter_del

    def _get_havocked_vars(self, nodes: List[ast.AST],
                           ctx: Context) -> List[PythonVar]:
        """
        Finds all local variables written to within the given partial ASTs which
        already existed before.
        """
        result = []
        collector = AssignCollector()
        for stmt in nodes:
            collector.visit(stmt)
        for name in collector.assigned_vars:
            if name in ctx.var_aliases:
                var = ctx.var_aliases[name]
            else:
                var = ctx.actual_function.get_variable(name)
            if (name in ctx.actual_function.args or
                    (var.writes and not contains_stmt(nodes, var.writes[0]))):
                result.append(var)
        return result

    def _get_havocked_module_var_info(self, ctx: Context) -> StmtsAndExpr:
        """
        For global loops, saves the information which names are defined.
        """
        no_pos = self.no_position(ctx)
        no_info = self.no_info(ctx)
        if not self.is_main_method(ctx):
            return [], self.viper.TrueLit(no_pos, no_info)
        set_type = SilverType(self.viper.SetType(self.name_type()), ctx.module)
        tmp_var = ctx.current_function.create_variable('current_names', set_type,
                                                       self.translator)
        assign = self.viper.LocalVarAssign(tmp_var.ref(), ctx.module.names_var[1], no_pos,
                                           no_info)
        subset = self.viper.AnySetSubset(tmp_var.ref(), ctx.module.names_var[1], no_pos,
                                         no_info)
        return [assign], subset


    def _get_havocked_var_type_info(self, nodes: List[ast.AST],
                                    ctx: Context) -> List[Expr]:
        """
        Creates a list of assertions containing type information for all local
        variables written to within the given partial ASTs which already
        existed before.
        To be used to remember type information about arguments/local variables
        which are assigned to in loops and therefore havocked.
        """
        result = []
        if self.is_main_method(ctx):
            return result
        vars = self._get_havocked_vars(nodes, ctx)
        for var in vars:
            ref = var.ref()
            result.append(self.type_check(ref, var.type,
                                          self.no_position(ctx), ctx))
        return result

    def translate_stmt_For(self, node: ast.For, ctx: Context) -> List[Stmt]:
        position = self.to_position(node, ctx)
        info = self.no_info(ctx)
        post_label = ctx.actual_function.get_fresh_name('post_loop')
        end_label = ctx.actual_function.get_fresh_name('loop_end')
        iterable_type = self.get_type(node.iter, ctx)
        iterable_stmt, iterable = self.translate_expr(node.iter, ctx)
        iterable_var = ctx.actual_function.create_variable('iterable', iterable_type,
                                                           self.translator, True)
        iterable_assign = self.viper.LocalVarAssign(iterable_var.ref(), iterable,
                                                    position, info)
        iterable = iterable_var.ref()
        iterable_stmt.append(iterable_assign)
        iter_var, iter_assign = self._get_iterator(iterable, iterable_type,
                                                   node, ctx)
        # Find type of the collection content we're iterating over.
        if iterable_type.name in (LIST_TYPE, DICT_TYPE, SET_TYPE):
            target_type = iterable_type.type_args[0]
        elif iterable_type.name in (RANGE_TYPE, BYTES_TYPE):
            target_type = ctx.module.global_module.classes[INT_TYPE]
        else:
            raise UnsupportedException(node, 'unknown.iterable')

        # Create artificial new variable to store current iteration content.
        target_var = ctx.actual_function.create_variable('loop_target',
                                                         target_type,
                                                         self.translator)

        err_var, next_call = self._get_next_call(iter_var, target_var,
                                                 node, ctx)

        # Assign target_var contents to actual loop target(s).
        assign_stmt, assign_expr = self.assign_to(node.target,
                                                  target_var.ref(),
                                                  None, None, target_type,
                                                  node, ctx)

        cond = self.viper.EqCmp(err_var.ref(),
                                self.viper.NullLit(position, info),
                                position, info)

        conditional_assign = self.viper.If(cond, self.translate_block(assign_stmt,
                                                                      position, info),
                                           self.translate_block([], position, info),
                                           position, info)
        assign_stmt = [conditional_assign]

        seq_ref = self.viper.SeqType(self.viper.Ref)
        seq_ref_type = SilverType(seq_ref, ctx.module)

        seq_temp_var = ctx.current_function.create_variable('seqtmp', seq_ref_type,
                                                            self.translator)

        iter_seq = self.get_sequence(iterable_type, iterable, None, node, ctx, position)

        seq_temp_assign = self.viper.LocalVarAssign(seq_temp_var.ref(), iter_seq,
                                                    position, info)

        self.enter_loop_translation(node, post_label, end_label, ctx, err_var)

        invariant = self._create_for_loop_invariant(iter_var, seq_temp_var, target_var,
                                                    err_var, iterable,
                                                    iterable_type, assign_expr,
                                                    node, ctx)
        start, end = get_body_indices(node.body)

        global_stmts, global_inv = self._get_havocked_module_var_info(ctx)
        invariant.append(global_inv)
        # Remember type information about havocked local variables.
        invariant.extend(self._get_havocked_var_type_info(node.body[start:end],
                                                          ctx))


        for expr, aliases in ctx.actual_function.loop_invariants[node]:
            with ctx.additional_aliases(aliases):
                invariant.append(self.translate_contract(expr, ctx))

        body = flatten(
            [self.translate_stmt(stmt, ctx) for stmt in node.body[start:end]])
        # Label for continue to jump to
        body.append(self.viper.Label(end_label, position, info))
        body.extend(next_call)

        previous_field = self.viper.Field('__previous', self.viper.SeqType(self.viper.Ref),
                                          position, info)
        previous_acc = self.viper.FieldAccess(iter_var.ref(), previous_field, position,
                                              info)
        old_previous = self.viper.LabelledOld(previous_acc, end_label, position, info)
        target_seq = self.viper.ExplicitSeq([target_var.ref()], position, info)
        updated_seq = self.viper.SeqAppend(old_previous, target_seq, position, info)
        previous_is_updated = self.viper.EqCmp(previous_acc, updated_seq, position, info)
        # body.append(self.viper.Assert(previous_is_updated, position, info))

        body.extend(assign_stmt)

        loop = global_stmts + self.create_while_node(
            ctx, cond, invariant, [], body, node)
        iter_del = self._get_iterator_delete(iter_var, node, ctx)
        self.leave_loop_translation(ctx)
        del ctx.loop_iterators[node]
        result = (iterable_stmt + iter_assign + next_call + assign_stmt +
                  [seq_temp_assign] + loop + iter_del)
        result += self._set_result_none(ctx)
        if node.orelse:
            translated_block = flatten([self.translate_stmt(stmt, ctx) for stmt
                                        in node.orelse])
            result += translated_block
        # Label for break to jump to
        result.append(self.viper.Label(post_label, position, info))
        result += self._set_result_none(ctx)
        return result

    def translate_stmt_Assert(self, node: ast.Assert,
                              ctx: Context) -> List[Stmt]:
        stmt, expr = self.translate_expr(node.test, ctx, self.viper.Bool)
        assertion = self.viper.Assert(expr, self.to_position(node, ctx),
                                      self.no_info(ctx))
        return stmt + [assertion]

    def translate_stmt_With(self, node: ast.With, ctx: Context) -> List[Stmt]:
        try_block = None
        for block in ctx.actual_function.try_blocks:
            if block.node is node:
                try_block = block
                break
        assert try_block
        code_var = try_block.get_finally_var(self.translator)
        if code_var.sil_name in ctx.var_aliases:
            code_var = ctx.var_aliases[code_var.sil_name]
        code_var = code_var.ref()
        zero = self.viper.IntLit(0, self.no_position(ctx), self.no_info(ctx))
        # Get context mgr
        ctx_stmt, ctx_mgr = self.translate_expr(try_block.with_item.context_expr,
                                                ctx)
        ctx_type = self.get_type(try_block.with_item.context_expr, ctx)
        enter_method = ctx_type.get_method('__enter__')
        # Create temp var
        enter_res_type = enter_method.type
        with_ctx = ctx.current_function.create_variable('with_ctx',
                                                         ctx_type,
                                                         self.translator)
        try_block.with_var = with_ctx
        ctx_assign = self.viper.LocalVarAssign(with_ctx.ref(), ctx_mgr,
                                               self.no_position(ctx),
                                               self.no_info(ctx))
        enter_res = ctx.current_function.create_variable('enter_res',
                                                         enter_res_type,
                                                         self.translator)
        # Call enter
        enter_call = self.get_method_call(ctx_type, '__enter__',
                                          [with_ctx.ref()],
                                          [ctx_type],
                                          [enter_res.ref(node, ctx)], node, ctx)

        assign = self.viper.LocalVarAssign(code_var, zero,
                                           self.no_position(ctx),
                                           self.no_info(ctx))
        if try_block.with_item.optional_vars:
            as_expr = try_block.with_item.optional_vars
            as_var = ctx.current_function.get_variable(as_expr.id)
            enter_assign = self.viper.LocalVarAssign(as_var.ref(as_expr, ctx),
                                                     enter_res.ref(),
                                                     self.to_position(as_expr,
                                                                      ctx),
                                                     self.no_info(ctx))
            define_var = self.set_var_defined(as_var, self.no_position(ctx),
                                              self.no_info(ctx))
            body = [enter_assign, define_var, assign]
        else:
            body = [assign]
        body += flatten([self.translate_stmt(stmt, ctx) for stmt in node.body])
        finally_name = ctx.get_label_name(try_block.finally_name)
        goto = self.viper.Goto(finally_name,
                               self.to_position(node, ctx),
                               self.no_info(ctx))
        body.append(goto)
        label_name = ctx.get_label_name(try_block.post_name)
        end_label = self.viper.Label(label_name,
                                     self.to_position(node, ctx),
                                     self.no_info(ctx))
        return ctx_stmt + [ctx_assign] + enter_call + body + [end_label]

    def translate_stmt_Try(self, node: ast.Try, ctx: Context) -> List[Stmt]:
        try_block = None
        for block in ctx.actual_function.try_blocks:
            if block.node is node:
                try_block = block
                break
        assert try_block
        code_var = try_block.get_finally_var(self.translator)
        if code_var.sil_name in ctx.var_aliases:
            code_var = ctx.var_aliases[code_var.sil_name]
        code_var = code_var.ref()
        zero = self.viper.IntLit(0, self.no_position(ctx), self.no_info(ctx))
        assign = self.viper.LocalVarAssign(code_var, zero,
                                           self.no_position(ctx),
                                           self.no_info(ctx))
        body = [assign]
        body += flatten([self.translate_stmt(stmt, ctx) for stmt in node.body])
        try_block.handler_aliases = ctx.var_aliases.copy()
        if try_block.else_block:
            else_label = ctx.get_label_name(try_block.else_block.name)
            goto = self.viper.Goto(else_label,
                                   self.to_position(node, ctx),
                                   self.no_info(ctx))
            body.append(goto)
        elif try_block.finally_block:
            finally_name = ctx.get_label_name(try_block.finally_name)
            goto = self.viper.Goto(finally_name,
                                   self.to_position(node, ctx),
                                   self.no_info(ctx))
            body.append(goto)
        label_name = ctx.get_label_name(try_block.post_name)
        end_label = self.viper.Label(label_name,
                                     self.to_position(node, ctx),
                                     self.no_info(ctx))
        return body + [end_label]

    def translate_stmt_Raise(self, node: ast.Raise, ctx: Context) -> List[Stmt]:
        var = self.get_error_var(node, ctx)
        raised = self.get_target(node.exc, ctx)
        if (not isinstance(node.exc, ast.Call) and
                isinstance(raised, PythonType)):
            # The argument of raise is a class; call constructor with no
            # arguments.
            args = []
            init = raised.get_method('__init__')
            if init:
                _, args, _ = self.translate_args(init, [], [], node.exc, ctx,
                                                 True)
            stmt, exception = self.translate_constructor_call(raised, node.exc,
                                                              args, [], ctx)
        else:
            stmt, exception = self.translate_expr(node.exc, ctx)
        position = self.to_position(node, ctx)
        if node.cause:
            cause_stmt, cause = self.translate_expr(node.cause, ctx)
            stmt += cause_stmt
        assignment = self.viper.LocalVarAssign(var, exception, position,
                                               self.no_info(ctx))
        catchers = self.create_exception_catchers(var,
            ctx.actual_function.try_blocks, node, ctx)
        return stmt + [assignment] + catchers

    def translate_stmt_Call(self, node: ast.Call, ctx: Context) -> List[Stmt]:
        stmt, expr = self.translate_Call(node, ctx)
        if expr:
            type = self.get_type(node, ctx)
            var = ctx.current_function.create_variable('expr', type,
                                                       self.translator)
            assign = self.viper.LocalVarAssign(var.ref(node, ctx), expr,
                                               self.to_position(node, ctx),
                                               self.no_info(ctx))
            stmt.append(assign)
        return stmt

    def translate_stmt_Expr(self, node: ast.Expr, ctx: Context) -> List[Stmt]:
        if isinstance(node.value, ast.Call):
            return self.translate_stmt(node.value, ctx)
        elif isinstance(node.value, (ast.Str, ast.Ellipsis)):
            # Docstring or ellipsis, just skip.
            return []
        else:
            raise UnsupportedException(node)

    def translate_stmt_If(self, node: ast.If, ctx: Context) -> List[Stmt]:
        cond_stmt, cond = self.translate_expr(node.test, ctx,
                                              target_type=self.viper.Bool)
        then_body = flatten([self.translate_stmt(stmt, ctx)
                             for stmt in node.body])
        then_block = self.translate_block(then_body,
                                          self.to_position(node, ctx),
                                          self.no_info(ctx))
        else_body = flatten([self.translate_stmt(stmt, ctx)
                             for stmt in node.orelse])
        else_block = self.translate_block(
            else_body,
            self.to_position(node, ctx), self.no_info(ctx))
        position = self.to_position(node, ctx)
        return cond_stmt + [self.viper.If(cond, then_block, else_block,
                                          position, self.no_info(ctx))]

    def assign_to(self, lhs: ast.AST, rhs: Expr, rhs_index: Optional[int],
                  rhs_end: Optional[Expr], rhs_type: PythonType,
                  node: ast.AST, ctx: Context,
                  allow_impure: bool = False) -> Tuple[List[Stmt], List[Expr]]:
        """
        Assigns the given expression ``rhs`` to the target given in ``lhs``.
        If ``rhs_index`` is set, will only assign the element of ``rhs`` at
        this index; if ``rhs_end`` is also set, will assign a list containing
        the given range of elements to ``lhs`` (assuming ``lhs`` is of type
        ast.Starred).

        In addition to assignment statements, returns a list of assertions
        which are known to hold after the assignment, to be used in loop
        invariants.
        """
        position = self.to_position(node, ctx)
        info = self.no_info(ctx)
        if isinstance(lhs, ast.Starred):
            return self._assign_to_starred(lhs, rhs, rhs_index, rhs_end,
                                           rhs_type, node, ctx)
        if rhs_index is not None:
            rhs_lit = self.viper.IntLit(rhs_index, position, info)
            args = [rhs, rhs_lit]
            arg_types = [rhs_type, None]
            rhs = self.get_function_call(rhs_type, '__getitem__', args,
                                         arg_types, node, ctx)
            if rhs_type.name == TUPLE_TYPE and rhs_type.exact_length:
                rhs_type = rhs_type.type_args[rhs_index]
            else:
                rhs_type = rhs_type.type_args[0]
        if isinstance(lhs, ast.Tuple):
            return self._assign_to_tuple(lhs, rhs, rhs_type, node, ctx)

        return self._assign_single_value(lhs, rhs, rhs_type, node, ctx,
                                         allow_impure=allow_impure)

    def _assign_single_value(self, lhs: ast.AST, rhs: Expr, rhs_type: PythonType,
                             node: ast.AST, ctx: Context,
                             allow_impure: bool) -> Tuple[List[Stmt], List[Expr]]:
        position = self.to_position(node, ctx)
        info = self.no_info(ctx)
        definedness_expr = self.viper.TrueLit(position, info)

        if isinstance(lhs, ast.Subscript):
            return self._assign_with_subscript(lhs, rhs, node, ctx, allow_impure)

        target = self.get_target(lhs, ctx)
        if isinstance(target, PythonType):
            # We're assigning a type alias
            return [], []
        if isinstance(target, PythonMethod):
            # We're assigning to a property, so we have to call the method representing
            # the property setter.
            assert isinstance(lhs, ast.Attribute)
            assert target.setter
            arg_stmt, arg = self.translate_expr(lhs.value, ctx)
            call = self.create_method_call_node(ctx, target.setter.sil_name, [arg, rhs],
                                                [], position, info, target.setter, lhs)
            getter_type = self.translate_type(target.type, ctx)
            self_arg = self.viper.LocalVarDecl('self', self.viper.Ref, position, info)
            getter = self.viper.FuncApp(target.sil_name, [arg], position, info,
                                        getter_type, [self_arg])
            getter_equal = self.viper.EqCmp(getter, rhs, position, info)
            return arg_stmt + call, [getter_equal]
        if isinstance(lhs, ast.Attribute):
            type = self.get_type(lhs.value, ctx)
            if isinstance(type, UnionType) and not isinstance(type, OptionalType):
                stmt, receiver = self.translate_expr(lhs.value, ctx)
                guarded_field_assign = []
                for recv_type in toposort_classes(type.get_types() - {None}):
                    assign_guard = self.var_type_check(lhs.value.id, recv_type, position,
                                                       ctx)
                    field = recv_type.get_field(lhs.attr).actual_field
                    field_access = self.viper.FieldAccess(receiver, field.sil_field,
                                                          position, info)
                    permission = self.create_new_field_permission(field_access, field,
                                                                  position, info, ctx)
                    assign_stmt = self.viper.FieldAssign(field_access, rhs, position, info)
                    block = self.translate_block([permission, assign_stmt], position, info)
                    guarded_field_assign.append((assign_guard, block))
                chained_field_assign = chain_if_stmts(guarded_field_assign, self.viper,
                                                       position, info, ctx)
                return stmt + [chained_field_assign], None
        lhs_stmt, var = self.translate_expr(lhs, ctx)
        before_assign = []
        after_assign = []
        if isinstance(target, PythonGlobalVar):
            if target.is_final:
                # For final variables, we assume that the function representing the
                # variable is equal to the RHS of the assignment. For pure values,
                # this will do nothing, since the postcondition will already say the same;
                # for impure stuff, it will connect the function to the stuff that was
                # created.
                def assignment(lhs, rhs, pos, info):
                    eq = self.viper.EqCmp(lhs, rhs, pos, info)
                    return self.viper.Inhale(eq, position, info)
            else:
                assignment = self.viper.FieldAssign
            if self.is_main_method(ctx):
                after_assign.append(self.set_global_defined(target, ctx.module, node, ctx))
        elif isinstance(lhs, ast.Name):
            assignment = self.viper.LocalVarAssign
            if self.is_local_variable(target, ctx):
                after_assign.append(self.set_var_defined(target, position, info))
                definedness_expr = self.check_var_defined(target, position, info)
        else:
            assignment = self.viper.FieldAssign
            permission_inhale = self.create_new_field_permission(var, target,
                                                                 position, info, ctx)
            before_assign.append(permission_inhale)

        assign_stmt = assignment(var, rhs, position, info)
        assign_val = self.viper.And(self.viper.EqCmp(var, rhs, position, info),
                                    definedness_expr, position, info)
        return lhs_stmt + before_assign + [assign_stmt] + after_assign, [assign_val]

    def create_new_field_permission(self, field_acc: Expr, target: PythonField,
                                    position: Position, info: Info, ctx: Context) -> Stmt:
        """
        Creates a statement that checks if the receiver of the given field access is the
        self-parameter of the current method and there is a permission to create the
        given field. If this is the case, it will exhale the permission to create the
        field, and inhale a write permission to the field instead.
        To be used for field writes in constructors.
        """
        receiver = field_acc.rcv()

        no_perm = self.viper.NoPerm(position, info)
        id_value = self._get_string_value(target.actual_field.sil_name)
        id = self.viper.IntLit(id_value, position, info)
        may_set_pred = self.viper.PredicateAccess([receiver, id], MAY_SET_PRED, position,
                                                  info)
        may_set_perm = self.viper.CurrentPerm(may_set_pred, position, info)
        may_set = self.viper.PermGtCmp(may_set_perm, no_perm, position, info)
        full_perm = self.viper.FullPerm(position, info)
        all_may_set = self.viper.PredicateAccessPredicate(may_set_pred, full_perm,
                                                          position, info)
        field_perm = self.viper.FieldAccessPredicate(field_acc, full_perm, position, info)
        exhale = self.viper.Exhale(all_may_set, position, info)
        inhale = self.viper.Inhale(field_perm, position, info)
        in_ex = self.translate_block([exhale, inhale], position, info)
        empty_block = self.translate_block([], position, info)
        inner_if = self.viper.If(may_set, in_ex, empty_block, position, info)
        return inner_if

    def _assign_with_subscript(self, lhs: ast.Tuple, rhs: Expr, node: ast.AST,
                               ctx: Context, allow_impure: bool) -> Tuple[List[Stmt],
                                                                          List[Expr]]:
        # Special treatment for subscript; instead of an assignment, we
        # need to call a setitem method.
        if not isinstance(node.targets[0].slice, ast.Index):
            raise UnsupportedException(node, 'assignment to slice')
        position = self.to_position(node, ctx)
        target_cls = self.get_type(lhs.value, ctx)
        lhs_stmt, target = self.translate_expr(lhs.value, ctx)
        ind_stmt, index = self.translate_expr(lhs.slice.value, ctx,
                                              target_type=self.viper.Int)
        args = [target, index, rhs]
        arg_types = [None, None, None]
        stmt = self.get_method_call(target_cls, '__setitem__', args,
                                    arg_types, [], node, ctx)
        # The respective assertion states that getitem with the given index
        # now has the assigned value.
        if allow_impure:
            item_stmt, item = self.get_func_or_method_call(target_cls, '__getitem__',
                                                           [target, index], [None, None],
                                                           node, ctx)
            val = None
        else:
            item = self.get_function_call(
                target_cls, '__getitem__', [target, index], [None, None], node, ctx)
            val = self.viper.EqCmp(item, rhs, position, self.no_info(ctx))
        return lhs_stmt + ind_stmt + stmt, [val]

    def _assign_to_tuple(self, lhs: ast.Tuple, rhs: Expr, rhs_type: PythonType,
                         node: ast.AST,
                         ctx: Context) -> Tuple[List[Stmt], List[Expr]]:
        position = self.to_position(node, ctx)
        info = self.no_info(ctx)

        no_after_starred = 0
        next = 0
        stmt_result = []
        val_result = []
        # Need to find out how many other receivers come after a starred
        # expression (if any) to calculate the last index that should be
        # assigned to the starred expression.
        for index, e in enumerate(lhs.elts):
            if isinstance(e, ast.Starred):
                no_after_starred = len(lhs.elts) - index - 1
                next = -no_after_starred
            else:
                next = next + 1
            next_expr = self.viper.IntLit(next, position, info)
            if next <= 0:
                # Calculate next index dynamically as len(rhs) + next
                # because len(rhs) might be unknown statically.
                len_expr = self.get_function_call(rhs_type, '__len__',
                                                  [rhs], [None], node, ctx)
                next_expr = self.viper.Add(len_expr, next_expr, position,
                                           info)

            stmt, val = self.assign_to(e, rhs, index, next_expr,
                                       rhs_type, node, ctx)
            stmt_result += stmt
            val_result += val
        return stmt_result, val_result

    def _assign_to_starred(self, lhs: ast.Starred, rhs: Expr,
                           rhs_index: Optional[int], rhs_end: Optional[Expr],
                           rhs_type: PythonType, node: ast.AST,
                           ctx: Context) -> Tuple[List[Stmt], List[Expr]]:
        assert rhs_index is not None and rhs_end
        position = self.to_position(node, ctx)
        info = self.no_info(ctx)

        rhs_lit = self.viper.IntLit(rhs_index, position, info)
        list_class = ctx.module.global_module.classes[LIST_TYPE]
        stmt, res_var = self.translate_expr(lhs.value, ctx)

        # Create a new list and assign it to starred variable
        constr_call = self.get_method_call(list_class, '__init__', [], [],
                                           [res_var], node, ctx)
        stmt += constr_call
        # Inhale the type of the newly created list (including type arguments)
        list_type = self.get_type(lhs.value, ctx)
        position = self.to_position(node, ctx)
        stmt.append(
            self.viper.Inhale(self.type_check(res_var,
                                              list_type, position, ctx),
                              position, info))
        # Set list contents to segment of rhs from rhs_index until rhs_end
<<<<<<< HEAD
        seq = self.get_sequence(rhs_type, rhs, None, node, ctx)
=======
        seq = self.get_sequence(rhs_type, rhs, None, node, ctx, position)
>>>>>>> 7d9cf7a0

        seq_until = self.viper.SeqTake(seq, rhs_end, position, info)
        seq_from = self.viper.SeqDrop(seq_until, rhs_lit, position, info)
        list_field = self.viper.Field('list_acc',
                                      self.viper.SeqType(self.viper.Ref),
                                      self.no_position(ctx), info)
        list_field_acc = self.viper.FieldAccess(res_var, list_field,
                                                position, info)
        # Also return new list permission...
        val = []
        full = self.viper.FullPerm(position, info)
        list_perm = self.viper.FieldAccessPredicate(list_field_acc,
                                                    full, position,
                                                    info)
        val.append(list_perm)
        list_type = self.type_check(res_var, list_type, position, ctx)
        val.append(list_type)
        assign_stmt = self.viper.FieldAssign(list_field_acc, seq_from, position,
                                             info)
        after_assign = []
        target = self.get_target(lhs.value, ctx)
        if self.is_local_variable(target, ctx):
            after_assign.append(self.set_var_defined(target, position, info))
        # ... and information about the list contents
        assign_val = self.viper.EqCmp(list_field_acc, seq_from, position, info)
        return stmt + [assign_stmt] + after_assign, val + [assign_val]

    def translate_stmt_Assign(self, node: ast.Assign,
                              ctx: Context) -> List[Stmt]:
        if len(node.targets) == 1 and isinstance(node.targets[0], ast.Name):
            if node.targets[0].id in ctx.module.type_vars:
                # this is a type var assignment
                return []
            if node.targets[0].id in ctx.module.classes:
                # this is a type alias assignment
                return []
        if is_get_ghost_output(node):
            return self.translate_get_ghost_output(node, ctx)
        rhs_type = self.get_type(node.value, ctx)
        rhs_stmt, rhs = self.translate_expr(node.value, ctx)
        assign_stmts = []
        for target in node.targets:
            target_stmt, _ = self.assign_to(target, rhs, None, None, rhs_type,
                                            node, ctx, allow_impure=True)
            assign_stmts += target_stmt
        return rhs_stmt + assign_stmts

    def translate_stmt_While(self, node: ast.While,
                             ctx: Context) -> List[Stmt]:
        post_label = ctx.actual_function.get_fresh_name('post_loop')
        end_label = ctx.actual_function.get_fresh_name('loop_end')
        self.enter_loop_translation(node, post_label, end_label, ctx)
        cond_stmt, cond = self.translate_expr(node.test, ctx,
                                              target_type=self.viper.Bool)
        if cond_stmt:
            raise InvalidProgramException(node, 'purity.violated')
        invariants = []
        locals = []
        for expr, aliases in ctx.actual_function.loop_invariants[node]:
            with ctx.additional_aliases(aliases):
                invariants.append(self.translate_contract(expr, ctx))
        start, end = get_body_indices(node.body)
        var_types = self._get_havocked_var_type_info(node.body[start:end], ctx)
        global_stmts, global_inv = self._get_havocked_module_var_info(ctx)
        invariants = [global_inv] + var_types + invariants
        body = flatten(
            [self.translate_stmt(stmt, ctx) for stmt in node.body[start:end]])
        body.append(self.viper.Label(end_label, self.to_position(node, ctx),
                                     self.no_info(ctx)))
        loop = global_stmts + self.create_while_node(
            ctx, cond, invariants, locals, body, node)
        self.leave_loop_translation(ctx)
        loop += self._set_result_none(ctx)
        if node.orelse:
            translated_block = flatten([self.translate_stmt(stmt, ctx) for stmt
                                        in node.orelse])
            loop += translated_block
        loop.append(self.viper.Label(post_label, self.to_position(node, ctx),
                    self.no_info(ctx)))
        loop += self._set_result_none(ctx)
        return loop

    def enter_loop_translation(
            self, node: Union[ast.While, ast.For], post_label: str,
            end_label: str, ctx: Context,
            err_var: PythonVar = None) -> None:
        self.loops[node] = (post_label, end_label)
        super().enter_loop_translation(node, ctx, err_var)

    def leave_loop_translation(self, ctx: Context) -> None:
        super().leave_loop_translation(ctx)

    def _set_result_none(self, ctx: Context) -> List[Stmt]:
        """
        Sets the return variable of the current function to null (the default
        return variable), to be used after loops which may havoc the result
        variable (if there is a return within the loop body).
        """
        result = []
        null = self.viper.NullLit(self.no_position(ctx), self.no_info(ctx))
        if ctx.actual_function.type:
            result_none = self.viper.LocalVarAssign(
                ctx.actual_function.result.ref(),
                null, self.no_position(ctx),
                self.no_info(ctx))
            result.append(result_none)
        # Do the same for the error variable
        if ctx.actual_function.declared_exceptions:
            error_none = self.viper.LocalVarAssign(
                ctx.actual_function.error_var.ref(),
                null, self.no_position(ctx), self.no_info(ctx))
            result.append(error_none)
        return result

    def translate_stmt_Break(self, node: ast.Break, ctx: Context) -> List[Stmt]:
        loop = get_parent_of_type(node, (ast.While, ast.For))
        loop_and_label = self.loops[loop]
        result = self.viper.Goto(loop_and_label[0], self.to_position(node, ctx),
                                 self.no_info(ctx))
        return [result]

    def translate_stmt_Continue(self, node: ast.Continue,
                                ctx: Context) -> List[Stmt]:

        parent = node
        # Find the loop surrounding this node.
        while not isinstance(parent._parent, (ast.While, ast.For)):
            # If we find, on the way, that we're in a try block
            if isinstance(parent._parent, ast.Try):
                # namely, in the finally branch
                if parent in parent._parent.finalbody:
                    # this is illegal in Python any mypy doesn't check it.
                    raise InvalidProgramException(node, 'continue.in.finally')
            else:
                parent = parent._parent

        loop = parent._parent
        loop_and_label = self.loops[loop]
        result = self.viper.Goto(loop_and_label[1], self.to_position(node, ctx),
                                 self.no_info(ctx))
        return [result]

    def _translate_return(self, node: ast.Return, ctx: Context) -> List[Stmt]:
        if not node.value:
            return []
        type_ = ctx.actual_function.type
        rhs_stmt, rhs = self.translate_expr(node.value, ctx)
        pos = self.to_position(node, ctx)
        info = self.no_info(ctx)
        if not ctx.result_var:
            null = self.viper.NullLit(pos, info)
            assert_pos = self.to_position(node, ctx, error_string="Valid return")
            assign = self.viper.Assert(self.viper.EqCmp(rhs, null, assert_pos, info),
                                       assert_pos, info)
        else:
            assign = self.viper.LocalVarAssign(
                ctx.result_var.ref(node, ctx),
                rhs, pos, info)

        return rhs_stmt + [assign]

    def translate_stmt_Return(self, node: ast.Return,
                              ctx: Context) -> List[Stmt]:
        return_stmts = self._translate_return(node, ctx)
        tries = get_surrounding_try_blocks(ctx.actual_function.try_blocks,
                                           node)
        for try_block in tries:
            if try_block.finally_block or try_block.with_item:
                lhs = try_block.get_finally_var(self.translator).ref()
                rhs = self.viper.IntLit(1, self.no_position(ctx),
                                        self.no_info(ctx))
                finally_assign = self.viper.LocalVarAssign(lhs, rhs,
                    self.no_position(ctx), self.no_info(ctx))
                label_name = ctx.get_label_name(try_block.finally_name)
                jmp = self.viper.Goto(label_name,
                                      self.to_position(node, ctx),
                                      self.no_info(ctx))
                return return_stmts + [finally_assign, jmp]
        end_label = ctx.get_label_name(END_LABEL)
        jmp_to_end = self.viper.Goto(end_label, self.to_position(node, ctx),
                                     self.no_info(ctx))
        return return_stmts + [jmp_to_end]<|MERGE_RESOLUTION|>--- conflicted
+++ resolved
@@ -446,11 +446,8 @@
         seq_ref = self.viper.SeqType(self.viper.Ref)
         set_ref = self.viper.SetType(self.viper.Ref)
 
-<<<<<<< HEAD
         param = self.viper.LocalVarDecl('self', self.viper.Ref, pos, info)
 
-=======
->>>>>>> 7d9cf7a0
         iter_seq = self.get_sequence(iterable_type, iterable, None, node, ctx, pos)
         full_perm = self.viper.FullPerm(pos, info)
 
@@ -1208,11 +1205,7 @@
                                               list_type, position, ctx),
                               position, info))
         # Set list contents to segment of rhs from rhs_index until rhs_end
-<<<<<<< HEAD
-        seq = self.get_sequence(rhs_type, rhs, None, node, ctx)
-=======
         seq = self.get_sequence(rhs_type, rhs, None, node, ctx, position)
->>>>>>> 7d9cf7a0
 
         seq_until = self.viper.SeqTake(seq, rhs_end, position, info)
         seq_from = self.viper.SeqDrop(seq_until, rhs_lit, position, info)
