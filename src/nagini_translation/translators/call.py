--- conflicted
+++ resolved
@@ -15,16 +15,13 @@
     DICT_TYPE,
     END_LABEL,
     ERROR_NAME,
-<<<<<<< HEAD
     GET_ARG_FUNC,
     GET_METHOD_FUNC,
     GET_OLD_FUNC,
     JOINABLE_FUNC,
+    LIST_TYPE,
     METHOD_ID_DOMAIN,
     OBJECT_TYPE,
-=======
-    LIST_TYPE,
->>>>>>> 2474ba52
     RANGE_TYPE,
     RESULT_NAME,
     SET_TYPE,
@@ -945,25 +942,22 @@
                 return self.translate_obligation_contractfunc_call(node, ctx)
             elif func_name in BUILTINS:
                 return self._translate_builtin_func(node, ctx)
-<<<<<<< HEAD
             elif func_name == "Thread":
-                return self._translate_thread_creation(node,ctx)
-=======
+                return self._translate_thread_creation(node, ctx)
             elif func_name in BUILTIN_PREDICATES:
                 return [], self.translate_contractfunc_call(node, ctx, impure)
->>>>>>> 2474ba52
         if self._is_cls_call(node, ctx):
             return self._translate_cls_call(node, ctx)
         elif isinstance(self.get_target(node, ctx), PythonIOOperation):
             return self.translate_io_operation_call(node, ctx)
-        elif (isinstance(node.func,ast.Attribute) and self.get_type(node.func.value,ctx).name == "Thread"
-            and node.func.attr == "start") :
+        elif (isinstance(node.func,ast.Attribute) and
+                      self.get_type(node.func.value,ctx).name == "Thread" and
+                      node.func.attr == "start") :
             return self._translate_thread_start(node,ctx)
-        elif (isinstance(node.func,ast.Attribute) and self.get_type(node.func.value,ctx).name == "Thread"
-            and node.func.attr == "join"):
+        elif (isinstance(node.func,ast.Attribute) and
+                      self.get_type(node.func.value,ctx).name == "Thread" and
+                      node.func.attr == "join"):
                 return self._translate_thread_join(node,ctx)
-
-
         else:
             return self.translate_normal_call_node(node, ctx, impure)
 
