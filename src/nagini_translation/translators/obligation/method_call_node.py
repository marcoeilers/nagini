--- conflicted
+++ resolved
@@ -87,11 +87,7 @@
 
     def _add_additional_arguments(self) -> None:
         """Add current thread and caller measure map arguments."""
-<<<<<<< HEAD
-        if obligation_config.disable_vars:
-=======
         if obligation_config.disable_all:
->>>>>>> 3aa9ea95
             return
         if self._ctx.obligation_context.is_translating_loop():
             loop_info = self._ctx.obligation_context.current_loop_info
