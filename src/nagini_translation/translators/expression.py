--- conflicted
+++ resolved
@@ -199,12 +199,8 @@
                                             [None], node, ctx)
         iter_stmt, iter = self.translate_expr(node.generators[0].iter, ctx)
         iter_type = self.get_type(node.generators[0].iter, ctx)
-<<<<<<< HEAD
-        sil_seq = self.get_sequence(iter_type, iter, None, node, ctx, position)
-=======
         sil_seq = self.get_sequence(iter_type.python_class, iter, None, node, ctx,
                                     position)
->>>>>>> 3aa9ea95
         seq_len = self.viper.SeqLength(sil_seq, position, info)
         len_equal = self.viper.EqCmp(self.to_int(result_len, ctx), seq_len, position,
                                      info)
@@ -1094,12 +1090,12 @@
             ctx: Context) -> StmtsAndExpr:
         args = [right, left]
         arg_types = [right_type, left_type]
-        if right_type.get_function('__contains__'):
-            app_stmt = []
-            app = self.get_contains(right_type, args, arg_types, node, ctx)
-        else:
-            app_stmt, app = self.get_func_or_method_call(
-                right_type, '__contains__', args, arg_types, node, ctx)
+        # if right_type.get_function('__contains__'):
+        #     app_stmt = []
+        #     app = self.get_contains(right_type, args, arg_types, node, ctx)
+        # else:
+        app_stmt, app = self.get_func_or_method_call(
+            right_type, '__contains__', args, arg_types, node, ctx)
         if isinstance(node.ops[0], ast.NotIn):
             app = self.viper.Not(
                 app, self.to_position(node, ctx), self.no_info(ctx))
