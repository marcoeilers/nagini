--- conflicted
+++ resolved
@@ -21,7 +21,6 @@
     INT_TYPE,
     CALLABLE_TYPE,
     LIST_TYPE,
-    METHOD_ID_DOMAIN,
     OPERATOR_FUNCTIONS,
     PRIMITIVE_INT_TYPE,
     SET_TYPE,
@@ -631,14 +630,9 @@
             if (isinstance(ctx.actual_function, PythonMethod) and
                     not (ctx.actual_function.pure or ctx.actual_function.predicate) and
                     not isinstance(node.ctx, ast.Store) and
-<<<<<<< HEAD
                     self.is_local_variable(var, ctx) and
                     var.type.name != 'Callable'):
-                result = self.wrap_definedness_check(var, node, ctx)
-=======
-                    self.is_local_variable(var, ctx)):
                 result = self.wrap_definedness_check(var.ref(node, ctx), var, node, ctx)
->>>>>>> ff4900fb
             else:
                 result = var.ref(node, ctx)
             return [], result
@@ -955,12 +949,12 @@
         thread_stmt, thread = self.translate_expr(get_call.args[0], ctx)
         pos = self.to_position(node, ctx)
         info = self.no_info(ctx)
-        method_id_type = self.viper.DomainType(METHOD_ID_DOMAIN, {}, [])
+        method_id_type = self.viper.DomainType(FUNCTION_DOMAIN_NAME, {}, [])
         thread_method = self.viper.DomainFuncApp(GET_METHOD_FUNC, [thread],
                                                  method_id_type, pos, info, THREAD_DOMAIN)
-        method_literal = self.viper.DomainFuncApp(target_method.threading_id, [],
+        method_literal = self.viper.DomainFuncApp(target_method.func_constant, [],
                                                   method_id_type,
-                                                  pos, info, METHOD_ID_DOMAIN)
+                                                  pos, info, FUNCTION_DOMAIN_NAME)
         comparison = self.viper.EqCmp(thread_method, method_literal, pos, info)
         return thread_stmt, comparison
 
