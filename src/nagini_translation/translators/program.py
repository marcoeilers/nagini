--- conflicted
+++ resolved
@@ -22,7 +22,6 @@
     IS_DEFINED_FUNC,
     JOINABLE_FUNC,
     MAY_SET_PRED,
-    METHOD_ID_DOMAIN,
     PRIMITIVES,
     RESULT_NAME,
     STRING_TYPE,
@@ -503,25 +502,6 @@
         # Reset used names set, we only need the additional ones used by the
         # upcoming method transformation.
         self.viper.used_names = set()
-<<<<<<< HEAD
-        for sil_prog in sil_progs:
-            for method in self.viper.to_list(sil_prog.methods()):
-                if method.name() in used_names:
-                    body = self.viper.from_option(method.body())
-                    converted_method = self.create_method_node(
-                        ctx=ctx,
-                        name=method.name(),
-                        args=self.viper.to_list(method.formalArgs()),
-                        returns=self.viper.to_list(method.formalReturns()),
-                        pres=self.viper.to_list(method.pres()),
-                        posts=self.viper.to_list(method.posts()),
-                        locals=[],
-                        body=body,
-                        position=method.pos(),
-                        info=method.info(),
-                    )
-                    methods.append(converted_method)
-=======
         for method in self.viper.to_list(sil_progs.methods()):
             if method.name() in used_names:
                 body = self.viper.from_option(method.body())
@@ -538,7 +518,6 @@
                     info=method.info(),
                 )
                 methods.append(converted_method)
->>>>>>> ff4900fb
 
         # Some obligation-related functions may only be used by the code added
         # by the method conversion we just performed, so we have to add
@@ -612,20 +591,9 @@
                                           self.no_position(ctx), self.no_info(ctx))
         return [start_pred, post_pred]
 
-    def create_method_id_domain(self, constants: List['silver.ast.DomainFunc'],
-                                ctx: Context) -> 'silver.ast.Domain':
-        return self.viper.Domain(METHOD_ID_DOMAIN, constants, [], [],
-                                 self.no_position(ctx), self.no_info(ctx))
-
-    def translate_method_id_to_constant(self, method, ctx) -> 'silver.ast.DomainFunc':
-        func_type = self.viper.DomainType(METHOD_ID_DOMAIN, {}, [])
-        return self.viper.DomainFunc(method.threading_id,[],func_type, True,
-                                     self.to_position(method.node,ctx), self.no_info(ctx),
-                                     METHOD_ID_DOMAIN)
-
     def create_thread_domain(self, ctx: Context) -> 'silver.ast.Domain':
         pos, info = self.no_position(ctx), self.no_info(ctx)
-        method_id_type = self.viper.DomainType(METHOD_ID_DOMAIN, {}, [])
+        method_id_type = self.viper.DomainType(FUNCTION_DOMAIN_NAME, {}, [])
         thread_param = self.viper.LocalVarDecl('t', self.viper.Ref, pos, info)
         index_param = self.viper.LocalVarDecl('i', self.viper.Int, pos, info)
         get_method = self.viper.DomainFunc(GET_METHOD_FUNC, [thread_param],
@@ -718,7 +686,6 @@
         static_fields = OrderedDict()
         func_constants = []
 
-        threading_ids_constants = []
         # Silver names of the set of nodes which have been selected by the user
         # to be verified (if any).
         selected_names = []
@@ -780,13 +747,11 @@
                 functions.append(self.translate_function(function, ctx))
                 func_constants.append(self.translate_function_constant(function, ctx))
             for method in module.methods.values():
-                id_constant = self.translate_method_id_to_constant(method, ctx)
-                threading_ids_constants.append(id_constant)
+                func_constants.append(self.translate_function_constant(method, ctx))
                 if method.interface:
                     continue
                 self.track_dependencies(selected_names, selected, method, ctx)
                 methods.append(self.translate_method(method, ctx))
-                func_constants.append(self.translate_function_constant(method, ctx))
             for pred in module.predicates.values():
                 self.track_dependencies(selected_names, selected, pred, ctx)
                 predicates.append(self.translate_predicate(pred, ctx))
@@ -822,8 +787,7 @@
                                                       'invalid.override')
                 for method_name in cls.methods:
                     method = cls.methods[method_name]
-                    threading_ids_constants.append(
-                        self.translate_method_id_to_constant(method, ctx))
+                    func_constants.append(self.translate_function_constant(method, ctx))
                     if method.interface:
                         continue
                     self.track_dependencies(selected_names, selected, method, ctx)
@@ -835,8 +799,7 @@
                         methods.append(self.create_override_check(method, ctx))
                 for method_name in cls.static_methods:
                     method = cls.static_methods[method_name]
-                    threading_ids_constants.append(
-                        self.translate_method_id_to_constant(method, ctx))
+                    func_constants.append(self.translate_function_constant(method, ctx))
                     self.track_dependencies(selected_names, selected, method, ctx)
                     methods.append(self.translate_method(method, ctx))
                     if method.overrides:
@@ -909,7 +872,6 @@
                                                             type_axioms, ctx))
         domains.append(self.create_thread_domain(ctx))
         domains.append(self.create_functions_domain(func_constants, ctx))
-        domains.append(self.create_method_id_domain(threading_ids_constants, ctx))
 
         converted_sil_progs = self._convert_silver_elements(sil_progs,
                                                             all_used_names, ctx)
