--- conflicted
+++ resolved
@@ -171,24 +171,20 @@
                                                          result_var, error_var,
                                                          ctx)
 
-<<<<<<< HEAD
-    def translate_contractfunc_call(self, node: ast.Call,
-                                    ctx: Context) -> StmtsAndExpr:
-        return self.config.contract_translator.translate_contractfunc_call(node, ctx)
-
-    def translate_normal_call(self, target: PythonMethod, arg_stmts, args, arg_types,
-                              node: ast.AST, ctx: Context) -> StmtsAndExpr:
-        return self.config.call_translator.translate_normal_call(target, arg_stmts, args,
-                                                                 arg_types, node, ctx)
-
-    def translate_normal_call_node(self, node: ast.Call, ctx: Context) -> StmtsAndExpr:
-        return self.config.call_translator.translate_normal_call_node(node, ctx)
-=======
     def translate_contractfunc_call(self, node: ast.Call, ctx: Context,
                                     impure=False) -> StmtsAndExpr:
         return self.config.contract_translator.translate_contractfunc_call(node, ctx,
                                                                            impure)
->>>>>>> eb9ad0f4
+
+    def translate_normal_call(self, target: PythonMethod, arg_stmts, args, arg_types,
+                              node: ast.AST, ctx: Context, impure=False) -> StmtsAndExpr:
+        return self.config.call_translator.translate_normal_call(target, arg_stmts, args,
+                                                                 arg_types, node, ctx,
+                                                                 impure)
+
+    def translate_normal_call_node(self, node: ast.Call, ctx: Context,
+                                   impure=False) -> StmtsAndExpr:
+        return self.config.call_translator.translate_normal_call_node(node, ctx, impure)
 
     def translate_io_contractfunc_call(self, node: ast.Call,
                                        ctx: Context) -> StmtsAndExpr:
