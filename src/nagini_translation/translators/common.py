"""
This Source Code Form is subject to the terms of the Mozilla Public
License, v. 2.0. If a copy of the MPL was not distributed with this
file, You can obtain one at http://mozilla.org/MPL/2.0/.
"""

import ast

from abc import ABCMeta
from nagini_translation.lib.constants import (
    ARBITRARY_BOOL_FUNC,
    ASSERTING_FUNC,
    COMBINE_NAME_FUNC,
    INT_TYPE,
    IS_DEFINED_FUNC,
    MAIN_METHOD_NAME,
    MAY_SET_PRED,
    NAME_DOMAIN,
    PRIMITIVE_BOOL_TYPE,
    PRIMITIVE_INT_TYPE,
    SINGLE_NAME,
    UNION_TYPE,
)
from nagini_translation.lib.context import Context
from nagini_translation.lib.errors import rules
from nagini_translation.lib.program_nodes import (
<<<<<<< HEAD
    chain_cond_exp,
    chain_if_stmts,
=======
>>>>>>> 7d9cf7a0
    OptionalType,
    PythonClass,
    PythonField,
    PythonIOOperation,
    PythonMethod,
    PythonModule,
    PythonNode,
    PythonType,
    PythonVar,
<<<<<<< HEAD
    toposort_classes,
=======
>>>>>>> 7d9cf7a0
    UnionType,
)
from nagini_translation.lib.resolver import get_target as do_get_target
from nagini_translation.lib.typedefs import (
    Expr,
    FuncApp,
    Info,
    Position,
    Stmt,
    StmtsAndExpr,
)
from nagini_translation.lib.util import (
    get_surrounding_try_blocks,
    InvalidProgramException,
    UnsupportedException
)
from nagini_translation.translators.abstract import AbstractTranslator
from typing import List, Tuple, Union


class CommonTranslator(AbstractTranslator, metaclass=ABCMeta):
    """
    Abstract class which all specialized translators extend. Provides some
    functionality which is needed by many or all specialized translators.
    """

    def translate_generic(self, node: ast.AST, ctx: Context) -> None:
        """
        Visitor that is used if no other visitor is implemented.
        Simply raises an exception.
        """
        raise UnsupportedException(node)

    def translate_block(self, stmtlist: List['silver.ast.Stmt'],
                        position: 'silver.ast.Position',
                        info: 'silver.ast.Info') -> Stmt:
        """
        Wraps a (Python) list of (Viper) statements into a Viper block
        """
        body = []
        for stmt in stmtlist:
            body.append(stmt)
        return self.viper.Seqn(body, position, info)

    def convert_to_type(self, e: Expr, target_type, ctx: Context,
                        node: ast.AST = None) -> Expr:
        """
        Converts expression ``e`` to the Viper type ``target_type`` if said
        type is Ref, Bool or Int.
        """
        result = e
        if target_type == self.viper.Ref:
            result = self.to_ref(e, ctx)
        elif target_type == self.viper.Bool:
            result = self.to_bool(e, ctx, node)
        elif target_type == self.viper.Int:
            result = self.to_int(e, ctx)
        return result

    def _is_pure(self, e: Expr) -> bool:
        e = self.unwrap(e)
        if isinstance(e, (self.viper.ast.And, self.viper.ast.Or)):
            return self._is_pure(e.left()) and self._is_pure(e.right())
        return e.isPure()

    def to_type(self, e: Expr, t, ctx) -> Expr:
        if t is self.viper.Ref:
            return self.to_ref(e, ctx)
        if t is self.viper.Int:
            return self.to_int(e, ctx)
        if t is self.viper.Bool:
            return self.to_bool(e, ctx)
        return e

    def to_ref(self, e: Expr, ctx: Context) -> Expr:
        """
        Converts the given expression to an expression of the Silver type Ref
        if it isn't already, either by boxing a primitive or undoing a
        previous unboxing operation.
        """
        # Avoid wrapping non-pure expressions (leads to errors within Silver's
        # Consistency object)
        if not self._is_pure(e):
            return e
        result = e
        if e.typ() == self.viper.Int:
            if (isinstance(e, self.viper.ast.FuncApp) and
                    e.funcname() == 'int___unbox__'):
                result = e.args().head()
            else:
                prim_int = ctx.module.global_module.classes[PRIMITIVE_INT_TYPE]
                result = self.get_function_call(prim_int, '__box__',
                                                [result], [None], None, ctx,
                                                position=e.pos())
        elif e.typ() == self.viper.Bool:
            if (isinstance(e, self.viper.ast.FuncApp) and
                    e.funcname() == 'bool___unbox__'):
                result = e.args().head()
            else:
                prim_bool = ctx.module.global_module.classes[PRIMITIVE_BOOL_TYPE]
                result = self.get_function_call(prim_bool, '__box__',
                                                [result], [None], None, ctx,
                                                position=e.pos())
        return result

    def to_bool(self, e: Expr, ctx: Context, node: ast.AST = None) -> Expr:
        """
        Converts the given expression to an expression of the Silver type Bool
        if it isn't already, either by calling __bool__ on an object and
        possibly unboxing the result, or by undoing a previous boxing operation.
        """
        # Avoid wrapping non-pure expressions (leads to errors within Silver's
        # Consistency object)
        if not self._is_pure(e):
            return e
        if e.typ() == self.viper.Bool:
            return e
        if e.typ() != self.viper.Ref:
            e = self.to_ref(e, ctx)
        if (isinstance(e, self.viper.ast.FuncApp) and
                e.funcname() == '__prim__bool___box__'):
            return e.args().head()
        result = e
        call_bool = True
        if node:
            node_type = self.get_type(node, ctx)
            if node_type.name == 'bool':
                call_bool = False
            if call_bool:
                result = self.get_function_call(node_type, '__bool__',
                                                [result], [None], node, ctx,
                                                position=e.pos())
        if result.typ() != self.viper.Bool:
            bool_type = ctx.module.global_module.classes['bool']
            result = self.get_function_call(bool_type, '__unbox__',
                                            [result], [None], node, ctx,
                                            position=e.pos())
        return result

    def to_int(self, e: Expr, ctx: Context) -> Expr:
        """
        Converts the given expression to an expression of the Silver type Int
        if it isn't already, either by unboxing a reference or undoing a
        previous boxing operation.
        """
        # Avoid wrapping non-pure expressions (leads to errors within Silver's
        # Consistency object)
        if not self._is_pure(e):
            return e
        if e.typ() == self.viper.Int:
            return e
        if e.typ() != self.viper.Ref:
            e = self.to_ref(e, ctx)
        if (isinstance(e, self.viper.ast.FuncApp) and
                    e.funcname() == '__prim__int___box__'):
            return e.args().head()
        result = e
        int_type = ctx.module.global_module.classes[INT_TYPE]
        result = self.get_function_call(int_type, '__unbox__',
                                        [result], [None], None, ctx,
                                        position=e.pos())
        return result

    def unwrap(self, e: Expr) -> Expr:
        if isinstance(e, self.viper.ast.FuncApp):
            if (e.funcname().endswith('__box__') or
                    e.funcname().endswith('__unbox__')):
                return e.args().head()
        return e

    def to_position(
            self, node: ast.AST, ctx: Context, error_string: str=None,
            rules: rules.Rules=None) -> 'silver.ast.Position':
        """
        Extracts the position from a node, assigns an ID to the node and stores
        the node and the position in the context for it.
        """
        return self.viper.to_position(node, ctx.position, error_string, rules,
                                      ctx.module.file)

    def no_position(self, ctx: Context, error_string: str=None,
            rules: rules.Rules=None) -> 'silver.ast.Position':
        return self.to_position(None, ctx, error_string, rules)

    def to_info(self, comments: List[str], ctx: Context) -> 'silver.ast.Info':
        """
        Wraps the given comments into an Info object.
        If ctx.info is set to override the given info, returns that.
        """
        if ctx.info is not None:
            return ctx.info
        if comments:
            return self.viper.SimpleInfo(comments)
        else:
            return self.viper.NoInfo

    def no_info(self, ctx: Context) -> 'silver.ast.Info':
        return self.to_info([], ctx)

    def normalize_type(self, typ: PythonType, ctx: Context) -> PythonType:
        """
        Normalizes a type, i.e., returns the actual NoneType if it's None,
        otherwise just returns the type.
        """
        if typ is None:
            return ctx.module.global_module.classes['NoneType']
        return typ

    def is_local_variable(self, var: PythonVar, ctx: Context) -> bool:
        """
        Assuming we are currently inside an impure method, checks if the given variable is
        a local variable in the Python program (i.e. not a parameter, not a variable that
        is quantified over).
        """
        if not ctx.actual_function:
            return False
        if var.name in ctx.actual_function.args:
            return False
        return var in ctx.actual_function.locals.values()

    def get_may_set_predicate(self, rec: Expr, field: PythonField, ctx: Context,
                              pos: Position = None) -> Expr:
        """
        Creates predicate instances representing the permissions to create the given
        field on the given receiver object.
        """
        if not pos:
            pos = self.no_position(ctx)
        info = self.no_info(ctx)
        full_perm = self.viper.FullPerm(pos, info)
        id = self.viper.IntLit(self._get_string_value(field.sil_name), pos, info)
        pred = self.viper.PredicateAccess([rec, id], MAY_SET_PRED, pos, info)
        pred_acc = self.viper.PredicateAccessPredicate(pred, full_perm, pos, info)
        return pred_acc

    def check_var_defined(self, target: PythonVar, position: Position,
                        info: Info) -> Expr:
        id = self.viper.IntLit(self._get_string_value(target.sil_name), position, info)
        id_param_decl = self.viper.LocalVarDecl('id', self.viper.Int, position, info)
        is_defined = self.viper.FuncApp(IS_DEFINED_FUNC, [id], position, info,
                                        self.viper.Bool, [id_param_decl])
        return is_defined

    def set_var_defined(self, target: PythonVar, position: Position,
                        info: Info) -> Stmt:
        """
        Returns an inhale which assumes that the given local variable is now defined.
        """
        is_defined = self.check_var_defined(target, position, info)
        return self.viper.Inhale(is_defined, position, info)

    def set_global_defined(self, declaration: PythonNode, module: PythonModule,
                           node: ast.AST, ctx: Context) -> Stmt:
        """
        Returns a statement that sets the name of the given declaration to be defined
        in the given module.
        """
        pos = self.to_position(node, ctx)
        info = self.no_info(ctx)
        module_set = module.names_var[1]
        decl_id = self.viper.IntLit(self._get_string_value(declaration.name), pos,
                                    info)
        return self._set_global_defined(decl_id, module_set, pos, info)

    def _set_global_defined(self, decl_int: Expr, module_var: Expr, pos: Position,
                            info: Info) -> Stmt:
        """
        Returns a statement that sets the name of represented by the integer decl_int to
        be defined in the given set of names.
        """
        if decl_int.typ() == self.viper.Int:
            decl_int = self.viper.DomainFuncApp(SINGLE_NAME, [decl_int], self.name_type(),
                                                pos, info, NAME_DOMAIN)
        new_set = self.viper.ExplicitSet([decl_int], pos, info)
        union = self.viper.AnySetUnion(module_var, new_set, pos, info)
        return self.viper.LocalVarAssign(module_var, union, pos, info)

    def name_type(self) -> 'silver.ast.DomainType':
        """
        The Silver type of global names, for which one can check if they are defined or
        not.
        """
        return self.viper.DomainType(NAME_DOMAIN, {}, [])

    def _is_defined(self, name: Expr, module: Expr, pos: Position, info: Info) -> Expr:
        """
        Returns an expression that is true iff the name represented by the given
        expression is defined in the module represented by the other expression.
        """
        name_type = self.viper.DomainType(NAME_DOMAIN, {}, [])
        if name.typ() == self.viper.Int:
            boxed_name = self.viper.DomainFuncApp(SINGLE_NAME, [name], name_type, pos,
                                                  info, NAME_DOMAIN)
        else:
            boxed_name = name
        return self.viper.AnySetContains(boxed_name, module, pos, info)

    def _combine_names(self, prefix: Expr, name: Expr, pos: Position, info: Info) -> Expr:
        """
        Returns an expression that combines the prefix-name and the name to a new name
        that represents 'prefix.name'.
        """
        name_type = self.viper.DomainType(NAME_DOMAIN, {}, [])
        if name.typ() == self.viper.Int:
            boxed_name = self.viper.DomainFuncApp(SINGLE_NAME, [name], name_type, pos,
                                                  info, NAME_DOMAIN)
        else:
            boxed_name = name
        if prefix.typ() == self.viper.Int:
            boxed_prefix = self.viper.DomainFuncApp(SINGLE_NAME, [prefix], name_type, pos,
                                                    info, NAME_DOMAIN)
        else:
            boxed_prefix = prefix
        return self.viper.DomainFuncApp(COMBINE_NAME_FUNC, [boxed_prefix, boxed_name],
                                        name_type, pos, info, NAME_DOMAIN)

    def extract_identifiers(self, ref: ast.AST, pos: Position,
                            info: Info) -> List[Expr]:
        """
        Returns a list containing all names contained by the given reference.
        """
        res = []
        if isinstance(ref, ast.Subscript):
            if isinstance(ref.value, ast.Name) and ref.value.id in ('Optional', 'Union'):
                if not isinstance(ref.slice.value, ast.Tuple):
                    return self.extract_identifiers(ref.slice.value, pos, info)
                for e in ref.slice.value.elts:
                    res.extend(self.extract_identifiers(e, pos, info))
                return res

        decl_id = None
        for name in reversed(self._get_name_parts(ref)):
            current = self.viper.IntLit(self._get_string_value(name), pos,
                                        info)
            if decl_id is None:
                decl_id = current
            else:
                decl_id = self._combine_names(current, decl_id, pos, info)
        if decl_id:
            return [decl_id]
        return []

    def _get_global_definedness_conditions(self, declaration: PythonNode,
                                           module: PythonModule, ref_node: ast.AST,
                                           ctx: Context) -> Tuple[Expr, Expr]:
        """
        Returns two boolean expressions that represent 1) if the name of the given
        declaration is defined in the given module, and 2) if all dependencies of the
        given declaration are currently defined.
        """
        msg = 'Name "' + declaration.name + '" is defined'
        pos = self.to_position(ref_node, ctx, error_string=msg)
        info = self.no_info(ctx)
        module_set = module.names_var[1]
        decl_ids = self.extract_identifiers(ref_node, pos, info)
        contains = self.viper.TrueLit(pos, info)
        for decl_id in decl_ids:
            contains = self.viper.And(contains, self._is_defined(decl_id, module_set, pos,
                                                                 info), pos, info)
        deps = set()
        if isinstance(declaration, (PythonMethod, PythonClass)):
            called = declaration
            if isinstance(called, PythonClass):
                called = called.get_method('__init__')
            if called:
                called.add_all_call_deps(deps)
        msg = 'all dependencies of "' + declaration.name + '" are defined'
        pos = self.to_position(ref_node, ctx, error_string=msg)
        deps_defined = self.viper.TrueLit(pos, info)
        for ref, decl, mod, *conds in deps:
            module_set = mod.names_var[1]
            decl_ids = self.extract_identifiers(ref, pos, info)
            for decl_id in decl_ids:
                contains_dep = self._is_defined(decl_id, module_set, pos, info)
                for cond in conds:
                    # Iterate over conditions (PythonNodes); the dependency must be
                    # defined if all such PythonNodes are currently defined in their
                    # respective modules.
                    module_set = cond.module.names_var[1]
                    decl_id = self.viper.IntLit(self._get_string_value(cond.name), pos,
                                                info)
                    cond_contains = self._is_defined(decl_id, module_set, pos, info)
                    contains_dep = self.viper.Implies(cond_contains, contains_dep, pos,
                                                      info)
                deps_defined = self.viper.And(deps_defined, contains_dep, pos, info)

        return contains, deps_defined

    def _get_name_parts(self, node: ast.AST) -> List[str]:
        """
        Converts an AST node representing some kind of reference to a list of strings.
        """
        while isinstance(node, ast.Subscript):
            node = node.value
        if isinstance(node, ast.Name):
            return [node.id]
        if isinstance(node, ast.Attribute):
            pref = self._get_name_parts(node.value)
            return pref + [node.attr]
        if isinstance(node, ast.Str):
            return []
        return [node.name]

    def assert_global_defined(self, declaration: PythonNode, module: PythonModule,
                              ref_node: ast.AST, ctx: Context,
                              call_deps=True) -> List[Stmt]:
        """
        Creates assertions that check that the given declaration and all its dependencies
        are currently defined in the given module.
        """
        info = self.no_info(ctx)
        name, deps = self._get_global_definedness_conditions(declaration, module,
                                                             ref_node, ctx)
        msg = 'Name "' + declaration.name + '" is defined'
        pos = self.to_position(ref_node, ctx, error_string=msg)
        assert_name = self.viper.Assert(name, pos, info)
        if not call_deps:
            return [assert_name]
        msg = 'all dependencies of "' + declaration.name + '" are defined'
        pos = self.to_position(ref_node, ctx, error_string=msg)
        assert_deps = self.viper.Assert(deps, pos, info)
        return [assert_name, assert_deps]

    def wrap_global_defined_check(self, val: Expr, declaration: PythonNode,
                                  module: PythonModule, ref_node: ast.AST,
                                  ctx: Context) -> Expr:
        """
        Wraps the given expression into a new expression that checks that the given
        declaration and all its dependencies are currently defined in the given module.
        """
        info = self.no_info(ctx)
        msg = 'Name "' + declaration.name + '" is defined'
        pos = self.to_position(ref_node, ctx, error_string=msg,
                               rules=rules.GLOBAL_NAME_NOT_DEFINED)
        msg = 'all dependencies of "' + declaration.name + '" are defined'
        deps_pos = self.to_position(ref_node, ctx, error_string=msg,
                                    rules=rules.DEPENDENCIES_NOT_DEFINED)
        name, deps = self._get_global_definedness_conditions(declaration, module,
                                                             ref_node, ctx)
        assertion_param_decl = self.viper.LocalVarDecl('ass',
                                                       self.viper.Bool, pos,
                                                       info)
        var_param_decl = self.viper.LocalVarDecl('val', self.viper.Ref, pos, info)
        deps_func = self.viper.FuncApp(ASSERTING_FUNC, [val, deps], deps_pos, info,
                                       self.viper.Ref, [var_param_decl,
                                                        assertion_param_decl])
        name_func = self.viper.FuncApp(ASSERTING_FUNC, [deps_func, name], pos, info,
                                       self.viper.Ref, [var_param_decl,
                                                        assertion_param_decl])
        return name_func

    def is_main_method(self, ctx: Context) -> bool:
        """
        Checks if we are currently translating the 'main method', i.e., the global
        statements of the program.
        """
        if not ctx.current_function:
            return False
        return ctx.current_function.name == MAIN_METHOD_NAME

    def get_tuple_type_arg(self, arg: Expr, arg_type: PythonType, node: ast.AST,
                           ctx: Context) -> Expr:
        """
        Creates an expression of type PyType that represents the type of 'arg',
        to be handed to the constructor function for tuples. This is different
        than what's used elsewhere. For, e.g., Optional[NoneType, A, C], this
        will return
        arg == null ? NoneType : issubtype(typeof(arg), A) ? A : C
        """
        position = self.no_position(ctx)
        info = self.no_info(ctx)
        if arg_type.name == UNION_TYPE:
            first_arg = self.normalize_type(arg_type.type_args[0], ctx)
            result = self.type_factory.translate_type_literal(first_arg,
                                                              position, ctx)
            for option in arg_type.type_args[1:]:
                option = self.normalize_type(option, ctx)
                check = self.type_check(arg, option, position, ctx, False)
                type_lit = self.type_factory.translate_type_literal(option,
                                                                    position,
                                                                    ctx)
                result = self.viper.CondExp(check, type_lit, result, position,
                                            info)
            return result
        arg_type = self.normalize_type(arg_type, ctx)
        type_lit = self.type_factory.translate_type_literal(arg_type,
                                                            position, ctx)
        return type_lit

    def get_func_or_method_call(self, receiver: PythonType, func_name: str,
                                args: List[Expr], arg_types: List[Expr],
                                node: ast.AST, ctx: Context) -> StmtsAndExpr:
        if receiver.has_function(func_name):
            call = self.get_function_call(receiver, func_name, args, arg_types, node, ctx)
            return [], call
        method = receiver.get_method(func_name)
        if method:
            assert method.type
            target_var = ctx.actual_function.create_variable('target', method.type,
                                                             self.translator)
            val = target_var.ref(node, ctx)
            call = self.get_method_call(receiver, func_name, args, arg_types, [val], node,
                                        ctx)
            return call, val
        return [], None

<<<<<<< HEAD
=======
    def get_quantifier_lhs(self, receiver, arg, node, ctx, position):
        position = position if position else self.to_position(node, ctx)
        info = self.no_info(ctx)
        if (not isinstance(receiver, UnionType) or isinstance(receiver, OptionalType)):
            if receiver.name == 'dict':
                set_ref = self.viper.SetType(self.viper.Ref)
                field = self.viper.Field('dict_acc', set_ref, position, info)
                res = self.viper.FieldAccess(arg, field, position, info)
                return res
            if receiver.name == 'set':
                set_ref = self.viper.SetType(self.viper.Ref)
                field = self.viper.Field('set_acc', set_ref, position, info)
                res = self.viper.FieldAccess(arg, field, position, info)
                return res
        return self.get_sequence(receiver, arg, None, node, ctx, position)

>>>>>>> 7d9cf7a0
    def get_sequence(self, receiver: PythonType, arg: Expr, arg_type: PythonType,
                     node: ast.AST, ctx: Context,
                     position: Position = None) -> Expr:
        position = position if position else self.to_position(node, ctx)
        info = self.no_info(ctx)
        if (not isinstance(receiver, UnionType) or isinstance(receiver, OptionalType)):
            if receiver.name == 'list':
                seq_ref = self.viper.SeqType(self.viper.Ref)
                field = self.viper.Field('list_acc', seq_ref, position, info)
                res = self.viper.FieldAccess(arg, field, position, info)
                return res
<<<<<<< HEAD
            if receiver.name == 'Sequence':
                if (isinstance(arg, self.viper.ast.FuncApp) and
                            arg.funcname() == 'Sequence___create__'):
                    args = self.viper.to_list(arg.args())
                    return args[0]

        return self.get_function_call(receiver, '__sil_seq__', [arg], [arg_type],
                                      node, ctx, position)


    def _get_function_call(self, receiver: PythonType,
=======
        return self.get_function_call(receiver, '__sil_seq__', [arg], [arg_type],
                                      node, ctx, position)

    def get_function_call(self, receiver: PythonType,
>>>>>>> 7d9cf7a0
                          func_name: str, args: List[Expr],
                          arg_types: List[PythonType], node: ast.AST,
                          ctx: Context,
                          position: Position = None) -> FuncApp:
        """
        Creates a function application of the function called func_name, with
        the given receiver and arguments. Boxes arguments if necessary, and
        unboxed the result if needed as well. This method only handles receivers
        of non-union types.
        """
        if receiver:
            target_cls = receiver
            func = target_cls.get_function(func_name)
        else:
            for container in ctx.module.get_included_modules():
                if func_name in container.functions:
                    func = container.functions[func_name]
                    break
        if not func:
            if receiver and target_cls.get_method(func_name):
                msg = 'Called method is expected to be pure: ' + func_name
                raise UnsupportedException(node, msg)
            raise InvalidProgramException(node, 'unknown.function.called')
        formal_args = []
        actual_args = []
        assert len(args) == len(func.get_args())
        for arg, param, type in zip(args, func.get_args(), arg_types):
            formal_args.append(param.decl)
            if param.type.name == '__prim__bool':
                actual_arg = self.to_bool(arg, ctx)
            elif param.type.name == '__prim__int':
                actual_arg = self.to_int(arg, ctx)
            else:
                actual_arg = self.to_ref(arg, ctx)
            actual_args.append(actual_arg)
        type = self.translate_type(func.type, ctx)
        sil_name = func.sil_name

        actual_position = position if position else self.to_position(node, ctx)
        call = self.viper.FuncApp(sil_name, actual_args,
                                  actual_position,
                                  self.no_info(ctx), type, formal_args)
        return call

    def get_function_call(self, receiver: PythonType,
                          func_name: str, args: List[Expr],
                          arg_types: List[PythonType], node: ast.AST,
                          ctx: Context,
                          position: Position = None) -> FuncApp:
        """
        Creates a function application of the function called func_name, with
        the given receiver and arguments. Boxes arguments if necessary, and
        unboxed the result if needed as well. When the receiver is of union
        type, a function call application is created for each type in the
        union with its respective guard.
        """
        if receiver and type(receiver) is UnionType:
            position = self.to_position(node, ctx) if position is None else position
            guarded_functions = []
            for cls in toposort_classes(receiver.get_types() - {None}):

                # Create guard checking if receiver is an instance of this class
                guard = self.type_check(args[0], cls, position, ctx)

                # Translate the function call on this particular receiver's class
                function = self._get_function_call(cls, func_name, args,
                                                   arg_types, node, ctx,
                                                   position)

                # Stores guard and translated function call as tuple in a list
                guarded_functions.append((guard, function))

            # Chain list of guard and function call tuples in an if-then-else
            # expression
            return chain_cond_exp(guarded_functions, self.viper, position,
                                  self.no_info(ctx), ctx)
        else:
            # Pass-through
            return self._get_function_call(receiver, func_name, args,
                                           arg_types, node, ctx, position)

    def _get_method_call(self, receiver: PythonType,
                        func_name: str, args: List[Expr],
                        arg_types: List[PythonType],
                        targets: List['silver.ast.LocalVarRef'],
                        node: ast.AST,
                        ctx: Context) -> List[Stmt]:
        """
        Creates a method call to the method called func_name, with the given
        receiver and arguments. Boxes arguments if necessary. This method only
        handles receivers of non-union types.
        """
        if receiver:
            target_cls = receiver
            func = target_cls.get_method(func_name)
        else:
            func = ctx.module.methods[func_name]
        if not func:
            raise InvalidProgramException(node, 'unknown.method.called')
        actual_args = []
        for arg, param, _ in zip(args, func.get_args(), arg_types):
            if param.type.name == PRIMITIVE_BOOL_TYPE:
                actual_arg = self.to_bool(arg, ctx)
            elif param.type.name == '__prim__int':
                actual_arg = self.to_int(arg, ctx)
            else:
                actual_arg = self.to_ref(arg, ctx)
            actual_args.append(actual_arg)
        sil_name = func.sil_name
        call = self.create_method_call_node(
            ctx, sil_name, actual_args, targets, self.to_position(node, ctx),
            self.no_info(ctx), target_method=func, target_node=node)
        return call

    def get_method_call(self, receiver: PythonType,
                        func_name: str, args: List[Expr],
                        arg_types: List[PythonType],
                        targets: List['silver.ast.LocalVarRef'],
                        node: ast.AST,
                        ctx: Context) -> List[Stmt]:
        """
        Creates a method call to the method called func_name, with the given
        receiver and arguments. Boxes arguments if necessary. When the receiver
        is of union type, a method call is created for each type in the union
        with its respective guard.
        """
        position = self.to_position(node, ctx)
        info = self.no_info(ctx)
        if receiver and type(receiver) is UnionType:
            guarded_methods = []
            for cls in toposort_classes(receiver.get_types() - {None}):

                # Create guard checking if receiver is an instance of this class
                guard = self.type_check(args[0], cls, position, ctx)

                # Translate the method call on this particular receiver's class
                method = self._get_method_call(cls, func_name, args, arg_types,
                                               targets, node, ctx)

                # Translated method call into a block
                block = self.translate_block(method, position, info)

                # Stores guard and translated method call as tuple in a list
                guarded_methods.append((guard, block))

            # Chain list of guard and function call tuples in an if-then-else
            # statement
            return [chain_if_stmts(guarded_methods, self.viper, position, info, ctx)]
        else:
            # Pass-through
            return self._get_method_call(receiver, func_name, args, arg_types,
                                         targets, node, ctx)

    def get_error_var(self, stmt: ast.AST,
                      ctx: Context) -> 'silver.ast.LocalVarRef':
        """
        Returns the error variable of the try-block protecting stmt, otherwise
        the error return variable of the surrounding function, otherwise
        creates a new local variable of type Exception.
        """
        tries = get_surrounding_try_blocks(ctx.actual_function.try_blocks,
                                           stmt)
        if tries:
            err_var = tries[0].get_error_var(self.translator)
            if err_var.sil_name in ctx.var_aliases:
                err_var = ctx.var_aliases[err_var.sil_name]
            return err_var.ref()
        if ctx.actual_function.declared_exceptions:
            return ctx.error_var.ref()
        else:
            new_var = ctx.current_function.create_variable('error',
                ctx.module.global_module.classes['Exception'], self.translator)
            return new_var.ref()

    def var_type_check(self, name: str, type: PythonType,
                       position: 'silver.ast.Position',
                       ctx: Context, inhale_exhale: bool=True) -> Expr:
        """
        Creates an expression checking if the var with the given name
        is of the given type.
        """
        if name in ctx.var_aliases:
            obj_var = ctx.var_aliases[name].ref()
        else:
            obj_var = self.viper.LocalVar(name, self.viper.Ref,
                                          self.no_position(ctx),
                                          self.no_info(ctx))
        return self.type_check(obj_var, type, position, ctx,
                               inhale_exhale=inhale_exhale)

    def create_predicate_access(self, pred_name: str, args: List, perm: Expr,
                                node: ast.AST, ctx: Context) -> Expr:
        """
        Creates a predicate access for the predicate with the given name,
        with the given args and permission.
        """
        pred_acc = self.viper.PredicateAccess(args, pred_name,
                                              self.to_position(node, ctx),
                                              self.no_info(ctx))
        if ctx.perm_factor:
            pos = self.to_position(node, ctx)
            info = self.no_info(ctx)
            perm = self.viper.PermMul(perm, ctx.perm_factor, pos, info)
        pred_acc_pred = self.viper.PredicateAccessPredicate(pred_acc, perm,
            self.to_position(node, ctx), self.no_info(ctx))
        return pred_acc_pred

    def add_handlers_for_inlines(self, ctx: Context) -> List[Stmt]:
        stmts = []
        old_var_valiases = ctx.var_aliases
        old_lbl_aliases = ctx.label_aliases
        for (added_method, var_aliases, lbl_aliases) in ctx.added_handlers:
            ctx.var_aliases = var_aliases
            ctx.label_aliases = lbl_aliases
            ctx.inlined_calls.append(added_method)
            for block in added_method.try_blocks:
                for handler in block.handlers:
                    stmts += self.translate_handler(handler, ctx)
                if block.else_block:
                    stmts += self.translate_handler(block.else_block, ctx)
                if block.finally_block:
                    stmts += self.translate_finally(block, ctx)
            ctx.inlined_calls.remove(added_method)
        ctx.added_handlers = []
        ctx.var_aliases = old_var_valiases
        ctx.label_aliases = old_lbl_aliases
        return stmts

    def _get_string_value(self, string: str) -> int:
        """
        Computes an integer value that uniquely represents the given string.
        """
        result = 0
        for (index, char) in enumerate(string):
            result += pow(256, index) * ord(char)
        return result

    def is_valid_super_call(self, node: ast.Call, container) -> bool:
        """
        Checks if a super() call is valid:
        It must either have no arguments, or otherwise the
        first arg must be a class, the second a reference to self.
        """
        if not node.args:
            return True
        elif len(node.args) == 2:
            target = do_get_target(node.args[0],
                                   container.module.get_included_modules(),
                                   container)
            return (isinstance(target, PythonClass) and
                    isinstance(node.args[1], ast.Name) and
                    (node.args[1].id == next(iter(container.args))))
        else:
            return False

    def get_target(self, node: ast.AST, ctx: Context) -> PythonModule:
        container = ctx.actual_function if ctx.actual_function else ctx.module
        containers = [ctx]
        if ctx.current_class:
            containers.append(ctx.current_class)
        if isinstance(container, (PythonMethod, PythonIOOperation)):
            containers.append(container)
            containers.extend(container.module.get_included_modules())
        else:
            # Assume module
            containers.extend(container.get_included_modules(()))
        result = do_get_target(node, containers, container)
        return result

    def get_fresh_int_lit(self, ctx: Context) -> Expr:
        """
        Returns an integer literal with a fresh value.
        """
        return self.viper.IntLit(ctx.get_fresh_int(), self.no_position(ctx),
                                 self.no_info(ctx))

    def get_unknown_bool(self, ctx: Context) -> Expr:
        """
        Returns an arbitrary but fixed boolean value.
        """
        pos = self.no_position(ctx)
        info = self.no_info(ctx)
        fresh_int = self.get_fresh_int_lit(ctx)
        param = self.viper.LocalVarDecl('i', self.viper.Int, pos, info)
        return self.viper.FuncApp(ARBITRARY_BOOL_FUNC, [fresh_int], pos, info,
                                  self.viper.Bool, [param])<|MERGE_RESOLUTION|>--- conflicted
+++ resolved
@@ -24,11 +24,8 @@
 from nagini_translation.lib.context import Context
 from nagini_translation.lib.errors import rules
 from nagini_translation.lib.program_nodes import (
-<<<<<<< HEAD
     chain_cond_exp,
     chain_if_stmts,
-=======
->>>>>>> 7d9cf7a0
     OptionalType,
     PythonClass,
     PythonField,
@@ -38,10 +35,7 @@
     PythonNode,
     PythonType,
     PythonVar,
-<<<<<<< HEAD
     toposort_classes,
-=======
->>>>>>> 7d9cf7a0
     UnionType,
 )
 from nagini_translation.lib.resolver import get_target as do_get_target
@@ -548,8 +542,6 @@
             return call, val
         return [], None
 
-<<<<<<< HEAD
-=======
     def get_quantifier_lhs(self, receiver, arg, node, ctx, position):
         position = position if position else self.to_position(node, ctx)
         info = self.no_info(ctx)
@@ -566,7 +558,6 @@
                 return res
         return self.get_sequence(receiver, arg, None, node, ctx, position)
 
->>>>>>> 7d9cf7a0
     def get_sequence(self, receiver: PythonType, arg: Expr, arg_type: PythonType,
                      node: ast.AST, ctx: Context,
                      position: Position = None) -> Expr:
@@ -578,24 +569,16 @@
                 field = self.viper.Field('list_acc', seq_ref, position, info)
                 res = self.viper.FieldAccess(arg, field, position, info)
                 return res
-<<<<<<< HEAD
             if receiver.name == 'Sequence':
                 if (isinstance(arg, self.viper.ast.FuncApp) and
                             arg.funcname() == 'Sequence___create__'):
                     args = self.viper.to_list(arg.args())
                     return args[0]
-
         return self.get_function_call(receiver, '__sil_seq__', [arg], [arg_type],
                                       node, ctx, position)
 
 
     def _get_function_call(self, receiver: PythonType,
-=======
-        return self.get_function_call(receiver, '__sil_seq__', [arg], [arg_type],
-                                      node, ctx, position)
-
-    def get_function_call(self, receiver: PythonType,
->>>>>>> 7d9cf7a0
                           func_name: str, args: List[Expr],
                           arg_types: List[PythonType], node: ast.AST,
                           ctx: Context,
