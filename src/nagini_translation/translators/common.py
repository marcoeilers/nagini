"""
This Source Code Form is subject to the terms of the Mozilla Public
License, v. 2.0. If a copy of the MPL was not distributed with this
file, You can obtain one at http://mozilla.org/MPL/2.0/.
"""

import ast

from abc import ABCMeta
from nagini_translation.lib.constants import (
    ARBITRARY_BOOL_FUNC,
    ASSERTING_FUNC,
    COMBINE_NAME_FUNC,
    INT_TYPE,
    IS_DEFINED_FUNC,
    MAIN_METHOD_NAME,
    MAY_SET_PRED,
    NAME_DOMAIN,
    PRIMITIVE_BOOL_TYPE,
    PRIMITIVE_INT_TYPE,
    SINGLE_NAME,
    UNION_TYPE,
)
from nagini_translation.lib.context import Context
from nagini_translation.lib.errors import rules
from nagini_translation.lib.program_nodes import (
<<<<<<< HEAD
    chain_cond_exp,
    chain_if_stmts,
=======
>>>>>>> 7d9cf7a0
    OptionalType,
    PythonClass,
    PythonField,
    PythonIOOperation,
    PythonMethod,
    PythonModule,
    PythonNode,
    PythonType,
    PythonVar,
<<<<<<< HEAD
    toposort_classes,
=======
>>>>>>> 7d9cf7a0
    UnionType,
)
from nagini_translation.lib.resolver import get_target as do_get_target
from nagini_translation.lib.typedefs import (
    Expr,
    FuncApp,
    Info,
    Position,
    Stmt,
    StmtsAndExpr,
)
from nagini_translation.lib.util import (
    get_surrounding_try_blocks,
    InvalidProgramException,
    UnsupportedException
)
from nagini_translation.translators.abstract import AbstractTranslator
from typing import List, Tuple, Union


class CommonTranslator(AbstractTranslator, metaclass=ABCMeta):
    """
    Abstract class which all specialized translators extend. Provides some
    functionality which is needed by many or all specialized translators.
    """

    def translate_generic(self, node: ast.AST, ctx: Context) -> None:
        """
        Visitor that is used if no other visitor is implemented.
        Simply raises an exception.
        """
        raise UnsupportedException(node)

    def translate_block(self, stmtlist: List['silver.ast.Stmt'],
                        position: 'silver.ast.Position',
                        info: 'silver.ast.Info') -> Stmt:
        """
        Wraps a (Python) list of (Viper) statements into a Viper block
        """
        body = []
        for stmt in stmtlist:
            body.append(stmt)
        return self.viper.Seqn(body, position, info)

    def convert_to_type(self, e: Expr, target_type, ctx: Context,
                        node: ast.AST = None) -> Expr:
        """
        Converts expression ``e`` to the Viper type ``target_type`` if said
        type is Ref, Bool or Int.
        """
        result = e
        if target_type == self.viper.Ref:
            result = self.to_ref(e, ctx)
        elif target_type == self.viper.Bool:
            result = self.to_bool(e, ctx, node)
        elif target_type == self.viper.Int:
            result = self.to_int(e, ctx)
        return result

    def _is_pure(self, e: Expr) -> bool:
        e = self.unwrap(e)
        if isinstance(e, (self.viper.ast.And, self.viper.ast.Or)):
            return self._is_pure(e.left()) and self._is_pure(e.right())
        return e.isPure()

    def to_type(self, e: Expr, t, ctx) -> Expr:
        if t is self.viper.Ref:
            return self.to_ref(e, ctx)
        if t is self.viper.Int:
            return self.to_int(e, ctx)
        if t is self.viper.Bool:
            return self.to_bool(e, ctx)
        return e

    def to_ref(self, e: Expr, ctx: Context) -> Expr:
        """
        Converts the given expression to an expression of the Silver type Ref
        if it isn't already, either by boxing a primitive or undoing a
        previous unboxing operation.
        """
        # Avoid wrapping non-pure expressions (leads to errors within Silver's
        # Consistency object)
        if not self._is_pure(e):
            return e
        result = e
        if e.typ() == self.viper.Int:
            if (isinstance(e, self.viper.ast.FuncApp) and
                    e.funcname() == 'int___unbox__'):
                result = e.args().head()
            else:
                prim_int = ctx.module.global_module.classes[PRIMITIVE_INT_TYPE]
                result = self.get_function_call(prim_int, '__box__',
                                                [result], [None], None, ctx,
                                                position=e.pos())
        elif e.typ() == self.viper.Bool:
            if (isinstance(e, self.viper.ast.FuncApp) and
                    e.funcname() == 'bool___unbox__'):
                result = e.args().head()
            else:
                prim_bool = ctx.module.global_module.classes[PRIMITIVE_BOOL_TYPE]
                result = self.get_function_call(prim_bool, '__box__',
                                                [result], [None], None, ctx,
                                                position=e.pos())
        return result

    def to_bool(self, e: Expr, ctx: Context, node: ast.AST = None) -> Expr:
        """
        Converts the given expression to an expression of the Silver type Bool
        if it isn't already, either by calling __bool__ on an object and
        possibly unboxing the result, or by undoing a previous boxing operation.
        """
        # Avoid wrapping non-pure expressions (leads to errors within Silver's
        # Consistency object)
        if not self._is_pure(e):
            return e
        if e.typ() == self.viper.Bool:
            return e
        if e.typ() != self.viper.Ref:
            e = self.to_ref(e, ctx)
        if (isinstance(e, self.viper.ast.FuncApp) and
                e.funcname() == '__prim__bool___box__'):
            return e.args().head()
        result = e
        call_bool = True
        if node:
            node_type = self.get_type(node, ctx)
            if node_type.name == 'bool':
                call_bool = False
            if call_bool:
                result = self.get_function_call(node_type, '__bool__',
                                                [result], [None], node, ctx,
                                                position=e.pos())
        if result.typ() != self.viper.Bool:
            bool_type = ctx.module.global_module.classes['bool']
            result = self.get_function_call(bool_type, '__unbox__',
                                            [result], [None], node, ctx,
                                            position=e.pos())
        return result

    def to_int(self, e: Expr, ctx: Context) -> Expr:
        """
        Converts the given expression to an expression of the Silver type Int
        if it isn't already, either by unboxing a reference or undoing a
        previous boxing operation.
        """
        # Avoid wrapping non-pure expressions (leads to errors within Silver's
        # Consistency object)
        if not self._is_pure(e):
            return e
        if e.typ() == self.viper.Int:
            return e
        if e.typ() != self.viper.Ref:
            e = self.to_ref(e, ctx)
        if (isinstance(e, self.viper.ast.FuncApp) and
                    e.funcname() == '__prim__int___box__'):
            return e.args().head()
        result = e
        int_type = ctx.module.global_module.classes[INT_TYPE]
        result = self.get_function_call(int_type, '__unbox__',
                                        [result], [None], None, ctx,
                                        position=e.pos())
        return result

    def unwrap(self, e: Expr) -> Expr:
        if isinstance(e, self.viper.ast.FuncApp):
            if (e.funcname().endswith('__box__') or
                    e.funcname().endswith('__unbox__')):
                return e.args().head()
        return e

    def to_position(
            self, node: ast.AST, ctx: Context, error_string: str=None,
            rules: rules.Rules=None) -> 'silver.ast.Position':
        """
        Extracts the position from a node, assigns an ID to the node and stores
        the node and the position in the context for it.
        """
        return self.viper.to_position(node, ctx.position, error_string, rules,
                                      ctx.module.file)

    def no_position(self, ctx: Context, error_string: str=None,
            rules: rules.Rules=None) -> 'silver.ast.Position':
        return self.to_position(None, ctx, error_string, rules)

    def to_info(self, comments: List[str], ctx: Context) -> 'silver.ast.Info':
        """
        Wraps the given comments into an Info object.
        If ctx.info is set to override the given info, returns that.
        """
        if ctx.info is not None:
            return ctx.info
        if comments:
            return self.viper.SimpleInfo(comments)
        else:
            return self.viper.NoInfo

    def no_info(self, ctx: Context) -> 'silver.ast.Info':
        return self.to_info([], ctx)

    def normalize_type(self, typ: PythonType, ctx: Context) -> PythonType:
        """
        Normalizes a type, i.e., returns the actual NoneType if it's None,
        otherwise just returns the type.
        """
        if typ is None:
            return ctx.module.global_module.classes['NoneType']
        return typ

    def is_local_variable(self, var: PythonVar, ctx: Context) -> bool:
        """
        Assuming we are currently inside an impure method, checks if the given variable is
        a local variable in the Python program (i.e. not a parameter, not a variable that
        is quantified over).
        """
        if not ctx.actual_function:
            return False
        if var.name in ctx.actual_function.args:
            return False
        return var in ctx.actual_function.locals.values()

    def get_may_set_predicate(self, rec: Expr, field: PythonField, ctx: Context,
                              pos: Position = None) -> Expr:
        """
        Creates predicate instances representing the permissions to create the given
        field on the given receiver object.
        """
        if not pos:
            pos = self.no_position(ctx)
        info = self.no_info(ctx)
        full_perm = self.viper.FullPerm(pos, info)
        id = self.viper.IntLit(self._get_string_value(field.sil_name), pos, info)
        pred = self.viper.PredicateAccess([rec, id], MAY_SET_PRED, pos, info)
        pred_acc = self.viper.PredicateAccessPredicate(pred, full_perm, pos, info)
        return pred_acc

    def check_var_defined(self, target: PythonVar, position: Position,
                        info: Info) -> Expr:
        id = self.viper.IntLit(self._get_string_value(target.sil_name), position, info)
        id_param_decl = self.viper.LocalVarDecl('id', self.viper.Int, position, info)
        is_defined = self.viper.FuncApp(IS_DEFINED_FUNC, [id], position, info,
                                        self.viper.Bool, [id_param_decl])
        return is_defined

    def set_var_defined(self, target: PythonVar, position: Position,
                        info: Info) -> Stmt:
        """
        Returns an inhale which assumes that the given local variable is now defined.
        """
        is_defined = self.check_var_defined(target, position, info)
        return self.viper.Inhale(is_defined, position, info)

    def set_global_defined(self, declaration: PythonNode, module: PythonModule,
                           node: ast.AST, ctx: Context) -> Stmt:
        """
        Returns a statement that sets the name of the given declaration to be defined
        in the given module.
        """
        pos = self.to_position(node, ctx)
        info = self.no_info(ctx)
        module_set = module.names_var[1]
        decl_id = self.viper.IntLit(self._get_string_value(declaration.name), pos,
                                    info)
        return self._set_global_defined(decl_id, module_set, pos, info)

    def _set_global_defined(self, decl_int: Expr, module_var: Expr, pos: Position,
                            info: Info) -> Stmt:
        """
        Returns a statement that sets the name of represented by the integer decl_int to
        be defined in the given set of names.
        """
        if decl_int.typ() == self.viper.Int:
            decl_int = self.viper.DomainFuncApp(SINGLE_NAME, [decl_int], self.name_type(),
                                                pos, info, NAME_DOMAIN)
        new_set = self.viper.ExplicitSet([decl_int], pos, info)
        union = self.viper.AnySetUnion(module_var, new_set, pos, info)
        return self.viper.LocalVarAssign(module_var, union, pos, info)

    def name_type(self) -> 'silver.ast.DomainType':
        """
        The Silver type of global names, for which one can check if they are defined or
        not.
        """
        return self.viper.DomainType(NAME_DOMAIN, {}, [])

    def _is_defined(self, name: Expr, module: Expr, pos: Position, info: Info) -> Expr:
        """
        Returns an expression that is true iff the name represented by the given
        expression is defined in the module represented by the other expression.
        """
        name_type = self.viper.DomainType(NAME_DOMAIN, {}, [])
        if name.typ() == self.viper.Int:
            boxed_name = self.viper.DomainFuncApp(SINGLE_NAME, [name], name_type, pos,
                                                  info, NAME_DOMAIN)
        else:
            boxed_name = name
        return self.viper.AnySetContains(boxed_name, module, pos, info)

    def _combine_names(self, prefix: Expr, name: Expr, pos: Position, info: Info) -> Expr:
        """
        Returns an expression that combines the prefix-name and the name to a new name
        that represents 'prefix.name'.
        """
        name_type = self.viper.DomainType(NAME_DOMAIN, {}, [])
        if name.typ() == self.viper.Int:
            boxed_name = self.viper.DomainFuncApp(SINGLE_NAME, [name], name_type, pos,
                                                  info, NAME_DOMAIN)
        else:
            boxed_name = name
        if prefix.typ() == self.viper.Int:
            boxed_prefix = self.viper.DomainFuncApp(SINGLE_NAME, [prefix], name_type, pos,
                                                    info, NAME_DOMAIN)
        else:
            boxed_prefix = prefix
        return self.viper.DomainFuncApp(COMBINE_NAME_FUNC, [boxed_prefix, boxed_name],
                                        name_type, pos, info, NAME_DOMAIN)

    def extract_identifiers(self, ref: ast.AST, pos: Position,
                            info: Info) -> List[Expr]:
        """
        Returns a list containing all names contained by the given reference.
        """
        res = []
        if isinstance(ref, ast.Subscript):
            if isinstance(ref.value, ast.Name) and ref.value.id in ('Optional', 'Union'):
                if not isinstance(ref.slice.value, ast.Tuple):
                    return self.extract_identifiers(ref.slice.value, pos, info)
                for e in ref.slice.value.elts:
                    res.extend(self.extract_identifiers(e, pos, info))
                return res

        decl_id = None
        for name in reversed(self._get_name_parts(ref)):
            current = self.viper.IntLit(self._get_string_value(name), pos,
                                        info)
            if decl_id is None:
                decl_id = current
            else:
                decl_id = self._combine_names(current, decl_id, pos, info)
        if decl_id:
            return [decl_id]
        return []

    def _get_global_definedness_conditions(self, declaration: PythonNode,
                                           module: PythonModule, ref_node: ast.AST,
                                           ctx: Context) -> Tuple[Expr, Expr]:
        """
        Returns two boolean expressions that represent 1) if the name of the given
        declaration is defined in the given module, and 2) if all dependencies of the
        given declaration are currently defined.
        """
        msg = 'Name "' + declaration.name + '" is defined'
        pos = self.to_position(ref_node, ctx, error_string=msg)
        info = self.no_info(ctx)
        module_set = module.names_var[1]
        decl_ids = self.extract_identifiers(ref_node, pos, info)
        contains = self.viper.TrueLit(pos, info)
        for decl_id in decl_ids:
            contains = self.viper.And(contains, self._is_defined(decl_id, module_set, pos,
                                                                 info), pos, info)
        deps = set()
        if isinstance(declaration, (PythonMethod, PythonClass)):
            called = declaration
            if isinstance(called, PythonClass):
                called = called.get_method('__init__')
            if called:
                called.add_all_call_deps(deps)
        msg = 'all dependencies of "' + declaration.name + '" are defined'
        pos = self.to_position(ref_node, ctx, error_string=msg)
        deps_defined = self.viper.TrueLit(pos, info)
        for ref, decl, mod, *conds in deps:
            module_set = mod.names_var[1]
            decl_ids = self.extract_identifiers(ref, pos, info)
            for decl_id in decl_ids:
                contains_dep = self._is_defined(decl_id, module_set, pos, info)
                for cond in conds:
                    # Iterate over conditions (PythonNodes); the dependency must be
                    # defined if all such PythonNodes are currently defined in their
                    # respective modules.
                    module_set = cond.module.names_var[1]
                    decl_id = self.viper.IntLit(self._get_string_value(cond.name), pos,
                                                info)
                    cond_contains = self._is_defined(decl_id, module_set, pos, info)
                    contains_dep = self.viper.Implies(cond_contains, contains_dep, pos,
                                                      info)
                deps_defined = self.viper.And(deps_defined, contains_dep, pos, info)

        return contains, deps_defined

    def _get_name_parts(self, node: ast.AST) -> List[str]:
        """
        Converts an AST node representing some kind of reference to a list of strings.
        """
        while isinstance(node, ast.Subscript):
            node = node.value
        if isinstance(node, ast.Name):
            return [node.id]
        if isinstance(node, ast.Attribute):
            pref = self._get_name_parts(node.value)
            return pref + [node.attr]
        if isinstance(node, ast.Str):
            return []
        return [node.name]

    def assert_global_defined(self, declaration: PythonNode, module: PythonModule,
                              ref_node: ast.AST, ctx: Context,
                              call_deps=True) -> List[Stmt]:
        """
        Creates assertions that check that the given declaration and all its dependencies
        are currently defined in the given module.
        """
        info = self.no_info(ctx)
        name, deps = self._get_global_definedness_conditions(declaration, module,
                                                             ref_node, ctx)
        msg = 'Name "' + declaration.name + '" is defined'
        pos = self.to_position(ref_node, ctx, error_string=msg)
        assert_name = self.viper.Assert(name, pos, info)
        if not call_deps:
            return [assert_name]
        msg = 'all dependencies of "' + declaration.name + '" are defined'
        pos = self.to_position(ref_node, ctx, error_string=msg)
        assert_deps = self.viper.Assert(deps, pos, info)
        return [assert_name, assert_deps]

    def wrap_global_defined_check(self, val: Expr, declaration: PythonNode,
                                  module: PythonModule, ref_node: ast.AST,
                                  ctx: Context) -> Expr:
        """
        Wraps the given expression into a new expression that checks that the given
        declaration and all its dependencies are currently defined in the given module.
        """
        info = self.no_info(ctx)
        msg = 'Name "' + declaration.name + '" is defined'
        pos = self.to_position(ref_node, ctx, error_string=msg,
                               rules=rules.GLOBAL_NAME_NOT_DEFINED)
        msg = 'all dependencies of "' + declaration.name + '" are defined'
        deps_pos = self.to_position(ref_node, ctx, error_string=msg,
                                    rules=rules.DEPENDENCIES_NOT_DEFINED)
        name, deps = self._get_global_definedness_conditions(declaration, module,
                                                             ref_node, ctx)
        assertion_param_decl = self.viper.LocalVarDecl('ass',
                                                       self.viper.Bool, pos,
                                                       info)
        var_param_decl = self.viper.LocalVarDecl('val', self.viper.Ref, pos, info)
        deps_func = self.viper.FuncApp(ASSERTING_FUNC, [val, deps], deps_pos, info,
                                       self.viper.Ref, [var_param_decl,
                                                        assertion_param_decl])
        name_func = self.viper.FuncApp(ASSERTING_FUNC, [deps_func, name], pos, info,
                                       self.viper.Ref, [var_param_decl,
                                                        assertion_param_decl])
        return name_func

    def is_main_method(self, ctx: Context) -> bool:
        """
        Checks if we are currently translating the 'main method', i.e., the global
        statements of the program.
        """
        if not ctx.current_function:
            return False
        return ctx.current_function.name == MAIN_METHOD_NAME

    def get_tuple_type_arg(self, arg: Expr, arg_type: PythonType, node: ast.AST,
                           ctx: Context) -> Expr:
        """
        Creates an expression of type PyType that represents the type of 'arg',
        to be handed to the constructor function for tuples. This is different
        than what's used elsewhere. For, e.g., Optional[NoneType, A, C], this
        will return
        arg == null ? NoneType : issubtype(typeof(arg), A) ? A : C
        """
        position = self.no_position(ctx)
        info = self.no_info(ctx)
        if arg_type.name == UNION_TYPE:
            first_arg = self.normalize_type(arg_type.type_args[0], ctx)
            result = self.type_factory.translate_type_literal(first_arg,
                                                              position, ctx)
            for option in arg_type.type_args[1:]:
                option = self.normalize_type(option, ctx)
                check = self.type_check(arg, option, position, ctx, False)
                type_lit = self.type_factory.translate_type_literal(option,
                                                                    position,
                                                                    ctx)
                result = self.viper.CondExp(check, type_lit, result, position,
                                            info)
            return result
        arg_type = self.normalize_type(arg_type, ctx)
        type_lit = self.type_factory.translate_type_literal(arg_type,
                                                            position, ctx)
        return type_lit

    def get_func_or_method_call(self, receiver: PythonType, func_name: str,
                                args: List[Expr], arg_types: List[Expr],
                                node: ast.AST, ctx: Context) -> StmtsAndExpr:
        if receiver.has_function(func_name):
            call = self.get_function_call(receiver, func_name, args, arg_types, node, ctx)
            return [], call
        method = receiver.get_method(func_name)
        if method:
            assert method.type
            target_var = ctx.actual_function.create_variable('target', method.type,
                                                             self.translator)
            val = target_var.ref(node, ctx)
            call = self.get_method_call(receiver, func_name, args, arg_types, [val], node,
                                        ctx)
            return call, val
        return [], None

<<<<<<< HEAD
=======
    def get_quantifier_lhs(self, receiver, arg, node, ctx, position):
        position = position if position else self.to_position(node, ctx)
        info = self.no_info(ctx)
        if (not isinstance(receiver, UnionType) or isinstance(receiver, OptionalType)):
            if receiver.name == 'dict':
                set_ref = self.viper.SetType(self.viper.Ref)
                field = self.viper.Field('dict_acc', set_ref, position, info)
                res = self.viper.FieldAccess(arg, field, position, info)
                return res
            if receiver.name == 'set':
                set_ref = self.viper.SetType(self.viper.Ref)
                field = self.viper.Field('set_acc', set_ref, position, info)
                res = self.viper.FieldAccess(arg, field, position, info)
                return res
        return self.get_sequence(receiver, arg, None, node, ctx, position)

>>>>>>> 7d9cf7a0
    def get_sequence(self, receiver: PythonType, arg: Expr, arg_type: PythonType,
                     node: ast.AST, ctx: Context,
                     position: Position = None) -> Expr:
        position = position if position else self.to_position(node, ctx)
        info = self.no_info(ctx)
        if (not isinstance(receiver, UnionType) or isinstance(receiver, OptionalType)):
            if receiver.name == 'list':
                seq_ref = self.viper.SeqType(self.viper.Ref)
                field = self.viper.Field('list_acc', seq_ref, position, info)
                res = self.viper.FieldAccess(arg, field, position, info)
                return res
        return self.get_function_call(receiver, '__sil_seq__', [arg], [arg_type],
                                      node, ctx, position)

<<<<<<< HEAD

    def _get_function_call(self, receiver: PythonType,
=======
    def get_function_call(self, receiver: PythonType,
>>>>>>> 7d9cf7a0
                          func_name: str, args: List[Expr],
                          arg_types: List[PythonType], node: ast.AST,
                          ctx: Context,
                          position: Position = None) -> FuncApp:
        """
        Creates a function application of the function called func_name, with
        the given receiver and arguments. Boxes arguments if necessary, and
        unboxed the result if needed as well. This method only handles receivers
        of non-union types.
        """
        if receiver:
            if isinstance(receiver, UnionType) and not isinstance(receiver, OptionalType):
                info = self.no_info(ctx)
                guarded_blocks = []
                # For each class in union
                for type in toposort_classes(receiver.get_types() - {None}):
                    # If receiver is an instance of this particular class
                    guard = self.type_check(args[0], type, position, ctx)
                    call = self.get_function_call(type, func_name, args, arg_types, node,
                                                  ctx, position)
                    guarded_blocks.append((guard, call))
                current = guarded_blocks[-1][1]
                for guard, call in reversed(guarded_blocks[:-1]):
                    current = self.viper.CondExp(guard, call, current, position, info)
                return current
            target_cls = receiver
            func = target_cls.get_function(func_name)
        else:
            for container in ctx.module.get_included_modules():
                if func_name in container.functions:
                    func = container.functions[func_name]
                    break
        if not func:
            if receiver and target_cls.get_method(func_name):
                msg = 'Called method is expected to be pure: ' + func_name
                raise UnsupportedException(node, msg)
            raise InvalidProgramException(node, 'unknown.function.called')
        formal_args = []
        actual_args = []
        assert len(args) == len(func.get_args())
        for arg, param, type in zip(args, func.get_args(), arg_types):
            formal_args.append(param.decl)
            if param.type.name == '__prim__bool':
                actual_arg = self.to_bool(arg, ctx)
            elif param.type.name == '__prim__int':
                actual_arg = self.to_int(arg, ctx)
            else:
                actual_arg = self.to_ref(arg, ctx)
            actual_args.append(actual_arg)
        type = self.translate_type(func.type, ctx)
        sil_name = func.sil_name

        actual_position = position if position else self.to_position(node, ctx)
        call = self.viper.FuncApp(sil_name, actual_args,
                                  actual_position,
                                  self.no_info(ctx), type, formal_args)
        return call

    def get_function_call(self, receiver: PythonType,
                          func_name: str, args: List[Expr],
                          arg_types: List[PythonType], node: ast.AST,
                          ctx: Context,
                          position: Position = None) -> FuncApp:
        """
        Creates a function application of the function called func_name, with
        the given receiver and arguments. Boxes arguments if necessary, and
        unboxed the result if needed as well. When the receiver is of union
        type, a function call application is created for each type in the
        union with its respective guard.
        """
        if receiver and type(receiver) is UnionType:
            position = self.to_position(node, ctx) if position is None else position
            guarded_functions = []
            for cls in toposort_classes(receiver.get_types() - {None}):

                # Create guard checking if receiver is an instance of this class
                guard = self.type_check(args[0], cls, position, ctx)

                # Translate the function call on this particular receiver's class
                function = self._get_function_call(cls, func_name, args,
                                                   arg_types, node, ctx,
                                                   position)

                # Stores guard and translated function call as tuple in a list
                guarded_functions.append((guard, function))

            # Chain list of guard and function call tuples in an if-then-else
            # expression
            return chain_cond_exp(guarded_functions, self.viper, position,
                                  self.no_info(ctx), ctx)
        else:
            # Pass-through
            return self._get_function_call(receiver, func_name, args,
                                           arg_types, node, ctx, position)

    def _get_method_call(self, receiver: PythonType,
                        func_name: str, args: List[Expr],
                        arg_types: List[PythonType],
                        targets: List['silver.ast.LocalVarRef'],
                        node: ast.AST,
                        ctx: Context) -> List[Stmt]:
        """
        Creates a method call to the method called func_name, with the given
        receiver and arguments. Boxes arguments if necessary. This method only
        handles receivers of non-union types.
        """
        if receiver:
            target_cls = receiver
            func = target_cls.get_method(func_name)
        else:
            func = ctx.module.methods[func_name]
        if not func:
            raise InvalidProgramException(node, 'unknown.method.called')
        actual_args = []
        for arg, param, _ in zip(args, func.get_args(), arg_types):
            if param.type.name == PRIMITIVE_BOOL_TYPE:
                actual_arg = self.to_bool(arg, ctx)
            elif param.type.name == '__prim__int':
                actual_arg = self.to_int(arg, ctx)
            else:
                actual_arg = self.to_ref(arg, ctx)
            actual_args.append(actual_arg)
        sil_name = func.sil_name
        call = self.create_method_call_node(
            ctx, sil_name, actual_args, targets, self.to_position(node, ctx),
            self.no_info(ctx), target_method=func, target_node=node)
        return call

    def get_method_call(self, receiver: PythonType,
                        func_name: str, args: List[Expr],
                        arg_types: List[PythonType],
                        targets: List['silver.ast.LocalVarRef'],
                        node: ast.AST,
                        ctx: Context) -> List[Stmt]:
        """
        Creates a method call to the method called func_name, with the given
        receiver and arguments. Boxes arguments if necessary. When the receiver
        is of union type, a method call is created for each type in the union
        with its respective guard.
        """
        position = self.to_position(node, ctx)
        info = self.no_info(ctx)
        if receiver and type(receiver) is UnionType:
            guarded_methods = []
            for cls in toposort_classes(receiver.get_types() - {None}):

                # Create guard checking if receiver is an instance of this class
                guard = self.type_check(args[0], cls, position, ctx)

                # Translate the method call on this particular receiver's class
                method = self._get_method_call(cls, func_name, args, arg_types,
                                               targets, node, ctx)

                # Translated method call into a block
                block = self.translate_block(method, position, info)

                # Stores guard and translated method call as tuple in a list
                guarded_methods.append((guard, block))

            # Chain list of guard and function call tuples in an if-then-else
            # statement
            return [chain_if_stmts(guarded_methods, self.viper, position, info, ctx)]
        else:
            # Pass-through
            return self._get_method_call(receiver, func_name, args, arg_types,
                                         targets, node, ctx)

    def get_error_var(self, stmt: ast.AST,
                      ctx: Context) -> 'silver.ast.LocalVarRef':
        """
        Returns the error variable of the try-block protecting stmt, otherwise
        the error return variable of the surrounding function, otherwise
        creates a new local variable of type Exception.
        """
        tries = get_surrounding_try_blocks(ctx.actual_function.try_blocks,
                                           stmt)
        if tries:
            err_var = tries[0].get_error_var(self.translator)
            if err_var.sil_name in ctx.var_aliases:
                err_var = ctx.var_aliases[err_var.sil_name]
            return err_var.ref()
        if ctx.actual_function.declared_exceptions:
            return ctx.error_var.ref()
        else:
            new_var = ctx.current_function.create_variable('error',
                ctx.module.global_module.classes['Exception'], self.translator)
            return new_var.ref()

    def var_type_check(self, name: str, type: PythonType,
                       position: 'silver.ast.Position',
                       ctx: Context, inhale_exhale: bool=True) -> Expr:
        """
        Creates an expression checking if the var with the given name
        is of the given type.
        """
        if name in ctx.var_aliases:
            obj_var = ctx.var_aliases[name].ref()
        else:
            obj_var = self.viper.LocalVar(name, self.viper.Ref,
                                          self.no_position(ctx),
                                          self.no_info(ctx))
        return self.type_check(obj_var, type, position, ctx,
                               inhale_exhale=inhale_exhale)

    def create_predicate_access(self, pred_name: str, args: List, perm: Expr,
                                node: ast.AST, ctx: Context) -> Expr:
        """
        Creates a predicate access for the predicate with the given name,
        with the given args and permission.
        """
        pred_acc = self.viper.PredicateAccess(args, pred_name,
                                              self.to_position(node, ctx),
                                              self.no_info(ctx))
        if ctx.perm_factor:
            pos = self.to_position(node, ctx)
            info = self.no_info(ctx)
            perm = self.viper.PermMul(perm, ctx.perm_factor, pos, info)
        pred_acc_pred = self.viper.PredicateAccessPredicate(pred_acc, perm,
            self.to_position(node, ctx), self.no_info(ctx))
        return pred_acc_pred

    def add_handlers_for_inlines(self, ctx: Context) -> List[Stmt]:
        stmts = []
        old_var_valiases = ctx.var_aliases
        old_lbl_aliases = ctx.label_aliases
        for (added_method, var_aliases, lbl_aliases) in ctx.added_handlers:
            ctx.var_aliases = var_aliases
            ctx.label_aliases = lbl_aliases
            ctx.inlined_calls.append(added_method)
            for block in added_method.try_blocks:
                for handler in block.handlers:
                    stmts += self.translate_handler(handler, ctx)
                if block.else_block:
                    stmts += self.translate_handler(block.else_block, ctx)
                if block.finally_block:
                    stmts += self.translate_finally(block, ctx)
            ctx.inlined_calls.remove(added_method)
        ctx.added_handlers = []
        ctx.var_aliases = old_var_valiases
        ctx.label_aliases = old_lbl_aliases
        return stmts

    def _get_string_value(self, string: str) -> int:
        """
        Computes an integer value that uniquely represents the given string.
        """
        result = 0
        for (index, char) in enumerate(string):
            result += pow(256, index) * ord(char)
        return result

    def is_valid_super_call(self, node: ast.Call, container) -> bool:
        """
        Checks if a super() call is valid:
        It must either have no arguments, or otherwise the
        first arg must be a class, the second a reference to self.
        """
        if not node.args:
            return True
        elif len(node.args) == 2:
            target = do_get_target(node.args[0],
                                   container.module.get_included_modules(),
                                   container)
            return (isinstance(target, PythonClass) and
                    isinstance(node.args[1], ast.Name) and
                    (node.args[1].id == next(iter(container.args))))
        else:
            return False

    def get_target(self, node: ast.AST, ctx: Context) -> PythonModule:
        container = ctx.actual_function if ctx.actual_function else ctx.module
        containers = [ctx]
        if ctx.current_class:
            containers.append(ctx.current_class)
        if isinstance(container, (PythonMethod, PythonIOOperation)):
            containers.append(container)
            containers.extend(container.module.get_included_modules())
        else:
            # Assume module
            containers.extend(container.get_included_modules(()))
        result = do_get_target(node, containers, container)
        return result

    def get_fresh_int_lit(self, ctx: Context) -> Expr:
        """
        Returns an integer literal with a fresh value.
        """
        return self.viper.IntLit(ctx.get_fresh_int(), self.no_position(ctx),
                                 self.no_info(ctx))

    def get_unknown_bool(self, ctx: Context) -> Expr:
        """
        Returns an arbitrary but fixed boolean value.
        """
        pos = self.no_position(ctx)
        info = self.no_info(ctx)
        fresh_int = self.get_fresh_int_lit(ctx)
        param = self.viper.LocalVarDecl('i', self.viper.Int, pos, info)
        return self.viper.FuncApp(ARBITRARY_BOOL_FUNC, [fresh_int], pos, info,
                                  self.viper.Bool, [param])<|MERGE_RESOLUTION|>--- conflicted
+++ resolved
@@ -24,11 +24,8 @@
 from nagini_translation.lib.context import Context
 from nagini_translation.lib.errors import rules
 from nagini_translation.lib.program_nodes import (
-<<<<<<< HEAD
     chain_cond_exp,
     chain_if_stmts,
-=======
->>>>>>> 7d9cf7a0
     OptionalType,
     PythonClass,
     PythonField,
@@ -38,10 +35,7 @@
     PythonNode,
     PythonType,
     PythonVar,
-<<<<<<< HEAD
     toposort_classes,
-=======
->>>>>>> 7d9cf7a0
     UnionType,
 )
 from nagini_translation.lib.resolver import get_target as do_get_target
@@ -548,8 +542,7 @@
             return call, val
         return [], None
 
-<<<<<<< HEAD
-=======
+
     def get_quantifier_lhs(self, receiver, arg, node, ctx, position):
         position = position if position else self.to_position(node, ctx)
         info = self.no_info(ctx)
@@ -566,7 +559,6 @@
                 return res
         return self.get_sequence(receiver, arg, None, node, ctx, position)
 
->>>>>>> 7d9cf7a0
     def get_sequence(self, receiver: PythonType, arg: Expr, arg_type: PythonType,
                      node: ast.AST, ctx: Context,
                      position: Position = None) -> Expr:
@@ -581,12 +573,7 @@
         return self.get_function_call(receiver, '__sil_seq__', [arg], [arg_type],
                                       node, ctx, position)
 
-<<<<<<< HEAD
-
     def _get_function_call(self, receiver: PythonType,
-=======
-    def get_function_call(self, receiver: PythonType,
->>>>>>> 7d9cf7a0
                           func_name: str, args: List[Expr],
                           arg_types: List[PythonType], node: ast.AST,
                           ctx: Context,
