"""
Copyright (c) 2019 ETH Zurich
This Source Code Form is subject to the terms of the Mozilla Public
License, v. 2.0. If a copy of the MPL was not distributed with this
file, You can obtain one at http://mozilla.org/MPL/2.0/.
"""

import argparse
import astunparse
import inspect
import json
import logging
import os
import re
import time
import traceback


from jpype._jexception import JException
from nagini_translation.analyzer import Analyzer
from nagini_translation.sif_translator import SIFTranslator
from nagini_translation.lib import config
from nagini_translation.lib.constants import DEFAULT_SERVER_SOCKET
from nagini_translation.lib.errors import error_manager
from nagini_translation.lib.jvmaccess import JVM
from nagini_translation.lib.typedefs import Program
from nagini_translation.lib.typeinfo import TypeException, TypeInfo
from nagini_translation.lib.util import (
    ConsistencyException,
    InvalidProgramException,
    UnsupportedException,
)
from nagini_translation.lib.viper_ast import ViperAST
from nagini_translation.sif.lib.util import (
    configure_mpp_transformation,
    set_all_low_methods,
    set_preserves_low_methods
)
from nagini_translation.sif.lib.viper_ast_extended import ViperASTExtended
from nagini_translation.translator import Translator
from nagini_translation.verifier import (
    Carbon,
    get_arp_plugin,
    Silicon,
    VerificationResult,
    ViperVerifier
)
from typing import List, Set, Tuple


TYPE_ERROR_PATTERN = r"^(?P<file>.*):(?P<line>\d+): error: (?P<msg>.*)$"
TYPE_ERROR_MATCHER = re.compile(TYPE_ERROR_PATTERN)


def parse_sil_file(sil_path: str, jvm):
    parser = getattr(getattr(jvm.viper.silver.parser, "FastParser$"), "MODULE$")
    assert parser
    with open(sil_path, 'r') as file:
        text = file.read()
    path = jvm.java.nio.file.Paths.get(sil_path, [])
    none = getattr(getattr(jvm.scala, 'None$'), 'MODULE$')
    parsed = parser.parse(text, path, none)
    assert (isinstance(parsed, getattr(jvm.fastparse.core,
                                       'Parsed$Success')))
    parse_result = parsed.value()
    parse_result.initProperties()
    resolver = jvm.viper.silver.parser.Resolver(parse_result)
    resolved = resolver.run()
    resolved = resolved.get()
    translator = jvm.viper.silver.parser.Translator(resolved)
    # Reset messages in global Consistency object. Otherwise, left-over
    # translation errors from previous translations prevent loading of the
    # built-in silver files.
    jvm.viper.silver.ast.utility.Consistency.resetMessages()
    program = translator.translate()
    return program.get()


def load_sil_files(jvm: JVM, sif: bool = False):
    current_path = os.path.dirname(inspect.stack()[0][1])
    if sif:
        resources_path = os.path.join(current_path, 'sif', 'resources')
    else:
        resources_path = os.path.join(current_path, 'resources')
    return parse_sil_file(os.path.join(resources_path, 'all.sil'), jvm)


def translate(path: str, jvm: JVM, selected: Set[str] = set(), base_dir: str = None,
              sif: bool = False, arp: bool = False, ignore_global: bool = False,
              reload_resources: bool = False, verbose: bool = False,
              check_consistency: bool = False,
              counterexample: bool = False) -> Tuple[List['PythonModule'], Program]:
    """
    Translates the Python module at the given path to a Viper program
    """
    path = os.path.abspath(path)
    error_manager.clear()
    current_path = os.path.dirname(inspect.stack()[0][1])
    resources_path = os.path.join(current_path, 'resources')

    if sif:
        viper_ast = ViperASTExtended(jvm, jvm.java, jvm.scala, jvm.viper, path)
    else:
        viper_ast = ViperAST(jvm, jvm.java, jvm.scala, jvm.viper, path)
    if not viper_ast.is_available():
        raise Exception('Viper not found on classpath.')
    if sif and not viper_ast.is_extension_available():
        raise Exception('Viper AST SIF extension not found on classpath.')
    types = TypeInfo()
    type_correct = types.check(path, base_dir)
    if not type_correct:
        return None

    analyzer = Analyzer(types, path, selected)
    main_module = analyzer.module
    with open(os.path.join(resources_path, 'preamble.index'), 'r') as file:
        analyzer.add_native_silver_builtins(json.loads(file.read()))

    analyzer.initialize_io_analyzer()
    main_module.add_builtin_vars()
    collect_modules(analyzer, path)
    if sif:
        translator = SIFTranslator(jvm, path, types, viper_ast)
    else:
        translator = Translator(jvm, path, types, viper_ast)
    analyzer.process(translator)
    if 'sil_programs' not in globals() or reload_resources:
        global sil_programs
        sil_programs = load_sil_files(jvm, sif)
    modules = [main_module.global_module] + list(analyzer.modules.values())
    prog = translator.translate_program(modules, sil_programs, selected,
                                        arp=arp, ignore_global=ignore_global, sif=sif)
    if sif:
        set_all_low_methods(jvm, viper_ast.all_low_methods)
        set_preserves_low_methods(jvm, viper_ast.preserves_low_methods)
    if verbose:
        print('Translation successful.')
    if sif:
        configure_mpp_transformation(jvm,
                                     ctrl_opt=True,
                                     seq_opt=True,
                                     act_opt=True,
                                     func_opt=True)
        if counterexample:
            prog = getattr(jvm.viper.silicon.sif, 'CounterexampleSIFTransformerO').transform(prog, False)
        else:
            prog = getattr(getattr(jvm.viper.silver.sif, 'SIFExtendedTransformer$'), 'MODULE$').transform(prog, False)
        if verbose:
            print('Transformation to MPP successful.')
    if arp:
        prog = get_arp_plugin(jvm).before_verify(prog)
        if verbose:
            print('ARP transformation successful.')
    if check_consistency:
        # Run consistency check in translated AST
        consistency_errors = viper_ast.to_list(prog.checkTransitively())
        for error in consistency_errors:
            print(error.toString())
        if consistency_errors:
            raise ConsistencyException('consistency.error')
    return modules, prog


def collect_modules(analyzer: Analyzer, path: str) -> None:
    """
    Starting from the main module, finds all imports and sets up all modules
    for them.
    """
    analyzer.module_index = 0
    analyzer.collect_imports(path)

    analyzer.analyze()

    # Carry out all tasks that were deferred to the end of the analysis.
    for task in analyzer.deferred_tasks:
        task()


def verify(modules, prog: 'viper.silver.ast.Program', path: str,
           jvm: JVM, backend=ViperVerifier.silicon, arp=False, counterexample=False, sif=False) -> VerificationResult:
    """
    Verifies the given Viper program
    """
    try:
        if backend == ViperVerifier.silicon:
            verifier = Silicon(jvm, path, counterexample)
        elif backend == ViperVerifier.carbon:
            verifier = Carbon(jvm, path)
        vresult = verifier.verify(modules, prog, arp=arp, sif=sif)
        return vresult
    except JException as je:
        print(je.stacktrace())
        traceback.print_exc()


def _parse_log_level(log_level_string: str) -> int:
    """ Parses the log level provided by the user.
    """
    LOG_LEVELS = ['CRITICAL', 'ERROR', 'WARNING', 'INFO', 'DEBUG']

    log_level_string_upper = log_level_string.upper()
    if log_level_string_upper in LOG_LEVELS:
        return getattr(logging, log_level_string_upper, logging.WARNING)
    else:
        msg = 'Invalid logging level {0} (expected one of: {1})'.format(
            log_level_string,
            LOG_LEVELS)
        raise argparse.ArgumentTypeError(msg)


def main() -> None:
    """ Entry point for the translator.
    """
    parser = argparse.ArgumentParser()
    parser.add_argument(
        'python_file',
        help='Python file to verify')
    parser.add_argument(
        '--viper-jar-path',
        help='Java CLASSPATH that includes Viper class files',
        default=config.classpath)
    parser.add_argument(
        '--boogie',
        help='path to Boogie executable',
        default=config.boogie_path)
    parser.add_argument(
        '--z3',
        help='path to Z3 executable',
        default=config.z3_path)
    parser.add_argument(
        '--mypy-path',
        help='mypy path',
        default=config.mypy_path)
    parser.add_argument(
        '--base-dir',
        help='base directory',
        default=None)
    parser.add_argument(
        '--print-viper',
        action='store_true',
        help='print generated Viper program')
    parser.add_argument(
        '--write-viper-to-file',
        default=None,
        help='write generated Viper program to specified file')
    parser.add_argument(
        "-v",
        "--verbose",
        action="store_true",
        help="increase output verbosity")
    parser.add_argument(
        '--verifier',
        help='verifier to be used (carbon or silicon)',
        default='silicon')
    parser.add_argument(
        '--sif',
        nargs='?',
        const=True,
        default=False,
        help='verify secure information flow')
    parser.add_argument(
        '--show-viper-errors',
        action='store_true',
        help='show Viper-level error messages if no Python errors are available')
    parser.add_argument(
        '--arp',
        action='store_true',
        help='Use Abstract Read Permissions')
    parser.add_argument(
        '--log',
        type=_parse_log_level,
        help='log level',
        default='WARNING')
    parser.add_argument(
        '--benchmark',
        type=int,
        help=('run verification the given number of times to benchmark '
              'performance'),
        default=-1)
    parser.add_argument(
        '--ide-mode',
        action='store_true',
        help='Output errors in IDE format')
    parser.add_argument(
        '--select',
        default=None,
        help='select specific methods or classes to verify, separated by commas'
    )
    parser.add_argument(
        '--ignore-global',
        action='store_true',
        help='do not verify the top level program (global statements)'
    )
    parser.add_argument(
        '--ignore-obligations',
        action='store_true',
        help='do not verify liveness properties (obligations)'
    )
    parser.add_argument(
        '--server',
        action='store_true',
        help='start Nagini server'
    )
    parser.add_argument(
        '--counterexample',
        action='store_true',
        help='return a counterexample for every verification error if possible'
    )
    args = parser.parse_args()

    config.classpath = args.viper_jar_path
    config.boogie_path = args.boogie
    config.z3_path = args.z3
    config.mypy_path = args.mypy_path
    config.set_verifier(args.verifier)
    if args.ignore_obligations:
        config.obligation_config.disable_all = True

    if not config.classpath:
        parser.error('missing argument: --viper-jar-path')
    if not config.z3_path:
        parser.error('missing argument: --z3')
    if args.verifier == 'carbon' and not config.classpath:
        parser.error('missing argument: --boogie')
    if args.verifier != 'silicon' and args.counterexample:
        parser.error('counterexamples only supported with Silicon backend')
<<<<<<< HEAD
    if args.sif and args.counterexample:
        parser.error('counterexamples not supported for information flow verification')
    if args.sif not in (True, False, 'poss', 'prob'):
        parser.error('invalid value for --sif option')
=======
>>>>>>> b0cfbc7f

    logging.basicConfig(level=args.log)

    jvm = JVM(config.classpath)
    if args.server:
        import zmq
        context = zmq.Context()
        socket = context.socket(zmq.REP)
        socket.bind(DEFAULT_SERVER_SOCKET)
        global sil_programs
        sil_programs = load_sil_files(jvm, args.sif)

        while True:
            file = socket.recv_string()
            response = ['']

            def add_response(part):
                response[0] = response[0] + '\n' + part

            translate_and_verify(file, jvm, args, add_response, arp=args.arp, base_dir=args.base_dir)
            socket.send_string(response[0])
    else:
        translate_and_verify(args.python_file, jvm, args, arp=args.arp, base_dir=args.base_dir)


def translate_and_verify(python_file, jvm, args, print=print, arp=False, base_dir=None):
    try:
        start = time.time()
        selected = set(args.select.split(',')) if args.select else set()
        modules, prog = translate(python_file, jvm, selected=selected, sif=args.sif, base_dir=base_dir,
                                  ignore_global=args.ignore_global, arp=arp, verbose=args.verbose, counterexample=args.counterexample)
        if args.print_viper:
            if args.verbose:
                print('Result:')
            print(str(prog))
        if args.write_viper_to_file:
            with open(args.write_viper_to_file, 'w') as fp:
                fp.write(str(prog))
        if args.verifier == 'silicon':
            backend = ViperVerifier.silicon
        elif args.verifier == 'carbon':
            backend = ViperVerifier.carbon
        else:
            raise ValueError('Unknown verifier specified: ' + args.verifier)
        if args.benchmark >= 1:
            print("Run, Total, Start, End, Time".format())
            for i in range(args.benchmark):
                start = time.time()
                modules, prog = translate(python_file, jvm, selected=selected, sif=args.sif, arp=arp, base_dir=base_dir)
                vresult = verify(modules, prog, python_file, jvm, backend=backend, arp=arp)
                end = time.time()
                print("{}, {}, {}, {}, {}".format(
                    i, args.benchmark, start, end, end - start))
        else:
            vresult = verify(modules, prog, python_file, jvm,
                             backend=backend, arp=arp, counterexample=args.counterexample, sif=args.sif)
        if args.verbose:
            print("Verification completed.")
        print(vresult.to_string(args.ide_mode, args.show_viper_errors))
        duration = '{:.2f}'.format(time.time() - start)
        print('Verification took ' + duration + ' seconds.')
    except (TypeException, InvalidProgramException, UnsupportedException) as e:
        print("Translation failed")
        if isinstance(e, (InvalidProgramException, UnsupportedException)):
            if isinstance(e, InvalidProgramException):
                issue = 'Invalid program: '
                if e.message:
                    issue += e.message
                else:
                    issue += e.code
            else:
                issue = 'Not supported: '
                if e.args[0]:
                    issue += e.args[0]
                else:
                    issue += astunparse.unparse(e.node)
            line = str(e.node.lineno)
            col = str(e.node.col_offset)
            print(issue + ' (' + python_file + '@' + line + '.' + col + ')')
        if isinstance(e, TypeException):
            for msg in e.messages:
                parts = TYPE_ERROR_MATCHER.match(msg)
                if parts:
                    parts = parts.groupdict()
                    file = parts['file']
                    if file == '__main__':
                        file = python_file
                    msg = parts['msg']
                    line = parts['line']
                    print('Type error: ' + msg + ' (' + file + '@' + line + '.0)')
                else:
                    print(msg)
    except ConsistencyException as e:
        print(e.message + ': Translated AST contains inconsistencies.')

    except JException as e:
        print(e.stacktrace())
        raise e


if __name__ == '__main__':
    main()<|MERGE_RESOLUTION|>--- conflicted
+++ resolved
@@ -324,13 +324,8 @@
         parser.error('missing argument: --boogie')
     if args.verifier != 'silicon' and args.counterexample:
         parser.error('counterexamples only supported with Silicon backend')
-<<<<<<< HEAD
-    if args.sif and args.counterexample:
-        parser.error('counterexamples not supported for information flow verification')
     if args.sif not in (True, False, 'poss', 'prob'):
         parser.error('invalid value for --sif option')
-=======
->>>>>>> b0cfbc7f
 
     logging.basicConfig(level=args.log)
 
