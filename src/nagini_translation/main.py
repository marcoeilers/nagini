"""
Copyright (c) 2019 ETH Zurich
This Source Code Form is subject to the terms of the Mozilla Public
License, v. 2.0. If a copy of the MPL was not distributed with this
file, You can obtain one at http://mozilla.org/MPL/2.0/.
"""

import argparse
import astunparse
import inspect
import json
import logging
import os
import re
import time
import traceback


from jpype._jexception import JException
from nagini_translation.analyzer import Analyzer
from nagini_translation.sif_translator import SIFTranslator
from nagini_translation.lib import config
from nagini_translation.lib.constants import DEFAULT_SERVER_SOCKET
from nagini_translation.lib.errors import error_manager
from nagini_translation.lib.jvmaccess import JVM
from nagini_translation.lib.typedefs import Program
from nagini_translation.lib.typeinfo import TypeException, TypeInfo
from nagini_translation.lib.util import (
    ConsistencyException,
    InvalidProgramException,
    UnsupportedException,
)
from nagini_translation.lib.viper_ast import ViperAST
from nagini_translation.sif.lib.util import (
    configure_mpp_transformation,
    set_all_low_methods,
    set_preserves_low_methods
)
from nagini_translation.sif.lib.viper_ast_extended import ViperASTExtended
from nagini_translation.translator import Translator
from nagini_translation.verifier import (
    Carbon,
    get_arp_plugin,
    Silicon,
    VerificationResult,
    ViperVerifier
)
from typing import List, Set, Tuple


TYPE_ERROR_PATTERN = r"^(?P<file>.*):(?P<line>\d+): error: (?P<msg>.*)$"
TYPE_ERROR_MATCHER = re.compile(TYPE_ERROR_PATTERN)


def parse_sil_file(sil_path: str, jvm):
    parser = jvm.viper.silver.parser.FastParser()
    tp = jvm.viper.silver.plugin.standard.termination.TerminationPlugin(None, None, None, parser)
    assert parser
    with open(sil_path, 'r') as file:
        text = file.read()
    path = jvm.java.nio.file.Paths.get(sil_path, [])
    none = getattr(getattr(jvm.scala, 'None$'), 'MODULE$')
    tp.beforeParse(text, False)
    parsed = parser.parse(text, path, none)

    parse_result = parsed
    parse_result.initProperties()
    resolver = jvm.viper.silver.parser.Resolver(parse_result)
    resolved = resolver.run()
    resolved = resolved.get()
    translator = jvm.viper.silver.parser.Translator(resolved)
    # Reset messages in global Consistency object. Otherwise, left-over
    # translation errors from previous translations prevent loading of the
    # built-in silver files.
    jvm.viper.silver.ast.utility.Consistency.resetMessages()
    program = translator.translate()
    return program.get()


def load_sil_files(jvm: JVM, sif: bool = False):
    current_path = os.path.dirname(inspect.stack()[0][1])
    if sif:
        resources_path = os.path.join(current_path, 'sif', 'resources')
    else:
        resources_path = os.path.join(current_path, 'resources')
    return parse_sil_file(os.path.join(resources_path, 'all.sil'), jvm)


def translate(path: str, jvm: JVM, selected: Set[str] = set(), base_dir: str = None,
              sif: bool = False, arp: bool = False, ignore_global: bool = False,
              reload_resources: bool = False, verbose: bool = False,
              check_consistency: bool = False,
              counterexample: bool = False) -> Tuple[List['PythonModule'], Program]:
    """
    Translates the Python module at the given path to a Viper program
    """
    path = os.path.abspath(path)
    error_manager.clear()
    current_path = os.path.dirname(inspect.stack()[0][1])
    if sif:
        preamble_path = os.path.join(current_path, 'sif', 'resources')
    else:
        preamble_path = os.path.join(current_path, 'resources')

    if sif:
        viper_ast = ViperASTExtended(jvm, jvm.java, jvm.scala, jvm.viper, path)
    else:
        viper_ast = ViperAST(jvm, jvm.java, jvm.scala, jvm.viper, path)
    if not viper_ast.is_available():
        raise Exception('Viper not found on classpath.')
    if sif and not viper_ast.is_extension_available():
        raise Exception('Viper AST SIF extension not found on classpath.')
    types = TypeInfo()
    type_correct = types.check(path, base_dir)
    if not type_correct:
        return None

    analyzer = Analyzer(types, path, selected)
    main_module = analyzer.module
    with open(os.path.join(preamble_path, 'preamble.index'), 'r') as file:
        analyzer.add_native_silver_builtins(json.loads(file.read()))

    analyzer.initialize_io_analyzer()
    main_module.add_builtin_vars()
    collect_modules(analyzer, path)
    if sif:
        translator = SIFTranslator(jvm, path, types, viper_ast)
    else:
        translator = Translator(jvm, path, types, viper_ast)
    analyzer.process(translator)
    if 'sil_programs' not in globals() or reload_resources:
        global sil_programs
        sil_programs = load_sil_files(jvm, sif)
    modules = [main_module.global_module] + list(analyzer.modules.values())
    prog = translator.translate_program(modules, sil_programs, selected,
                                        arp=arp, ignore_global=ignore_global, sif=sif)
    if sif:
        set_all_low_methods(jvm, viper_ast.all_low_methods)
        set_preserves_low_methods(jvm, viper_ast.preserves_low_methods)
    if verbose:
        print('Translation successful.')
    if sif:
        configure_mpp_transformation(jvm,
                                     ctrl_opt=True,
                                     seq_opt=True,
                                     act_opt=True,
                                     func_opt=True,
                                     all_low=analyzer.has_all_low)
        if counterexample:
            prog = getattr(jvm.viper.silicon.sif, 'CounterexampleSIFTransformerO').transform(prog, False)
        else:
            prog = getattr(getattr(jvm.viper.silver.sif, 'SIFExtendedTransformer$'), 'MODULE$').transform(prog, False)
        if verbose:
            print('Transformation to MPP successful.')
    if arp:
        prog = get_arp_plugin(jvm).before_verify(prog)
        if verbose:
            print('ARP transformation successful.')
    if check_consistency:
        # Run consistency check in translated AST
        consistency_errors = viper_ast.to_list(prog.checkTransitively())
        for error in consistency_errors:
            print(error.toString())
        if consistency_errors:
            raise ConsistencyException('consistency.error')
    return modules, prog


def collect_modules(analyzer: Analyzer, path: str) -> None:
    """
    Starting from the main module, finds all imports and sets up all modules
    for them.
    """
    analyzer.module_index = 0
    analyzer.collect_imports(path)

    analyzer.analyze()

    # Carry out all tasks that were deferred to the end of the analysis.
    for task in analyzer.deferred_tasks:
        task()


def verify(modules, prog: 'viper.silver.ast.Program', path: str, jvm: JVM, viper_args: List[str],
           backend=ViperVerifier.silicon, arp=False, counterexample=False, sif=False) -> VerificationResult:
    """
    Verifies the given Viper program
    """
    try:
        if backend == ViperVerifier.silicon:
            verifier = Silicon(jvm, path, viper_args, counterexample)
        elif backend == ViperVerifier.carbon:
            verifier = Carbon(jvm, path, viper_args)
        vresult = verifier.verify(modules, prog, arp=arp, sif=sif)
        return vresult
    except JException as je:
        print(je.stacktrace())
        traceback.print_exc()


def _parse_log_level(log_level_string: str) -> int:
    """ Parses the log level provided by the user.
    """
    LOG_LEVELS = ['CRITICAL', 'ERROR', 'WARNING', 'INFO', 'DEBUG']

    log_level_string_upper = log_level_string.upper()
    if log_level_string_upper in LOG_LEVELS:
        return getattr(logging, log_level_string_upper, logging.WARNING)
    else:
        msg = 'Invalid logging level {0} (expected one of: {1})'.format(
            log_level_string,
            LOG_LEVELS)
        raise argparse.ArgumentTypeError(msg)


def main() -> None:
    """ Entry point for the translator.
    """
    parser = argparse.ArgumentParser()
    parser.add_argument(
        'python_file',
        help='Python file to verify')
    parser.add_argument(
        '--viper-jar-path',
        help='Java CLASSPATH that includes Viper class files',
        default=config.classpath)
    parser.add_argument(
        '--boogie',
        help='path to Boogie executable',
        default=config.boogie_path)
    parser.add_argument(
        '--z3',
        help='path to Z3 executable',
        default=config.z3_path)
    parser.add_argument(
        '--mypy-path',
        help='mypy path',
        default=config.mypy_path)
    parser.add_argument(
        '--base-dir',
        help='base directory',
        default=None)
    parser.add_argument(
        '--print-viper',
        action='store_true',
        help='print generated Viper program')
    parser.add_argument(
        '--write-viper-to-file',
        default=None,
        help='write generated Viper program to specified file')
    parser.add_argument(
        "-v",
        "--verbose",
        action="store_true",
        help="increase output verbosity")
    parser.add_argument(
        '--verifier',
        help='verifier to be used (carbon or silicon)',
        default='silicon')
    parser.add_argument(
        '--sif',
        nargs='?',
        const='true',
        default=False,
        help='verify secure information flow')
    parser.add_argument(
        '--show-viper-errors',
        action='store_true',
        help='show Viper-level error messages if no Python errors are available')
    parser.add_argument(
        '--arp',
        action='store_true',
        help='Use Abstract Read Permissions')
    parser.add_argument(
        '--log',
        type=_parse_log_level,
        help='log level',
        default='WARNING')
    parser.add_argument(
        '--benchmark',
        type=int,
        help=('run verification the given number of times to benchmark '
              'performance'),
        default=-1)
    parser.add_argument(
        '--ide-mode',
        action='store_true',
        help='Output errors in IDE format')
    parser.add_argument(
        '--select',
        default=None,
        help='select specific methods or classes to verify, separated by commas'
    )
    parser.add_argument(
        '--ignore-global',
        action='store_true',
        help='do not verify the top level program (global statements)'
    )
    parser.add_argument(
        '--ignore-obligations',
        action='store_true',
        help='do not verify liveness properties (obligations)'
    )
    parser.add_argument(
        '--server',
        action='store_true',
        help='start Nagini server'
    )
    parser.add_argument(
        '--counterexample',
        action='store_true',
        help='return a counterexample for every verification error if possible'
    )
    parser.add_argument(
        '--viper-arg',
        help='Arguments to be forwarded to Viper, separated by commas'
    )
    parser.add_argument(
        '--submit-for-evaluation',
        help='Whether to allow storing the current program for future evaluation.',
        action='store_true',
        default=False,
    )
    args = parser.parse_args()

    config.classpath = args.viper_jar_path
    config.boogie_path = args.boogie
    config.z3_path = args.z3
    config.mypy_path = args.mypy_path
    config.set_verifier(args.verifier)
    if args.ignore_obligations:
        config.obligation_config.disable_all = True

    if not config.classpath:
        parser.error('missing argument: --viper-jar-path')
    if not config.z3_path:
        parser.error('missing argument: --z3')
    if args.verifier == 'carbon' and not config.classpath:
        parser.error('missing argument: --boogie')
    if args.verifier != 'silicon' and args.counterexample:
        parser.error('counterexamples only supported with Silicon backend')
    if args.sif not in ('true', False, 'poss', 'prob'):
        parser.error('invalid value for --sif option')

    logging.basicConfig(level=args.log)

    jvm = JVM(config.classpath)
    if args.server:
        import zmq
        context = zmq.Context()
        socket = context.socket(zmq.REP)
        socket.bind(DEFAULT_SERVER_SOCKET)
        global sil_programs
        sil_programs = load_sil_files(jvm, args.sif)

        while True:
            file = socket.recv_string()
            response = ['']

            def add_response(part):
                response[0] = response[0] + '\n' + part

            translate_and_verify(file, jvm, args, add_response, arp=args.arp, base_dir=args.base_dir)
            socket.send_string(response[0])
    else:
        translate_and_verify(args.python_file, jvm, args, arp=args.arp, base_dir=args.base_dir)


def translate_and_verify(python_file, jvm, args, print=print, arp=False, base_dir=None):
    try:
        start = time.time()
        selected = set(args.select.split(',')) if args.select else set()
        modules, prog = translate(python_file, jvm, selected=selected, sif=args.sif, base_dir=base_dir,
                                  ignore_global=args.ignore_global, arp=arp, verbose=args.verbose, counterexample=args.counterexample)
        if args.print_viper:
            if args.verbose:
                print('Result:')
            print(str(prog))
        if args.write_viper_to_file:
            with open(args.write_viper_to_file, 'w') as fp:
                fp.write(str(prog))
        if args.verifier == 'silicon':
            backend = ViperVerifier.silicon
        elif args.verifier == 'carbon':
            backend = ViperVerifier.carbon
        else:
            raise ValueError('Unknown verifier specified: ' + args.verifier)
        viper_args = [] if args.viper_arg is None else args.viper_arg.split(",")
        if args.benchmark >= 1:
            print("Run, Total, Start, End, Time".format())
            for i in range(args.benchmark):
                start = time.time()
                modules, prog = translate(python_file, jvm, selected=selected, sif=args.sif, arp=arp, base_dir=base_dir)
                vresult = verify(modules, prog, python_file, jvm, viper_args, backend=backend, arp=arp)
                end = time.time()
                print("{}, {}, {}, {}, {}".format(
                    i, args.benchmark, start, end, end - start))
        else:
            submitter = None
            if(args.submit_for_evaluation):
<<<<<<< HEAD
                submitter = jvm.viper.silver.utility.ManualProgramSubmitter(True, "", "Nagini", backend.name.capitalize, viper_args)
=======
                _, filename = os.path.split(python_file)
                backend_name = args.verifier.capitalize()
                submitter = jvm.viper.silver.utility.ManualProgramSubmitter(True, filename, "", "Nagini", backend_name, viper_args)
>>>>>>> fc249e02
                submitter.setProgram(prog)

            vresult = verify(modules, prog, python_file, jvm, viper_args,
                             backend=backend, arp=arp, counterexample=args.counterexample, sif=args.sif)
            
            if(submitter != None):
                submitter.setSuccess(vresult.__bool__())
                submitter.submit()
        if args.verbose:
            print("Verification completed.")
        print(vresult.to_string(args.ide_mode, args.show_viper_errors))
        duration = '{:.2f}'.format(time.time() - start)
        print('Verification took ' + duration + ' seconds.')
    except (TypeException, InvalidProgramException, UnsupportedException) as e:
        print("Translation failed")
        if isinstance(e, (InvalidProgramException, UnsupportedException)):
            if isinstance(e, InvalidProgramException):
                issue = 'Invalid program: '
                if e.message:
                    issue += e.message
                else:
                    issue += e.code
            else:
                issue = 'Not supported: '
                if e.args[0]:
                    issue += e.args[0]
                else:
                    issue += astunparse.unparse(e.node)
            line = str(e.node.lineno)
            col = str(e.node.col_offset)
            print(issue + ' (' + python_file + '@' + line + '.' + col + ')')
        if isinstance(e, TypeException):
            for msg in e.messages:
                parts = TYPE_ERROR_MATCHER.match(msg)
                if parts:
                    parts = parts.groupdict()
                    file = parts['file']
                    if file == '__main__':
                        file = python_file
                    msg = parts['msg']
                    line = parts['line']
                    print('Type error: ' + msg + ' (' + file + '@' + line + '.0)')
                else:
                    print(msg)
    except ConsistencyException as e:
        print(e.message + ': Translated AST contains inconsistencies.')

    except JException as e:
        print(e.stacktrace())
        raise e


if __name__ == '__main__':
    main()<|MERGE_RESOLUTION|>--- conflicted
+++ resolved
@@ -398,13 +398,7 @@
         else:
             submitter = None
             if(args.submit_for_evaluation):
-<<<<<<< HEAD
                 submitter = jvm.viper.silver.utility.ManualProgramSubmitter(True, "", "Nagini", backend.name.capitalize, viper_args)
-=======
-                _, filename = os.path.split(python_file)
-                backend_name = args.verifier.capitalize()
-                submitter = jvm.viper.silver.utility.ManualProgramSubmitter(True, filename, "", "Nagini", backend_name, viper_args)
->>>>>>> fc249e02
                 submitter.setProgram(prog)
 
             vresult = verify(modules, prog, python_file, jvm, viper_args,
