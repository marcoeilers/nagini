--- conflicted
+++ resolved
@@ -18,131 +18,6 @@
     Extended AST Version of the ExpressionTranslator.
     """
 
-<<<<<<< HEAD
-    def translate_Attribute(self, node: ast.Attribute,
-                            ctx: SIFContext) -> StmtsAndExpr:
-        stmt, receiver = self.translate_expr(node.value, ctx)
-        field = cast(SIFPythonField, self._lookup_field(node, ctx))
-        if ctx.use_prime:
-            field = field.field_prime
-        return (stmt, self.viper.FieldAccess(receiver, field.sil_field,
-                                             self.to_position(node, ctx),
-                                             self.no_info(ctx)))
-
-    def translate_List(self, node: ast.List, ctx: SIFContext) -> StmtsAndExpr:
-        expr = self._try_cache(node)
-        if expr:
-            return [], expr
-        list_class = ctx.module.global_module.classes[LIST_TYPE]
-        res_var = ctx.current_function.create_variable(
-            LIST_TYPE, list_class, self.translator)
-
-        bool_type = ctx.module.global_module.classes[BOOL_TYPE]
-        constr_call = self.get_method_call(
-            list_class, '__init__', [ctx.current_tl_var_expr], [bool_type],
-            [res_var.ref(), res_var.var_prime.ref(), ctx.current_tl_var_expr],
-            node, ctx)
-
-        stmts = constr_call
-        # Inhale the type of the newly created list (including type arguments).
-        list_type = self.get_type(node, ctx)
-        pos = self.to_position(node, ctx)
-        stmts.append(self.viper.Inhale(
-            self.type_check(res_var.ref(node, ctx), list_type, pos, ctx),
-            pos, self.no_info(ctx)))
-
-        # Append elements.
-        for el in node.elts:
-            el_type = self.get_type(el, ctx)
-            el_stmts, el_expr = self.translate_expr(el, ctx)
-            with ctx.prime_ctx():
-                el_stmts_p, el_expr_p = self.translate_expr(el, ctx)
-            assert el_expr
-            args = [res_var.ref(), res_var.var_prime.ref(), el_expr, el_expr_p,
-                    ctx.current_tl_var_expr]
-            arg_types = [None, None, el_type, el_type, bool_type]
-            append_call = self.get_method_call(
-                list_class, 'append', args, arg_types,
-                [ctx.current_tl_var_expr], node, ctx)
-            stmts += el_stmts + el_stmts_p + append_call
-
-        self._cache_results(node, [res_var.var_prime.ref()])
-
-        return stmts, res_var.ref(node, ctx)
-
-    def translate_Subscript(
-            self, node: ast.Subscript, ctx: SIFContext) -> StmtsAndExpr:
-        if not isinstance(node.slice, ast.Index):
-            raise UnsupportedException(node, "Slices not supported yet.")
-        expr = self._try_cache(node)
-        if expr:
-            return [], expr
-        # Translate the target expression of the subscript.
-        target_type = self.get_type(node.value, ctx)
-        if target_type.name != LIST_TYPE:
-            raise UnsupportedException("Subscript only supported for lists.")
-        target_stmts, target_expr = self.translate_expr(node.value, ctx)
-        with ctx.prime_ctx():
-            target_stmts_p, target_expr_p = self.translate_expr(node.value, ctx)
-
-        # Translate the index expression of the subscript.
-        index_type = self.get_type(node.slice.value, ctx)
-        index_stmts, index_expr = self.translate_expr(node.slice.value, ctx)
-        with ctx.prime_ctx():
-            index_stmts_p, index_expr_p = self.translate_expr(
-                node.slice.value, ctx)
-
-        # Call __getitem__ and get results out of FuncTriple.
-        position = self.to_position(node, ctx)
-        info = self.no_info(ctx)
-        args = [target_expr, target_expr_p, index_expr, index_expr_p,
-                ctx.current_tl_var_expr]
-        arg_types = [target_type, target_type, index_type, index_type,
-                     ctx.module.global_module.classes[BOOL_TYPE]]
-        func_app = self.get_function_call(
-            target_type, '__getitem__', args, arg_types, node, ctx)
-        res_expr, res_expr_p, tl_expr = \
-            self.config.func_triple_factory.extract_results(
-                func_app, target_type, position, info, ctx)
-        ctx.current_tl_var_expr = tl_expr
-
-        self._cache_results(node, [res_expr_p, tl_expr])
-
-        return (target_stmts + target_stmts_p + index_stmts + index_stmts_p,
-                res_expr)
-
-    def _translate_contains(
-            self, left: Expr, right: Expr, left_type: PythonType,
-            right_type: PythonType, node: ast.AST,
-            ctx: SIFContext) -> StmtsAndExpr:
-        expr = self._try_cache(node)
-        if expr:
-            return [], expr
-        # Translate the left and right expressions in the prime context.
-        with ctx.prime_ctx():
-            left_stmts_p, left_p = self.translate_expr(node.left, ctx)
-            right_stmts_p, right_p = self.translate_expr(
-                node.comparators[0], ctx)
-
-        bool_type = ctx.module.global_module.classes[PRIMITIVE_BOOL_TYPE]
-        args = [right, right_p, left, left_p, ctx.current_tl_var_expr]
-        arg_types = [right_type, right_type, left_type, left_type, bool_type]
-        func_app = self.get_contains(right_type, args, arg_types, node, ctx)
-        position = self.to_position(node, ctx)
-        info = self.no_info(ctx)
-        res_expr, res_expr_p, tl_expr = \
-            self.config.func_triple_factory.extract_results(
-                func_app, bool_type, position, info, ctx)
-        if isinstance(node.ops[0], ast.NotIn):
-            res_expr = self.viper.Not(res_expr, position, info)
-            res_expr_p = self.viper.Not(res_expr_p, position, info)
-        # Update the current timeLevel var expression.
-        ctx.current_tl_var_expr = tl_expr
-
-        self._cache_results(node, [res_expr_p, tl_expr])
-
-        return left_stmts_p + right_stmts_p, res_expr
-=======
     def create_exception_catchers(self, var: PythonVar,
                                   try_blocks: List[PythonTryBlock],
                                   call: ast.Call, ctx: Context) -> List[Stmt]:
@@ -156,5 +31,4 @@
         raise_stmt = self.viper.Raise(None, self.no_position(ctx), self.no_info(ctx))
         errcheck = self.viper.If(errnotnull, raise_stmt, self.viper.Skip(),
                                  position, self.no_info(ctx))
-        return [errcheck]
->>>>>>> 3aa9ea95
+        return [errcheck]