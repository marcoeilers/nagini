"""
This Source Code Form is subject to the terms of the Mozilla Public
License, v. 2.0. If a copy of the MPL was not distributed with this
file, You can obtain one at http://mozilla.org/MPL/2.0/.
"""

import ast
from typing import List

from nagini_translation.lib.constants import ARBITRARY_BOOL_FUNC
from nagini_translation.lib.program_nodes import PythonClass, PythonTryBlock, PythonVar
from nagini_translation.lib.typedefs import Expr, Position, Seqn, Stmt, Var, VarDecl
from nagini_translation.lib.util import flatten, get_body_indices, get_surrounding_try_blocks
from nagini_translation.translators.abstract import Context
from nagini_translation.translators.statement import StatementTranslator


class SIFStatementTranslator(StatementTranslator):
    """
    Extended AST Version of the StatementTranslator
    """

    def get_error_var(self, stmt: ast.AST, ctx: Context) -> PythonVar:
        return ctx.current_function.error_var

    def _translate_return(self, node: ast.Return, ctx: Context) -> List[Stmt]:
        if node.value:
            rhs_stmt, rhs = self.translate_expr(node.value, ctx)
        else:
            rhs_stmt, rhs = [], self.viper.NullLit(self.no_position(ctx),
                                                   self.no_info(ctx))
        pos = self.to_position(node, ctx)
        info = self.no_info(ctx)
        if ctx.result_var:
            rvar = ctx.result_var.ref(node, ctx)
        else:
            rvar = None
        ret_stmt = self.viper.Return(rhs, rvar, pos, info)
        return rhs_stmt + [ret_stmt]

    def translate_stmt_Return(self, node: ast.Return, ctx: Context) -> List[Stmt]:
        return self._translate_return(node, ctx)

    def translate_stmt_Break(self, node: ast.Break, ctx: Context) -> List[Stmt]:
        return [self.viper.Break(self.to_position(node, ctx), self.no_info(ctx))]

<<<<<<< HEAD
        tl_stmts, if_cond = self._create_condition_and_timelevel_statements(
            node.test, ctx)

        # Translate the bodies.
        then_body = flatten([self.translate_stmt(stmt, ctx)
                             for stmt in node.body])
        then_block = self.translate_block(then_body, pos, info)
        else_body = flatten([self.translate_stmt(stmt, ctx)
                             for stmt in node.orelse])
        else_block = self.translate_block(else_body, pos, info)
        if_stmt = self.viper.If(if_cond, then_block, else_block, pos, info)

        return tl_stmts + [if_stmt]

    def translate_stmt_Assign(self, node: ast.Assign,
                              ctx: SIFContext) -> List[Stmt]:
        if len(node.targets) != 1:
            raise UnsupportedException(
                node, "complex assignments not supported")

        # First translate assignment for normal variables.
        stmts = super().translate_stmt_Assign(node, ctx)
        # Translate assignment for prime variables.
        with ctx.prime_ctx():
            stmts += super().translate_stmt_Assign(node, ctx)

        if self._tl_needs_update(node, ctx):
            tl_assign = self.viper.LocalVarAssign(
                ctx.actual_function.new_tl_var.ref(), ctx.current_tl_var_expr,
                self.to_position(node, ctx), self.no_info(ctx))
            stmts.append(tl_assign)

        return stmts

    def _tl_needs_update(self, node: ast.Assign, ctx: SIFContext):
        """Return True if the timelevel needs to be updated after Assign."""
        # Update TL after call to a pure function (including magic functions).
        update_tl = isinstance(node.value, ast.Subscript)
        if isinstance(node.value, ast.Call):
            target = self.get_target(node.value, ctx)
            if isinstance(target, PythonMethod):
                update_tl = target.pure
        elif isinstance(node.value, ast.Compare):
            update_tl = isinstance(node.value.ops[0], (ast.In, ast.NotIn))
        # Except if the target is a subscript
        update_tl &= (not isinstance(node.targets[0], ast.Subscript))
        return update_tl

    def _assign_with_subscript(
            self, lhs: ast.Tuple, rhs: Expr, node: ast.AST,
            ctx: SIFContext, allow_impure=False) -> Tuple[List[Stmt], List[Expr]]:
        if isinstance(node.targets[0].slice, ast.ExtSlice):
            raise UnsupportedException(
                node, "assignment to slice not supported")
        if ctx.use_prime:
            return [], []
        # First we have to translate the rhs in the prime ctx, since the entire
        # assignment gets translated to one method call instead of the usual
        # multiple assignments.
        with ctx.prime_ctx():
            rhs_stmts_p, rhs_p = self.translate_expr(node.value, ctx)

        target_cls = self.get_type(lhs.value, ctx)
        lhs_stmts, target = self.translate_expr(lhs.value, ctx)
        idx_stmts, idx = self.translate_expr(
            lhs.slice.value, ctx, target_type=self.viper.Int)
        with ctx.prime_ctx():
            lhs_stmts_p, target_p = self.translate_expr(lhs.value, ctx)
            idx_stmts_p, idx_p = self.translate_expr(
                lhs.slice.value, ctx, target_type=self.viper.Int)
        args = [target, target_p, idx, idx_p, rhs, rhs_p,
                ctx.current_tl_var_expr]
        arg_types = [None] * 7
        call_targets = [ctx.actual_function.get_tl_var().ref()]
        setitem_stmts = self.get_method_call(
            target_cls, '__setitem__', args, arg_types, call_targets, node, ctx)

        # Build list of statements.
        res_stmts = []
        res_stmts.extend(rhs_stmts_p)
        res_stmts.extend(lhs_stmts)
        res_stmts.extend(lhs_stmts_p)
        res_stmts.extend(idx_stmts)
        res_stmts.extend(idx_stmts_p)
        res_stmts.extend(setitem_stmts)

        return res_stmts, []

    def translate_stmt_While(self, node: ast.While,
                             ctx: SIFContext) -> List[Stmt]:
        post_label = ctx.actual_function.get_fresh_name('post_loop')
        end_label = ctx.actual_function.get_fresh_name('loop_end')
        self.enter_loop_translation(node, post_label, end_label, ctx)
        tl_stmts, while_cond = self._create_condition_and_timelevel_statements(
            node.test, ctx)
        # Translate loop invariants.
        invariants = []
        for expr, aliases in ctx.actual_function.loop_invariants[node]:
            with ctx.additional_aliases(aliases):
                ctx.current_tl_var_expr = None
                invariant = self.translate_contract(expr, ctx)
                invariants.append(invariant)
=======
    def translate_stmt_Continue(self, node: ast.Continue, ctx: Context) -> List[Stmt]:
        return [self.viper.Continue(self.to_position(node, ctx), self.no_info(ctx))]
>>>>>>> 411e5db3

    def _while_postamble(self, node: ast.While, post_label: str,
                         ctx: Context) -> List[Stmt]:
        return self._set_result_none(ctx)

    def _translate_while_body(self, node: ast.While, ctx: Context,
                              end_label: str) -> List[Stmt]:
        start, end = get_body_indices(node.body)
        body = flatten(
            [self.translate_stmt(stmt, ctx) for stmt in node.body[start:end]])
        return body

    def _create_try_handlers(self, node: ast.Try, try_block: PythonTryBlock,
                             ctx: Context) -> List['silver.sif.SIFExceptionHandler']:
        no_pos = self.no_position(ctx)
        no_info = self.no_info(ctx)
        catch_blocks = []
        error_var = self.get_error_var(node, ctx)
        for handler in try_block.handlers:
            error_type_check = self.type_check(
                error_var.ref(), handler.exception, self.to_position(handler.node, ctx),
                ctx, inhale_exhale=False)
            handler_body = []
            if handler.exception_name:
                ctx.var_aliases[handler.exception_name] = error_var

                error_var.type = handler.exception
                handler_body.append(self.set_var_defined(error_var, no_pos, no_info))
            handler_body += flatten([self.translate_stmt(stmt, ctx)
                                     for stmt in handler.body])
            handler_body_seqn = self.viper.Seqn(handler_body, no_pos, no_info)
            catch_blocks.append(self.viper.SIFExceptionHandler(
                error_var.ref(), error_type_check, handler_body_seqn))
            if handler.exception_name:
                del ctx.var_aliases[handler.exception_name]
        return catch_blocks

    def translate_stmt_Try(self, node: ast.Try, ctx: Context) -> List[Stmt]:
        no_pos = self.no_position(ctx)
        no_info = self.no_info(ctx)
        try_block = self._get_try_block(node, ctx)
        assert try_block
        body = flatten([self.translate_stmt(stmt, ctx) for stmt in node.body])
        if try_block.else_block:
            else_block = flatten([self.translate_stmt(stmt, ctx)
                                  for stmt in try_block.else_block.body])
            else_block = self.viper.Seqn(else_block, no_pos, no_info)
        else:
            else_block = None
        if try_block.finally_block:
            finally_block = flatten([self.translate_stmt(stmt, ctx)
                                     for stmt in try_block.finally_block])
            finally_block = self.viper.Seqn(finally_block, no_pos, no_info)
        else:
            finally_block = None
        catch_blocks = self._create_try_handlers(node, try_block, ctx)
        return [self.viper.Try(self.viper.Seqn(body, no_pos, no_info),
                               catch_blocks, else_block, finally_block,
                               self.to_position(node, ctx), no_info)]

    def translate_stmt_Raise(self, node: ast.Raise, ctx: Context) -> List[Stmt]:
        err_var = self.get_error_var(node, ctx).ref()
        stmts = self._translate_stmt_raise_create(node, err_var, ctx)
        return stmts[:-1] + [
            self.viper.Raise(stmts[-1], self.to_position(node, ctx), self.no_info(ctx))
            ]

    def _translate_With_body(self,
                             try_block: PythonTryBlock,
                             enter_res: PythonVar,
                             ctx: Context) -> List[Stmt]:
        no_pos = self.no_position(ctx)
        no_info = self.no_info(ctx)
        if try_block.with_item.optional_vars:
            as_expr = try_block.with_item.optional_vars
            as_var = ctx.current_function.get_variable(as_expr.id)
            enter_assign = self.viper.LocalVarAssign(as_var.ref(as_expr, ctx),
                                                     enter_res.ref(),
                                                     self.to_position(as_expr,
                                                                      ctx),
                                                     no_info)
            define_var = self.set_var_defined(as_var, no_pos, no_info)
            body = [enter_assign, define_var]
        else:
            body = []
        body += flatten([self.translate_stmt(stmt, ctx) for stmt in try_block.node.body])
        return body

    def _create_With_ecx_var(self, ctx: Context) -> (VarDecl, Var):
        no_pos = self.no_position(ctx)
        no_info = self.no_info(ctx)
        no_exc_name = ctx.current_function.get_fresh_name('exc')
        no_exc_decl = self.viper.LocalVarDecl(no_exc_name, self.viper.Bool, no_pos,
                                              no_info)
        no_exc = self.viper.LocalVar(no_exc_name, self.viper.Bool, no_pos, no_info)
        return no_exc_decl, no_exc

    def _create_With_exception_handler_type_check(self, try_block: PythonTryBlock,
                                                  ctx: Context) -> Expr:
        exception_class = ctx.module.global_module.classes['Exception']
        error_var = self.get_error_var(try_block.node, ctx).ref()
        return self.type_check(error_var, exception_class,
                               self.no_position(ctx), ctx, inhale_exhale=False)

    def _create_With_exception_handler(self, try_block: PythonTryBlock,
                                       exit_res: PythonVar, no_exc: 'viper.ast.LocalVar',
                                       ctx: Context) -> Seqn:
        no_pos = self.no_position(ctx)
        no_info = self.no_info(ctx)
        ctx_type = self.get_type(try_block.with_item.context_expr, ctx)
        error_var = self.get_error_var(try_block.node, ctx).ref()
        err_type_arg = self.type_factory.typeof(error_var, ctx)

        tb_class = ctx.module.global_module.classes['traceback']
        traceback_var = ctx.actual_function.create_variable('tb', tb_class,
                                                            self.translator)
        tb_type = self.type_check(traceback_var.ref(), tb_class, no_pos, ctx)
        inhale_types = self.viper.Inhale(tb_type, no_pos, no_info)

        exit_call_err = self.get_method_call(ctx_type, '__exit__',
                                             [try_block.with_var.ref(), err_type_arg,
                                              error_var,
                                              traceback_var.ref()],
                                             [ctx_type, None, None, None],
                                             [exit_res.ref()],
                                             try_block.with_item.context_expr, ctx)

        exit_method_node = ctx_type.get_method('__exit__').node.returns
        exit_result = self.to_bool(exit_res.ref(), ctx, exit_method_node)
        return self.viper.Seqn([
            self.viper.LocalVarAssign(
                no_exc, self.viper.FalseLit(no_pos, no_info), no_pos, no_info),
            inhale_types
            ] + exit_call_err + [
                self.viper.If(self.viper.Not(exit_result, no_pos, no_info),
                              self.viper.Raise(None, no_pos, no_info),
                              self.viper.Skip(), no_pos, no_info),
            ], no_pos, no_info)

    def _translate_With_inner_try(self,
                                  try_block: PythonTryBlock,
                                  enter_res: PythonVar,
                                  exception_handler,
                                  ctx: Context) -> 'viper.silver.sif.SIFTryCatchStmt':
        no_pos = self.no_position(ctx)
        no_info = self.no_info(ctx)
        body = self._translate_With_body(try_block, enter_res, ctx)
        return self.viper.Try(self.viper.Seqn(body, no_pos, no_info),
                              [exception_handler], None, None, no_pos, no_info)

    def translate_With_finally_block(self, try_block: PythonTryBlock, exit_res: PythonVar,
                                     no_exc: Var, ctx: Context):
        no_pos = self.no_position(ctx)
        no_info = self.no_info(ctx)
        null = self.viper.NullLit(no_pos, no_info)
        exit_call_no_err = self.get_method_call(try_block.with_var.type, '__exit__',
                                                [try_block.with_var.ref(),
                                                 self.type_factory.typeof(
                                                     self.viper.NullLit(no_pos, no_info),
                                                     ctx),
                                                 null, null],
                                                [try_block.with_var.type, None, None, None],
                                                [exit_res.ref()],
                                                try_block.with_item.context_expr, ctx)
        return self.viper.If(no_exc,
                             self.viper.Seqn(exit_call_no_err, no_pos, no_info),
                             self.viper.Skip(), no_pos, no_info)

    def translate_stmt_With(self, node: ast.With, ctx: Context) -> List[Stmt]:
        """
        Transform a with statement into extended AST. See translation from PEP 343:

        with EXPR as VAR:
            BLOCK

        is translated to

        mgr = (EXPR)
        exit = type(mgr).__exit__  # Not calling it yet
        value = type(mgr).__enter__(mgr)
        exc = True
        try:
            try:
                VAR = value  # Only if "as VAR" is present
                BLOCK
            except:
                # The exceptional case is handled here
                exc = False
                if not exit(mgr, *sys.exc_info()):
                    raise
                # The exception is swallowed if exit() returns true
        finally:
            # The normal and non-local-goto cases are handled here
            if exc:
                exit(mgr, None, None, None)
        """
        try_block = self._get_try_block(node, ctx)
        assert try_block
        pos = self.to_position(node, ctx)
        no_pos = self.no_position(ctx)
        no_info = self.no_info(ctx)
        # Get context mgr
        ctx_stmt, ctx_mgr = self.translate_expr(try_block.with_item.context_expr, ctx)
        ctx_type = self.get_type(try_block.with_item.context_expr, ctx)
        # Create and assign temp variable
        with_ctx = ctx.current_function.create_variable('with_ctx', ctx_type, self.translator)
        try_block.with_var = with_ctx
        ctx_assign = self.viper.LocalVarAssign(with_ctx.ref(), ctx_mgr, no_pos, no_info)
        # Call __enter__ method
        enter_method_type = ctx_type.get_method('__enter__').type
        enter_res = ctx.current_function.create_variable('enter_res',
                                                         enter_method_type,
                                                         self.translator)
        enter_call = self.get_method_call(ctx_type, '__enter__',
                                          [with_ctx.ref()],
                                          [ctx_type],
                                          [enter_res.ref(node, ctx)], node, ctx)
        # Create ecx variable for checking if we raise an exception (see docstring)
        no_exc_decl, no_exc = self._create_With_ecx_var(ctx)
        exc_assign = self.viper.LocalVarAssign(
            no_exc, self.viper.TrueLit(no_pos, no_info), no_pos, no_info)
        # Create variable to take result of __exit__
        exit_res = ctx.current_function.create_variable(
            'exit_res', ctx_type.get_method('__exit__').type, self.translator)
        # Create inner try block
        handler = self._create_With_exception_handler(try_block, exit_res, no_exc, ctx)
        error_type_check = self._create_With_exception_handler_type_check(try_block, ctx)
        exception_handler = self.viper.SIFExceptionHandler(
            self.get_error_var(node, ctx).ref(), error_type_check, handler)
        inner_try = self._translate_With_inner_try(try_block, enter_res, exception_handler,
                                                   ctx)
        # Create outer try block
        finally_block = self.translate_With_finally_block(try_block, exit_res, no_exc, ctx)
        outer_try = self.viper.Try(self.viper.Seqn([inner_try], no_pos, no_info), [], None,
                                   self.viper.Seqn([finally_block], no_pos, no_info), pos,
                                   no_info)

        return [self.viper.Seqn(ctx_stmt + [ctx_assign] +
                                enter_call + [exc_assign, outer_try],
                                pos, no_info, locals=[no_exc_decl])]<|MERGE_RESOLUTION|>--- conflicted
+++ resolved
@@ -44,113 +44,8 @@
     def translate_stmt_Break(self, node: ast.Break, ctx: Context) -> List[Stmt]:
         return [self.viper.Break(self.to_position(node, ctx), self.no_info(ctx))]
 
-<<<<<<< HEAD
-        tl_stmts, if_cond = self._create_condition_and_timelevel_statements(
-            node.test, ctx)
-
-        # Translate the bodies.
-        then_body = flatten([self.translate_stmt(stmt, ctx)
-                             for stmt in node.body])
-        then_block = self.translate_block(then_body, pos, info)
-        else_body = flatten([self.translate_stmt(stmt, ctx)
-                             for stmt in node.orelse])
-        else_block = self.translate_block(else_body, pos, info)
-        if_stmt = self.viper.If(if_cond, then_block, else_block, pos, info)
-
-        return tl_stmts + [if_stmt]
-
-    def translate_stmt_Assign(self, node: ast.Assign,
-                              ctx: SIFContext) -> List[Stmt]:
-        if len(node.targets) != 1:
-            raise UnsupportedException(
-                node, "complex assignments not supported")
-
-        # First translate assignment for normal variables.
-        stmts = super().translate_stmt_Assign(node, ctx)
-        # Translate assignment for prime variables.
-        with ctx.prime_ctx():
-            stmts += super().translate_stmt_Assign(node, ctx)
-
-        if self._tl_needs_update(node, ctx):
-            tl_assign = self.viper.LocalVarAssign(
-                ctx.actual_function.new_tl_var.ref(), ctx.current_tl_var_expr,
-                self.to_position(node, ctx), self.no_info(ctx))
-            stmts.append(tl_assign)
-
-        return stmts
-
-    def _tl_needs_update(self, node: ast.Assign, ctx: SIFContext):
-        """Return True if the timelevel needs to be updated after Assign."""
-        # Update TL after call to a pure function (including magic functions).
-        update_tl = isinstance(node.value, ast.Subscript)
-        if isinstance(node.value, ast.Call):
-            target = self.get_target(node.value, ctx)
-            if isinstance(target, PythonMethod):
-                update_tl = target.pure
-        elif isinstance(node.value, ast.Compare):
-            update_tl = isinstance(node.value.ops[0], (ast.In, ast.NotIn))
-        # Except if the target is a subscript
-        update_tl &= (not isinstance(node.targets[0], ast.Subscript))
-        return update_tl
-
-    def _assign_with_subscript(
-            self, lhs: ast.Tuple, rhs: Expr, node: ast.AST,
-            ctx: SIFContext, allow_impure=False) -> Tuple[List[Stmt], List[Expr]]:
-        if isinstance(node.targets[0].slice, ast.ExtSlice):
-            raise UnsupportedException(
-                node, "assignment to slice not supported")
-        if ctx.use_prime:
-            return [], []
-        # First we have to translate the rhs in the prime ctx, since the entire
-        # assignment gets translated to one method call instead of the usual
-        # multiple assignments.
-        with ctx.prime_ctx():
-            rhs_stmts_p, rhs_p = self.translate_expr(node.value, ctx)
-
-        target_cls = self.get_type(lhs.value, ctx)
-        lhs_stmts, target = self.translate_expr(lhs.value, ctx)
-        idx_stmts, idx = self.translate_expr(
-            lhs.slice.value, ctx, target_type=self.viper.Int)
-        with ctx.prime_ctx():
-            lhs_stmts_p, target_p = self.translate_expr(lhs.value, ctx)
-            idx_stmts_p, idx_p = self.translate_expr(
-                lhs.slice.value, ctx, target_type=self.viper.Int)
-        args = [target, target_p, idx, idx_p, rhs, rhs_p,
-                ctx.current_tl_var_expr]
-        arg_types = [None] * 7
-        call_targets = [ctx.actual_function.get_tl_var().ref()]
-        setitem_stmts = self.get_method_call(
-            target_cls, '__setitem__', args, arg_types, call_targets, node, ctx)
-
-        # Build list of statements.
-        res_stmts = []
-        res_stmts.extend(rhs_stmts_p)
-        res_stmts.extend(lhs_stmts)
-        res_stmts.extend(lhs_stmts_p)
-        res_stmts.extend(idx_stmts)
-        res_stmts.extend(idx_stmts_p)
-        res_stmts.extend(setitem_stmts)
-
-        return res_stmts, []
-
-    def translate_stmt_While(self, node: ast.While,
-                             ctx: SIFContext) -> List[Stmt]:
-        post_label = ctx.actual_function.get_fresh_name('post_loop')
-        end_label = ctx.actual_function.get_fresh_name('loop_end')
-        self.enter_loop_translation(node, post_label, end_label, ctx)
-        tl_stmts, while_cond = self._create_condition_and_timelevel_statements(
-            node.test, ctx)
-        # Translate loop invariants.
-        invariants = []
-        for expr, aliases in ctx.actual_function.loop_invariants[node]:
-            with ctx.additional_aliases(aliases):
-                ctx.current_tl_var_expr = None
-                invariant = self.translate_contract(expr, ctx)
-                invariants.append(invariant)
-=======
     def translate_stmt_Continue(self, node: ast.Continue, ctx: Context) -> List[Stmt]:
         return [self.viper.Continue(self.to_position(node, ctx), self.no_info(ctx))]
->>>>>>> 411e5db3
 
     def _while_postamble(self, node: ast.While, post_label: str,
                          ctx: Context) -> List[Stmt]:
