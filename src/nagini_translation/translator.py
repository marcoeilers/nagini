"""
This Source Code Form is subject to the terms of the Mozilla Public
License, v. 2.0. If a copy of the MPL was not distributed with this
file, You can obtain one at http://mozilla.org/MPL/2.0/.
"""

import ast

from nagini_translation.analyzer import PythonModule, PythonVar
from nagini_translation.lib.jvmaccess import JVM
from nagini_translation.lib.program_nodes import (
    ContainerInterface,
    PythonMethod,
    PythonNode,
)
from nagini_translation.lib.resolver import get_target
from nagini_translation.lib.typeinfo import TypeInfo
from nagini_translation.lib.viper_ast import ViperAST
from nagini_translation.translators.abstract import (
    Context,
    Expr,
    TranslatorConfig,
)
from nagini_translation.translators.call import CallTranslator
from nagini_translation.translators.contract import ContractTranslator
from nagini_translation.translators.expression import ExpressionTranslator
from nagini_translation.translators.io_operation import (
    IOOperationTranslator,
)
from nagini_translation.translators.method import MethodTranslator
from nagini_translation.translators.obligation import (
    ObligationTranslator,
)
from nagini_translation.translators.permission import PermTranslator
from nagini_translation.translators.predicate import PredicateTranslator
from nagini_translation.translators.program import ProgramTranslator
from nagini_translation.translators.pure import PureTranslator
from nagini_translation.translators.statement import StatementTranslator
from nagini_translation.translators.type import TypeTranslator
from nagini_translation.translators.type_domain_factory import (
    TypeDomainFactory,
)
from typing import List, Optional, Set


class Translator:
    """
    Translates a Python AST to a Silver AST.
    This class serves as the public interface of the entire translator.
    The functionality is implemented in several specialized translators; this
    class only sets up the inner translator structure and forwards calls from
    the public interface to the responsible specialized translators.
    """

    def __init__(self, jvm: JVM, source_file: str, type_info: TypeInfo,
                 viper_ast: ViperAST):
        config = TranslatorConfig(self)
        config.pure_translator = PureTranslator(config, jvm, source_file,
                                                type_info, viper_ast)
        config.call_translator = CallTranslator(config, jvm, source_file,
                                                type_info, viper_ast)
        config.contract_translator = ContractTranslator(config, jvm,
                                                        source_file,
                                                        type_info, viper_ast)
        config.expr_translator = ExpressionTranslator(config, jvm, source_file,
                                                      type_info, viper_ast)
        config.pred_translator = PredicateTranslator(config, jvm, source_file,
                                                     type_info, viper_ast)
        config.io_operation_translator = IOOperationTranslator(
            config, jvm, source_file, type_info, viper_ast)
        config.obligation_translator = ObligationTranslator(
            config, jvm, source_file, type_info, viper_ast)
        config.stmt_translator = StatementTranslator(config, jvm, source_file,
                                                     type_info, viper_ast)
        config.perm_translator = PermTranslator(config, jvm, source_file,
                                                type_info, viper_ast)
        config.type_translator = TypeTranslator(config, jvm, source_file,
                                                type_info, viper_ast)
        config.prog_translator = ProgramTranslator(config, jvm, source_file,
                                                   type_info, viper_ast)
        config.method_translator = MethodTranslator(config, jvm, source_file,
                                                    type_info, viper_ast)
        config.type_factory = TypeDomainFactory(viper_ast, self)
        self.obligation_translator = config.obligation_translator
        self.prog_translator = config.prog_translator
        self.expr_translator = config.expr_translator

    def translate_program(self, modules: List[PythonModule], sil_progs: List,
<<<<<<< HEAD
                          selected: Set[str] = None, arp: bool = False) -> 'silver.ast.Program':
=======
                          selected: Set[str] = None,
                          ignore_global: bool = False) -> 'silver.ast.Program':
>>>>>>> 411e5db3
        ctx = Context()
        ctx.current_class = None
        ctx.current_function = None
        ctx.module = modules[0]
        ctx.arp = arp
        return self.prog_translator.translate_program(modules, sil_progs, ctx,
                                                      selected, ignore_global)

    def translate_pythonvar_decl(self, var: PythonVar,
            module: PythonModule) -> 'silver.ast.LocalVarDecl':
        # We need a context object here
        ctx = Context()
        ctx.module = module
        return self.expr_translator.translate_pythonvar_decl(var, ctx)

    def translate_pythonvar_ref(self, var: PythonVar,
                                module: PythonModule,
                                node: ast.AST, ctx: Context) -> Expr:
        # We need a context object here
        if not ctx:
            ctx = Context()
            ctx.module = module
        return self.expr_translator.translate_pythonvar_ref(var, node, ctx)

    def to_position(self, node: ast.AST, ctx: Context) -> 'silver.ast.Position':
        return self.expr_translator.to_position(node, ctx)

    def no_position(self, ctx: Context) -> 'silver.ast.Position':
        return self.to_position(None, ctx)

    def to_info(self, comments: List[str], ctx: Context) -> 'silver.ast.Info':
        return self.expr_translator.to_info(comments, ctx)

    def no_info(self, ctx: Context) -> 'silver.ast.Info':
        return self.to_info([], ctx)

    def set_required_names(self, name: str, required_names: Set[str]) -> None:
        """
        Registers that the native Silver method/function named 'name' depends
        on the methods/functions in the given set.
        """
        self.prog_translator.required_names[name] = required_names

    def create_obligation_info(self, method: PythonMethod) -> object:
        """
        Create an obligation info for method. This method should be
        called during the processing stage of the method before any
        translation is done.

        This return type of this method is ``object`` to indicate that
        the returned value is opaque for all code except obligation
        translator.
        """
        return self.obligation_translator.create_obligation_info(method)

    def get_target(self, node: ast.AST,
                   containers: List[ContainerInterface],
                   container: PythonNode) -> PythonNode:
        return get_target(node, containers, container)<|MERGE_RESOLUTION|>--- conflicted
+++ resolved
@@ -86,12 +86,9 @@
         self.expr_translator = config.expr_translator
 
     def translate_program(self, modules: List[PythonModule], sil_progs: List,
-<<<<<<< HEAD
-                          selected: Set[str] = None, arp: bool = False) -> 'silver.ast.Program':
-=======
                           selected: Set[str] = None,
-                          ignore_global: bool = False) -> 'silver.ast.Program':
->>>>>>> 411e5db3
+                          ignore_global: bool = False,
+                          arp: bool = False) -> 'silver.ast.Program':
         ctx = Context()
         ctx.current_class = None
         ctx.current_function = None
