--- conflicted
+++ resolved
@@ -6,22 +6,11 @@
 
 function Sequence___create__(prim: Seq[Ref], cont_type: PyType): Ref
     ensures typeof(result) == Sequence(cont_type)
-<<<<<<< HEAD
     ensures Sequence___sil_seq__(result) == prim
 
 function Sequence___contains__(self: Ref, item: Ref): Bool
-    requires issubtype(typeof(self), Sequence(Sequence_arg(typeof(self), 0)))
+    requires issubtypeSequence(typeof(self), Sequence_arg(typeof(self), 0))
     ensures result == (item in Sequence___sil_seq__(self))
-=======
-    ensures Sequence___unbox__(result) == prim
-
-function Sequence___unbox__(box: Ref): Seq[Ref]
-    requires issubtypeSequence(typeof(box), Sequence_arg(typeof(box), 0))
-
-function Sequence___contains__(self: Ref, item: Ref): Bool
-    requires issubtypeSequence(typeof(self), Sequence_arg(typeof(self), 0))
-    ensures result == (item in Sequence___unbox__(self))
->>>>>>> 596e5962
     ensures result ==> issubtype(typeof(item), Sequence_arg(typeof(self), 0))
 
 function Sequence___getitem__(self: Ref, index: Ref): Ref
@@ -32,45 +21,24 @@
     ensures issubtype(typeof(result), Sequence_arg(typeof(self), 0))
 
 function Sequence___sil_seq__(self: Ref): Seq[Ref]
-<<<<<<< HEAD
-    requires issubtype(typeof(self), Sequence(Sequence_arg(typeof(self), 0)))
+    requires issubtypeSequence(typeof(self), Sequence_arg(typeof(self), 0))
     ensures result == Sequence___sil_seq__(self)
 
 function Sequence___len__(self: Ref): Int
-    requires issubtype(typeof(self), Sequence(Sequence_arg(typeof(self), 0)))
+    requires issubtypeSequence(typeof(self), Sequence_arg(typeof(self), 0))
     ensures result == |Sequence___sil_seq__(self)|
 
 function Sequence_take(self: Ref, no: Int): Ref
-    requires issubtype(typeof(self), Sequence(Sequence_arg(typeof(self), 0)))
+    requires issubtypeSequence(typeof(self), Sequence_arg(typeof(self), 0))
     ensures result == Sequence___create__(Sequence___sil_seq__(self)[..no], Sequence_arg(typeof(self), 0))
 
 function Sequence_drop(self: Ref, no: Int): Ref
-    requires issubtype(typeof(self), Sequence(Sequence_arg(typeof(self), 0)))
+    requires issubtypeSequence(typeof(self), Sequence_arg(typeof(self), 0))
     ensures result == Sequence___create__(Sequence___sil_seq__(self)[no..], Sequence_arg(typeof(self), 0))
 
 function Sequence_update(self: Ref, index: Int, val: Ref): Ref
-    requires issubtype(typeof(self), Sequence(Sequence_arg(typeof(self), 0)))
+    requires issubtypeSequence(typeof(self), Sequence_arg(typeof(self), 0))
     ensures result == Sequence___create__(Sequence___sil_seq__(self)[index := val], Sequence_arg(typeof(self), 0))
-=======
-    requires issubtypeSequence(typeof(self), Sequence_arg(typeof(self), 0))
-    ensures result == Sequence___unbox__(self)
-
-function Sequence___len__(self: Ref): Int
-    requires issubtypeSequence(typeof(self), Sequence_arg(typeof(self), 0))
-    ensures result == |Sequence___unbox__(self)|
-
-function Sequence_take(self: Ref, no: Int): Ref
-    requires issubtypeSequence(typeof(self), Sequence_arg(typeof(self), 0))
-    ensures result == Sequence___create__(Sequence___unbox__(self)[..no], Sequence_arg(typeof(self), 0))
-
-function Sequence_drop(self: Ref, no: Int): Ref
-    requires issubtypeSequence(typeof(self), Sequence_arg(typeof(self), 0))
-    ensures result == Sequence___create__(Sequence___unbox__(self)[no..], Sequence_arg(typeof(self), 0))
-
-function Sequence_update(self: Ref, index: Int, val: Ref): Ref
-    requires issubtypeSequence(typeof(self), Sequence_arg(typeof(self), 0))
-    ensures result == Sequence___create__(Sequence___unbox__(self)[index := val], Sequence_arg(typeof(self), 0))
->>>>>>> 596e5962
 
 function Sequence___add__(self: Ref, other: Ref): Ref
     requires issubtypeSequence(typeof(self), Sequence_arg(typeof(self), 0))
