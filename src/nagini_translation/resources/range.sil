/*
 * This Source Code Form is subject to the terms of the Mozilla Public
 * License, v. 2.0. If a copy of the MPL was not distributed with this
 * file, You can obtain one at http://mozilla.org/MPL/2.0/.
 */

function range___create__(start: Int, stop: Int, ctr: Int): Ref
  requires stop >= start
  ensures range___val__(result) == [start..stop)
  ensures range___start__(result) == start
  ensures range___stop__(result) == stop
  ensures typeof(result) == range()


function range___val__(self: Ref): Seq[Int]
function range___start__(self: Ref): Int
function range___stop__(self: Ref): Int


function range___len__(self: Ref): Int
  requires issubtyperange(typeof(self))
  ensures result == |range___val__(self)|


function range___getitem__(self: Ref, index: Int): Int
  requires issubtyperange(typeof(self))
  requires index >= 0 ==> index < range___len__(self)
  requires index < 0 ==> index >= -range___len__(self)
  ensures index >= 0 ==> result == range___val__(self)[index]
  ensures index < 0 ==> result == range___val__(self)[range___len__(self) + index]


function range___getitem_slice__(self: Ref, index: Ref): Ref
  requires issubtyperange(typeof(self))
  requires issubtypeslice(typeof(index))
  requires (slice___start__(index, range___len__(self)) >= 0 && slice___start__(index, range___len__(self)) <= range___len__(self))
  requires (slice___stop__(index, range___len__(self)) >= 0 && slice___stop__(index, range___len__(self)) <= range___len__(self))
  ensures issubtyperange(typeof(result))
  ensures range___len__(result) == (slice___stop__(index, range___len__(self)) - slice___start__(index, range___len__(self)))
  ensures range___val__(result) == range___val__(self)[slice___start__(index, range___len__(self))..slice___stop__(index, range___len__(self))]


function range___sil_seq__(self: Ref): Seq[Ref]
  requires issubtyperange(typeof(self))
  ensures |result| == range___len__(self)
  ensures (forall i: Int :: {result[i]} i >= 0 && i < |range___val__(self)| ==> result[i] == __prim__int___box__(range___val__(self)[i]))
  ensures (forall i: Ref :: { (i in result) } (i in result) == (typeof(i) == int() && (int___unbox__(i) in range___val__(self))))
  ensures (forall i: Int, j: Int :: {result[i], result[j]} (i >= 0 && j >= 0 && i < |result| && j < |result|) ==> (result[i] == result[j] <==> i == j))


function range___eq__(self: Ref, other: Ref): Bool
  requires issubtyperange(typeof(self))
  ensures (range___val__(self) == range___val__(other)) == result
  ensures result ==> (issubtyperange(typeof(other)) && range___len__(self) == range___len__(other))


function range___contains__(self: Ref, item: Ref): Bool
    requires issubtyperange(typeof(self))
    requires issubtypeint(typeof(item))
    ensures result == (item in range___sil_seq__(self))

method range___iter__(self: Ref) returns (_res: Ref)
  requires issubtyperange(typeof(self))
  ensures _res != self
  ensures acc(_res.list_acc, 1 / 20)
  ensures _res.list_acc == range___sil_seq__(self)
  ensures acc(_res.__container, write) && (_res.__container == self)
  ensures acc(_res.__iter_index, write) && (_res.__iter_index == 0)
<<<<<<< HEAD
  ensures acc(_res.__previous, write) && ((_res.__previous != _res) && ((_res.__previous != self) && (acc(_res.__previous.list_acc, write) && (_res.__previous.list_acc == Seq[Ref]()))))
  ensures issubtypelist(typeof(_res.__previous), int())
=======
  ensures acc(_res.__previous, write) && _res.__previous == Seq[Ref]()
>>>>>>> 8d4a5df5
{
  inhale false
}<|MERGE_RESOLUTION|>--- conflicted
+++ resolved
@@ -66,12 +66,7 @@
   ensures _res.list_acc == range___sil_seq__(self)
   ensures acc(_res.__container, write) && (_res.__container == self)
   ensures acc(_res.__iter_index, write) && (_res.__iter_index == 0)
-<<<<<<< HEAD
-  ensures acc(_res.__previous, write) && ((_res.__previous != _res) && ((_res.__previous != self) && (acc(_res.__previous.list_acc, write) && (_res.__previous.list_acc == Seq[Ref]()))))
-  ensures issubtypelist(typeof(_res.__previous), int())
-=======
   ensures acc(_res.__previous, write) && _res.__previous == Seq[Ref]()
->>>>>>> 8d4a5df5
 {
   inhale false
 }