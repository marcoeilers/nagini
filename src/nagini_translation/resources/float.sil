--- conflicted
+++ resolved
@@ -102,7 +102,6 @@
     ensures (issubtype(typeof(self), int()) && issubtype(typeof(other), int())) ==>
             (result == int___div__(int___unbox__(self), int___unbox__(other)))
 
-<<<<<<< HEAD
 function float___pos__(self: Ref): Ref
     decreases _
     requires issubtype(typeof(self), float())
@@ -114,7 +113,7 @@
     requires issubtype(typeof(self), float())
     ensures issubtype(typeof(result), float())
     ensures issubtype(typeof(self), int()) ==> result == int___neg__(self)
-=======
+
 function float___rdiv__(self: Ref, other: Ref): Ref
     decreases _
     requires issubtype(typeof(self), float())
@@ -124,7 +123,6 @@
     ensures issubtype(typeof(result), float())
     ensures (issubtype(typeof(self), int()) && issubtype(typeof(other), int())) ==>
             (result == int___div__(int___unbox__(other), int___unbox__(self)))
->>>>>>> 4554a175
 
 function float___int__(self: Ref): Ref
     decreases _
