{
"list": {
    "methods": {
        "__init__": {
            "args": [],
            "type": null,
            "MustTerminate": true
        },
        "append": {
            "args": ["list", "object"],
            "type": null,
            "requires": ["__sil_seq__"],
            "MustTerminate": true
        },
        "extend": {
            "args": ["list", "list"],
            "type": null,
            "MustTerminate": true
        },
        "reverse": {
            "args": ["list"],
            "type": "list",
            "MustTerminate": true
        },
        "__setitem__": {
            "args": ["list", "__prim__int", "object"],
            "type": null,
            "MustTerminate": true,
            "requires": ["__len__"]
        },
        "__iter__": {
            "args": ["list"],
            "type": "Iterator",
            "MustTerminate": true
        },
        "__getitem_slice__": {
            "args": ["list", "slice"],
            "type": "list",
            "display_name": "__getitem__",
            "requires": ["__len__", "slice___start__", "slice___stop__"],
            "MustTerminate": true
        },
        "__add__": {
            "args": ["list", "list"],
            "type": "list",
            "MustTerminate": true
        },
        "__mul__": {
            "args": ["list", "__prim__int"],
            "type": "list",
            "MustTerminate": true
        }
    },
    "functions": {
        "__getitem__": {
            "args": ["list", "int"],
            "type": "object",
            "requires": ["__len__"]
        },
        "__contains__": {
            "args": ["list", "object"],
            "type": "__prim__bool"
        },
        "__len__": {
            "args": ["list"],
            "type": "__prim__int"
        },
        "__bool__": {
            "args": ["list"],
            "type": "__prim__bool"
        },
        "__sil_seq__": {
            "args": ["list"],
            "type": "__prim__Sequence"
        }
    },
    "type_vars": 1,
    "extends": "object",
    "generate_sif": true
},
"set":{
    "methods": {
        "__init__": {
            "args": [],
            "type": null,
            "MustTerminate": true
        },
        "add": {
            "args": ["set", "object"],
            "type": null,
            "MustTerminate": true
        },
        "remove": {
            "args": ["set", "object"],
            "type": null,
            "MustTerminate": true
        },
        "clear": {
            "args": ["set"],
            "type": null,
            "MustTerminate": true
        },
        "__iter__": {
            "args": ["set"],
            "type": "Iterator",
            "MustTerminate": true,
            "requires": ["__sil_seq__"]
        }
    },
    "functions": {
        "__contains__": {
            "args": ["dict", "object"],
            "type": "__prim__bool"
        },
        "__bool__": {
            "args": ["set"],
            "type": "__prim__bool"
        },
        "__len__": {
            "args": ["set"],
            "type": "__prim__int"
        },
        "__sil_seq__": {
            "args": ["set"],
            "type": "__prim__Sequence"
        }
    },
    "type_vars": 1,
    "extends": "object"
},
"dict": {
    "methods": {
        "__init__": {
            "args": [],
            "type": null,
            "MustTerminate": true
        },
        "keys": {
            "args": ["dict"],
            "type": "set",
            "MustTerminate": true
        },
        "__setitem__": {
            "args": ["dict", "object", "object"],
            "type": null,
            "MustTerminate": true,
            "requires": ["__getitem__", "__contains__", "__values__"]
        },
        "__iter__": {
            "args": ["dict"],
            "type": "Iterator",
            "MustTerminate": true,
            "requires": ["__sil_seq__"]
        },
        "values": {
            "args": ["dict"],
            "type": "list",
            "MustTerminate": true,
            "requires": ["__contains__", "__getitem__", "__values__"]
        }
    },
    "functions": {
        "__contains__": {
            "args": ["dict", "object"],
            "type": "__prim__bool"
        },
        "__getitem__": {
            "args": ["dict", "object"],
            "type": "object",
            "requires": ["__contains__", "__values__"]
        },
        "get": {
            "args": ["dict", "object"],
            "type": "object",
            "generic_type": 1,
            "requires": ["__contains__", "__getitem__"]
        },
        "__bool__": {
            "args": ["dict"],
            "type": "__prim__bool"
        },
        "__len__": {
            "args": ["dict"],
            "type": "__prim__int"
        },
        "__sil_seq__": {
            "args": ["dict"],
            "type": "__prim__Sequence"
        },
        "__values__": {
            "args": ["dict"],
            "type": "__prim__Sequence"
        }
    },
    "type_vars": 2,
    "extends": "object"
},
"object": {
    "functions": {
        "__bool__": {
            "args": ["object"],
            "type": "__prim__bool"
        },
        "__str__": {
            "args": ["object"],
            "type": "str"
        },
        "__eq__": {
            "args": ["object", "object"],
            "type": "__prim__bool"
        },
        "__cast__": {
            "args": ["type", "object"],
            "type": "object"
        }
    }
},
"int": {
    "functions": {
        "__bool__": {
            "args": ["int"],
            "type": "__prim__bool"
        },
        "__unbox__": {
            "args": ["int"],
            "type": "__prim__int",
            "requires": ["__prim__int___box__", "__prim__bool___box__"]
        },
        "__eq__": {
            "args": ["int", "object"],
            "type": "__prim__bool",
            "requires": ["__unbox__"]
        },
        "__add__": {
            "args": ["__prim__int", "__prim__int"],
            "type": "__prim__int"
        },
        "__sub__": {
            "args": ["__prim__int", "__prim__int"],
            "type": "__prim__int",
            "requires": ["__unbox__"]
        },
        "__mul__": {
            "args": ["__prim__int", "__prim__int"],
            "type": "__prim__int"
        },
        "__div__": {
            "args": ["__prim__int", "__prim__int"],
            "type": "float"
        },
        "__floordiv__": {
            "args": ["__prim__int", "__prim__int"],
            "type": "__prim__int"
        },
        "__mod__": {
            "args": ["__prim__int", "__prim__int"],
            "type": "__prim__int"
        },
        "__ge__": {
            "args": ["__prim__int", "__prim__int"],
            "type": "__prim__bool"
        },
        "__gt__": {
            "args": ["__prim__int", "__prim__int"],
            "type": "__prim__bool"
        },
        "__lt__": {
            "args": ["__prim__int", "__prim__int"],
            "type": "__prim__bool"
        },
        "__le__": {
            "args": ["__prim__int", "__prim__int"],
            "type": "__prim__bool"
        }
    },
    "extends": "float"
},
"float": {
    "functions": {
        "__create__": {
            "args": ["__prim__int"],
            "type": "float"
        },
        "__bool__": {
            "args": ["float"],
            "type": "__prim__bool",
            "requires": ["int___bool__", "int___unbox__"]
        },
        "__eq__": {
            "args": ["float", "object"],
            "type": "__prim__bool",
            "requires": ["int___eq__"]
        },
        "__add__": {
            "args": ["float", "float"],
            "type": "float",
            "requires": ["int___add__", "int___unbox__"]
        },
        "__sub__": {
            "args": ["float", "float"],
            "type": "float",
            "requires": ["int___sub__", "int___unbox__"]
        },
        "__mul__": {
            "args": ["float", "float"],
            "type": "float",
            "requires": ["int___mul__", "int___unbox__"]
        },
        "__div__": {
            "args": ["float", "float"],
            "type": "float",
            "requires": ["int___div__", "int___unbox__"]
        },
        "__ge__": {
            "args": ["float", "float"],
            "type": "__prim__bool",
            "requires": ["int___ge__", "int___unbox__"]
        },
        "__gt__": {
            "args": ["float", "float"],
            "type": "__prim__bool",
            "requires": ["int___gt__", "int___unbox__"]
        },
        "__lt__": {
            "args": ["float", "float"],
            "type": "__prim__bool",
            "requires": ["int___lt__", "int___unbox__"]
        },
        "__le__": {
            "args": ["float", "float"],
            "type": "__prim__bool",
            "requires": ["int___le__", "int___unbox__"]
        }
    },
    "extends": "object"
},
"bool": {
    "functions": {
        "__unbox__": {
            "args": ["bool"],
            "type": "__prim__bool",
            "requires": ["__prim__bool___box__"]
        },
        "__bool__": {
            "args": ["bool"],
            "type": "__prim__bool"
        },
        "__eq__": {
            "args": ["bool", "object"],
            "type": "__prim__bool",
            "requires": ["__unbox__"]
        }
    },
    "extends": "int"
},
"NoneType": {
    "functions": {
        "__bool__": {
            "args": ["object"],
            "type": "__prim__bool"
        }
    },
    "extends": "object"
},
"Exception": {
    "extends": "object"
},
"traceback": {
    "extends": "object"
},
"str": {
    "functions": {
        "__len__": {
            "args": ["str"],
            "type": "__prim__int"
        },
        "__bool__": {
            "args": ["str"],
            "type": "__prim__bool",
            "requires": ["__len__"]
        },
        "__eq__": {
            "args": ["str", "object"],
            "type": "__prim__bool"
        },
        "__add__": {
            "args": ["str", "str"],
            "type": "str"
        },
        "__create__": {
            "args": ["__prim__int", "__prim__int"],
            "type": "str",
            "requires": ["__len__", "__val__"]
        },
        "__val__": {
            "args": ["str"],
            "type": "int"
        },
        "join": {
            "args": ["str", "list"],
            "type": "str"
        },
        "__mod__": {
            "args": ["str", "tuple"],
            "type": "str"
        }
    },
    "methods": {
        "split": {
            "args": ["str"],
            "type": "list",
            "MustTerminate": true
        }
    },
    "extends": "object"
},
"bytes": {
    "functions": {
        "__len__": {
            "args": ["bytes"],
            "type": "__prim__int",
            "requires": ["__val__"]
        },
        "__bool__": {
            "args": ["bytes"],
            "type": "__prim__bool",
            "requires": ["__len__"]
        },
        "__eq__": {
            "args": ["bytes", "object"],
            "type": "__prim__bool",
            "requires": ["__val__", "__len__"]
        },
        "__add__": {
            "args": ["bytes", "bytes"],
            "type": "bytes",
            "requires": ["__val__", "__len__"]
        },
        "__mul__": {
            "args": ["bytes", "__prim__int"],
            "type": "bytes",
            "requires": ["__val__", "__len__", "bytes___mul__helper"]
        },
        "__sil_seq__": {
            "args": ["bytes"],
            "type": "__prim__Sequence",
            "requires": ["__val__"]
        },
        "__create__": {
            "args": ["__prim__Sequence", "__prim__int"],
            "type": "bytes",
            "requires": ["__len__", "__val__"]
        },
        "__val__": {
            "args": ["bytes"],
            "type": "__prim__Sequence"
        },
        "__getitem_slice__": {
            "args": ["bytes", "slice"],
            "type": "int",
            "display_name": "__getitem__",
            "requires": ["__len__", "__val__", "slice___start__", "slice___stop__"]
        },
        "__getitem__": {
            "args": ["bytes", "__prim__int"],
            "type": "int",
            "requires": ["__len__", "__val__"]
        },
        "join": {
            "args": ["bytes", "list"],
            "type": "bytes",
            "requires": ["__val__", "__len__", "bytes_join_val_helper", "list___len__", "list___getitem__"]
        }
    },
    "extends": "object"
},
"tuple": {
    "functions": {
        "__create0__": {
            "args": [],
            "type": "tuple",
            "requires": ["__val__", "__len__"]
        },
        "__create__": {
            "args": ["__prim__Sequence", "__prim__Sequence_type", "__prim__int"],
            "type": "tuple",
            "requires": ["__val__", "__len__"]
        },
        "__create1__": {
            "args": ["object", "type", "__prim__int"],
            "type": "tuple",
            "requires": ["__len__", "__getitem__"]
        },
        "__create2__": {
            "args": ["object", "object", "type", "type", "__prim__int"],
            "type": "tuple",
            "requires": ["__len__", "__getitem__"]
        },
        "__create3__": {
            "args": ["object", "object", "object", "type", "type", "type", "__prim__int"],
            "type": "tuple",
            "requires": ["__len__", "__getitem__"]
        },
        "__create4__": {
            "args": ["object", "object", "object", "object", "type", "type", "type", "type", "__prim__int"],
            "type": "tuple",
            "requires": ["__len__", "__getitem__"]
        },
        "__create5__": {
            "args": ["object", "object", "object", "object", "object", "type", "type", "type", "type", "type", "__prim__int"],
            "type": "tuple",
            "requires": ["__len__", "__getitem__"]
        },
        "__create6__": {
            "args": ["object", "object", "object", "object", "object", "object", "type", "type", "type", "type", "type", "type", "__prim__int"],
            "type": "tuple",
            "requires": ["__len__", "__getitem__"]
        },
        "__getitem__": {
            "args": ["tuple", "__prim__int"],
            "type": "object",
            "requires": ["__len__", "__val__", "__len__"]
        },
        "__getitem_slice__": {
            "args": ["tuple", "slice"],
            "type": "object",
            "display_name": "__getitem__",
            "requires": ["__len__", "__getitem__", "__val__", "slice___start__", "slice___stop__"]
        },
        "__contains__": {
            "args": ["tuple", "object"],
            "type": "__prim__bool",
            "requires": ["__val__"]
        },
        "__len__": {
            "args": ["tuple"],
            "type": "__prim__int"
        },
        "__val__": {
            "args": ["tuple"],
            "type": "__prim__Sequence"
        },
        "__eq__": {
            "args": ["tuple", "object"],
            "type": "__prim__bool",
            "requires": ["__len__", "__getitem__"]
        },
        "__sil_seq__": {
            "args": ["tuple"],
            "type": "__prim__Sequence",
            "requires": ["__len__", "__val__"]
        }
    },
    "type_vars": -1,
    "extends": "object"
},
"__prim__int": {
    "functions": {
        "__box__": {
            "args": ["__prim__int"],
            "type": "int",
            "requires": ["int___unbox__"]
        }
    }
},
"__prim__bool": {
    "functions": {
        "__box__": {
            "args": ["__prim__bool"],
            "type": "bool",
            "requires": ["bool___unbox__", "int___unbox__"]
        }
    }
},
"__prim__Sequence": {},
"__prim__Set": {},
"Sequence": {
    "functions": {
        "__create__": {
            "args": ["__prim__Sequence", "type"],
            "type": "Sequence",
            "requires": ["__sil_seq__"]
        },
        "__unbox__": {
            "args": ["Sequence"],
            "type": "__prim__Sequence",
            "requires": []
        },
        "__contains__": {
            "args": ["Sequence", "object"],
            "type": "__prim__bool",
            "requires": ["__sil_seq__"]
        },
        "__getitem__": {
            "args": ["Sequence", "int"],
            "type": "object",
            "requires": ["__sil_seq__", "__len__", "int___unbox__"]
        },
        "__sil_seq__": {
            "args": ["Sequence"],
<<<<<<< HEAD
            "type": "__prim__Sequence"
=======
            "type": "__prim__Sequence",
            "requires": ["__sil_seq__"]
>>>>>>> 7d9cf7a0
        },
        "__len__": {
            "args": ["Sequence"],
            "type": "__prim__int",
            "requires": ["__sil_seq__"]
        },
        "take": {
            "args": ["Sequence", "__prim__int"],
            "type": "Sequence",
            "requires": ["__sil_seq__", "__create__"]
        },
        "drop": {
            "args": ["Sequence", "__prim__int"],
            "type": "Sequence",
            "requires": ["__sil_seq__", "__create__"]
        },
        "update": {
            "args": ["Sequence", "__prim__int", "object"],
            "type": "Sequence",
            "requires": ["__sil_seq__", "__create__"]
        },
        "__add__": {
            "args": ["Sequence", "Sequence"],
            "type": "Sequence",
            "requires": ["__sil_seq__", "__create__"]
        },
        "__eq__": {
            "args": ["Sequence", "Sequence"],
            "type": "__prim__bool",
            "requires": ["__sil_seq__"]
        }
    },
    "type_vars": 1,
    "extends": "object"
},
"PSet": {
    "functions": {
        "__create__": {
            "args": ["__prim__Set", "type"],
            "type": "PSet",
            "requires": ["__unbox__"]
        },
        "__unbox__": {
            "args": ["PSet"],
            "type": "__prim__Set",
            "requires": []
        },
        "__contains__": {
            "args": ["PSet", "object"],
            "type": "__prim__bool",
            "requires": ["__unbox__"]
        },
        "__sil_seq__": {
            "args": ["PSet"],
            "type": "__prim__Sequence",
            "requires": ["__unbox__"]
        },
        "__len__": {
            "args": ["PSet"],
            "type": "__prim__int",
            "requires": ["__unbox__"]
        },
        "__add__": {
            "args": ["PSet", "PSet"],
            "type": "PSet",
            "requires": ["__unbox__", "__create__"]
        },
        "__sub__": {
            "args": ["PSet", "PSet"],
            "type": "PSet",
            "requires": ["__unbox__", "__create__"]
        },
        "__eq__": {
            "args": ["PSet", "PSet"],
            "type": "__prim__bool",
            "requires": ["__unbox__"]
        }
    },
    "type_vars": 1,
    "extends": "object"
},
"slice": {
    "functions": {
        "__create__": {
            "args": ["int", "int"],
            "type": "slice",
            "requires": ["__internal_start__", "__internal_stop__"]
        },
        "__internal_start__": {
            "args": ["slice"],
            "type": "int"
        },
        "__internal_stop__": {
            "args": ["slice"],
            "type": "int"
        },
        "__start__": {
            "args": ["slice"],
            "type": "int",
            "requires": ["__internal_start__"]
        },
        "__stop__": {
            "args": ["slice"],
            "type": "int",
            "requires": ["__internal_stop__"]
        }
    },
    "extends": "object"
},
"range": {
    "functions": {
        "__create__": {
            "args": ["__prim__int", "__prim__int", "__prim__int"],
            "type": "range",
            "requires": ["__val__", "__start__", "__stop__"]
        },
        "__val__": {
            "args": ["range"],
            "type": "object"
        },
        "__start__": {
            "args": ["range"],
            "type": "object"
        },
        "__stop__": {
            "args": ["range"],
            "type": "object"
        },
        "__getitem__": {
            "args": ["range", "__prim__int"],
            "type": "__prim__int",
            "requires": ["__val__"]
        },
        "__getitem_slice__": {
            "args": ["range", "slice"],
            "type": "range",
            "display_name": "__getitem__",
            "requires": ["__val__", "int___unbox__", "slice___start__", "slice___stop__"]
        },
        "__contains__": {
            "args": ["range", "int"],
            "type": "__prim__bool",
            "requires": ["__sil_seq__"]
        },
        "__len__": {
            "args": ["range"],
            "type": "__prim__int",
            "requires": ["__val__"]
        },
        "__bool__": {
            "args": ["range"],
            "type": "__prim__bool"
        },
        "__sil_seq__": {
            "args": ["range"],
            "type": "__prim__Sequence",
            "requires": ["__val__", "__len__", "__prim__int___box__", "int___unbox__", "__start__", "__stop__"]
        },
        "__eq__": {
            "args": ["range", "object"],
            "type": "__prim__bool",
            "requires": ["__val__", "__len__"]
        }
    },
    "methods": {
        "__iter__": {
            "args": ["range"],
            "type": "Iterator",
            "MustTerminate": true
        }
    },
    "extends": "object"
},
"Iterator": {
    "methods":{
        "__next__": {
            "args": ["Iterator"],
            "type": "object",
            "MustTerminate": true
        },
        "__del__": {
            "args": ["Iterator"],
            "type": null,
            "MustTerminate": true
        }
    },
    "type_vars": 1,
    "extends": "object"
},
"Thread": {
    "extends": "object"
},
"LevelType": {
},
"type": {
    "extends": "object"
},
"Callable": {
    "extends": "object"
},
"Place": {
    "functions": {
        "__eq__": {
            "args": ["Place", "object"],
            "type": "__prim__bool"
        }
    },
    "extends": "object"
},
"global": {
    "functions": {
        "max": {
            "args": ["object", "object"],
            "type": "__prim__int",
            "requires": ["int___unbox__", "list___len__", "list___contains__", "__prim__int___box__"]
        },
        "min": {
            "args": ["object", "object"],
            "type": "__prim__int",
            "requires": ["int___unbox__", "list___len__", "list___contains__", "__prim__int___box__"]
        },
        "abs": {
            "args": ["__prim__int"],
            "type": "__prim__int"
        }
    }
}
}<|MERGE_RESOLUTION|>--- conflicted
+++ resolved
@@ -598,12 +598,7 @@
         },
         "__sil_seq__": {
             "args": ["Sequence"],
-<<<<<<< HEAD
             "type": "__prim__Sequence"
-=======
-            "type": "__prim__Sequence",
-            "requires": ["__sil_seq__"]
->>>>>>> 7d9cf7a0
         },
         "__len__": {
             "args": ["Sequence"],
