--- conflicted
+++ resolved
@@ -20,14 +20,11 @@
   ensures _err == null ==> (self.__iter_index == old(self.__iter_index) + 1)
   ensures _err == null ==> self.__iter_index > 0
   ensures _err == null ==> self.__previous == self.list_acc[..self.__iter_index - 1]
-<<<<<<< HEAD
-=======
   ensures forall r : Ref :: {r in self.__previous}
                              r in self.__previous == ((r in old(self.__previous)) ||
                                                       (old(self.__iter_index) > 1 &&
                                                       old(self.__iter_index) != |self.list_acc| &&
                                                       r == old(self.list_acc[self.__iter_index - 1])))
->>>>>>> 3aa9ea95
   ensures |self.list_acc| > 0 ==> self.__iter_index > 0
   ensures |self.list_acc| > 0 ==> _res == self.list_acc[self.__iter_index - 1] && _res in self.list_acc
   ensures _err != null ==> self.__previous == self.list_acc
