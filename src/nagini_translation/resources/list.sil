/*
 * This Source Code Form is subject to the terms of the Mozilla Public
 * License, v. 2.0. If a copy of the MPL was not distributed with this
 * file, You can obtain one at http://mozilla.org/MPL/2.0/.
 */

field list_acc : Seq[Ref]

method list___init__() returns (res: Ref)
    ensures acc(res.list_acc)
    ensures res.list_acc == Seq[Ref]()
    ensures typeof(res) == list(list_arg(typeof(res), 0))
    ensures Low(res)
{
    assume false
}

function list___contains__(self: Ref, item: Ref): Bool
    requires issubtypelist(typeof(self), list_arg(typeof(self), 0))
    requires acc(self.list_acc, wildcard)
    ensures result == (item in self.list_acc)

function list___bool__(self: Ref) : Bool
    requires self != null ==> issubtypelist(typeof(self), list_arg(typeof(self), 0))
    requires self != null ==> acc(self.list_acc, wildcard)
    ensures self == null ==> !result
    ensures self != null ==> result == (|self.list_acc| != 0)

function list___len__(self: Ref) : Int
    requires issubtypelist(typeof(self), list_arg(typeof(self), 0))
    requires acc(self.list_acc, wildcard)
{
 |self.list_acc|
}

function list___getitem__(self: Ref, key: Ref): Ref
    requires issubtypelist(typeof(self), list_arg(typeof(self), 0))
    requires issubtypeint(typeof(key))
    requires acc(self.list_acc, wildcard)
    requires let ln == (list___len__(self)) in ((int___unbox__(key) < 0 ==> int___unbox__(key) >= -ln) && (int___unbox__(key) >= 0 ==> int___unbox__(key) < ln))
    ensures result == (int___unbox__(key) >= 0 ? self.list_acc[int___unbox__(key)] : self.list_acc[list___len__(self) + int___unbox__(key)])
    ensures [issubtype(typeof(result), list_arg(typeof(self), 0)), true]

method list___getitem_slice__(self: Ref, key: Ref) returns (_res: Ref)
    requires issubtypelist(typeof(self), list_arg(typeof(self), 0))
    requires issubtypeslice(typeof(key))
    requires acc(self.list_acc, 1/1000)
    ensures acc(self.list_acc, 1/1000)
    ensures acc(_res.list_acc)
    ensures typeof(_res) == typeof(self)
    ensures _res.list_acc == self.list_acc[slice___start__(key, list___len__(self))..slice___stop__(key, list___len__(self))]
{
    assume false
}

method list___setitem__(self: Ref, key: Int, item: Ref) returns ()
    requires issubtypelist(typeof(self), list_arg(typeof(self), 0))
    requires acc(self.list_acc)
    requires key >= 0
    requires key < list___len__(self)
    requires issubtype(typeof(item), list_arg(typeof(self), 0))
    ensures acc(self.list_acc)
    ensures self.list_acc == old(self.list_acc)[key := item]
    ensures (Low(key) && Low(item)) ==> (forall i: Ref :: {list___getitem__(self, i)} ((issubtype(typeof(i), int()) && int___unbox__(i) >= 0 && int___unbox__(i) < list___len__(self) && Low(old(list___getitem__(self, i)))) ==> Low(list___getitem__(self, i))))
{
    assume false
}

method list_append(self: Ref, item: Ref) returns ()
    requires issubtypelist(typeof(self), list_arg(typeof(self), 0))
    requires acc(self.list_acc)
    requires issubtype(typeof(item), list_arg(typeof(self), 0))
    ensures acc(self.list_acc)
    ensures self.list_acc == old(self.list_acc) ++ Seq(item)
{
    assume false
}

method list_extend(self: Ref, other: Ref) returns ()
    requires issubtypelist(typeof(self), list_arg(typeof(self), 0))
    requires issubtypelist(typeof(other), list_arg(typeof(other), 0))
    requires issubtype(list_arg(typeof(other), 0), list_arg(typeof(self), 0))
    requires acc(self.list_acc)
    requires acc(other.list_acc, 1/100)
    ensures acc(self.list_acc)
    ensures acc(other.list_acc, 1/100)
    ensures self.list_acc == old(self.list_acc) ++ other.list_acc

method list___add__(self: Ref, other: Ref) returns (res: Ref)
    requires issubtypelist(typeof(self), list_arg(typeof(self), 0))
    requires issubtypelist(typeof(other), list_arg(typeof(other), 0))
    requires issubtype(list_arg(typeof(other), 0), list_arg(typeof(self), 0))
    requires acc(self.list_acc, 1/100)
    requires acc(other.list_acc, 1/100)
    ensures typeof(res) == typeof(self)
    ensures acc(self.list_acc, 1/100)
    ensures acc(other.list_acc, 1/100)
    ensures acc(res.list_acc)
    ensures res.list_acc == self.list_acc ++ other.list_acc

method list___mul__(self: Ref, factor: Int) returns (res: Ref)
    requires issubtypelist(typeof(self), list_arg(typeof(self), 0))
    requires acc(self.list_acc, 1/100)
    ensures acc(self.list_acc, 1/100)
    ensures issubtypelist(typeof(res), list_arg(typeof(self), 0))
    ensures acc(res.list_acc)
    ensures |res.list_acc| == (factor > 0 ? factor : 0) * |self.list_acc|
    ensures factor > 0 ==> (forall i: Int :: {res.list_acc[i]}
                            i >= 0 && i < |res.list_acc| ==> res.list_acc[i] == self.list_acc[i \ factor])

method list_reverse(self: Ref) returns (res: Ref)
    requires issubtypelist(typeof(self), list_arg(typeof(self), 0))
    requires acc(self.list_acc, 1/100)
    ensures issubtypelist(typeof(res), list_arg(typeof(self), 0))
    ensures acc(self.list_acc, 1/100)
    ensures acc(res.list_acc)
    ensures |res.list_acc| == |self.list_acc|
    ensures forall i: Int :: {res.list_acc[i]} ((i >= 0 && i < |res.list_acc|) ==> (res.list_acc[i] == self.list_acc[|self.list_acc| - 1 - i]))

method list___iter__(self: Ref) returns (_res: Ref)
  requires issubtypelist(typeof(self), list_arg(typeof(self), 0))
  requires acc(self.list_acc, 1 / 10)
  ensures _res != self
  ensures acc(_res.list_acc, 1 / 20)
  ensures acc(self.list_acc, 1 / 20)
  ensures _res.list_acc == self.list_acc
  ensures acc(_res.__container, write) && (_res.__container == self)
  ensures acc(_res.__iter_index, write) && (_res.__iter_index == 0)
  ensures acc(_res.__previous, write) && _res.__previous == Seq[Ref]()
<<<<<<< HEAD
  ensures issubtypeIterator(typeof(_res), list_arg(typeof(self), 0))
=======
  ensures issubtype(typeof(_res), Iterator(list_arg(typeof(self), 0)))
>>>>>>> 3aa9ea95
{
  inhale false
}

function list___sil_seq__(self: Ref): Seq[Ref]
    requires acc(self.list_acc, wildcard)
{
    self.list_acc
}<|MERGE_RESOLUTION|>--- conflicted
+++ resolved
@@ -127,11 +127,7 @@
   ensures acc(_res.__container, write) && (_res.__container == self)
   ensures acc(_res.__iter_index, write) && (_res.__iter_index == 0)
   ensures acc(_res.__previous, write) && _res.__previous == Seq[Ref]()
-<<<<<<< HEAD
   ensures issubtypeIterator(typeof(_res), list_arg(typeof(self), 0))
-=======
-  ensures issubtype(typeof(_res), Iterator(list_arg(typeof(self), 0)))
->>>>>>> 3aa9ea95
 {
   inhale false
 }
