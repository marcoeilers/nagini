/*
 * This Source Code Form is subject to the terms of the Mozilla Public
 * License, v. 2.0. If a copy of the MPL was not distributed with this
 * file, You can obtain one at http://mozilla.org/MPL/2.0/.
 */

field list_acc : Seq[Ref]

method list___init__() returns (res: Ref)
    ensures acc(res.list_acc)
    ensures res.list_acc == Seq[Ref]()
    ensures typeof(res) == list(list_arg(typeof(res), 0))
{
    assume false
}

function list___contains__(self: Ref, item: Ref): Bool
    requires issubtypelist(typeof(self), list_arg(typeof(self), 0))
    requires acc(self.list_acc, wildcard)
    ensures result == (item in self.list_acc)

function list___bool__(self: Ref) : Bool
    requires self != null ==> issubtypelist(typeof(self), list_arg(typeof(self), 0))
    requires self != null ==> acc(self.list_acc, wildcard)
    ensures self == null ==> !result
    ensures self != null ==> result == (|self.list_acc| != 0)

function list___len__(self: Ref) : Int
    requires issubtypelist(typeof(self), list_arg(typeof(self), 0))
    requires acc(self.list_acc, wildcard)
{
 |self.list_acc|
}

function list___getitem__(self: Ref, key: Ref): Ref
    requires issubtypelist(typeof(self), list_arg(typeof(self), 0))
    requires issubtypeint(typeof(key))
    requires acc(self.list_acc, wildcard)
    requires let ln == (list___len__(self)) in ((int___unbox__(key) < 0 ==> int___unbox__(key) >= -ln) && (int___unbox__(key) >= 0 ==> int___unbox__(key) < ln))
    ensures result == (int___unbox__(key) >= 0 ? self.list_acc[int___unbox__(key)] : self.list_acc[list___len__(self) + int___unbox__(key)])
    ensures [issubtype(typeof(result), list_arg(typeof(self), 0)), true]

method list___getitem_slice__(self: Ref, key: Ref) returns (_res: Ref)
    requires issubtypelist(typeof(self), list_arg(typeof(self), 0))
    requires issubtypeslice(typeof(key))
    requires acc(self.list_acc, 1/1000)
    ensures acc(self.list_acc, 1/1000)
    ensures acc(_res.list_acc)
    ensures typeof(_res) == typeof(self)
    ensures _res.list_acc == self.list_acc[slice___start__(key, list___len__(self))..slice___stop__(key, list___len__(self))]
{
    assume false
}

method list___setitem__(self: Ref, key: Int, item: Ref) returns ()
    requires issubtypelist(typeof(self), list_arg(typeof(self), 0))
    requires acc(self.list_acc)
    requires key >= 0
    requires key < list___len__(self)
    requires issubtype(typeof(item), list_arg(typeof(self), 0))
    ensures acc(self.list_acc)
    ensures self.list_acc == old(self.list_acc)[key := item]
{
    assume false
}

method list_append(self: Ref, item: Ref) returns ()
    requires issubtypelist(typeof(self), list_arg(typeof(self), 0))
    requires acc(self.list_acc)
    requires issubtype(typeof(item), list_arg(typeof(self), 0))
    ensures acc(self.list_acc)
    ensures self.list_acc == old(self.list_acc) ++ Seq(item)
{
    assume false
}

method list_extend(self: Ref, other: Ref) returns ()
    requires issubtypelist(typeof(self), list_arg(typeof(self), 0))
    requires issubtypelist(typeof(other), list_arg(typeof(other), 0))
    requires issubtype(list_arg(typeof(other), 0), list_arg(typeof(self), 0))
    requires acc(self.list_acc)
    requires acc(other.list_acc, 1/100)
    ensures acc(self.list_acc)
    ensures acc(other.list_acc, 1/100)
    ensures self.list_acc == old(self.list_acc) ++ other.list_acc

method list___add__(self: Ref, other: Ref) returns (res: Ref)
    requires issubtypelist(typeof(self), list_arg(typeof(self), 0))
    requires issubtypelist(typeof(other), list_arg(typeof(other), 0))
    requires issubtype(list_arg(typeof(other), 0), list_arg(typeof(self), 0))
    requires acc(self.list_acc, 1/100)
    requires acc(other.list_acc, 1/100)
    ensures typeof(res) == typeof(self)
    ensures acc(self.list_acc, 1/100)
    ensures acc(other.list_acc, 1/100)
    ensures acc(res.list_acc)
    ensures res.list_acc == self.list_acc ++ other.list_acc

method list___mul__(self: Ref, factor: Int) returns (res: Ref)
    requires issubtypelist(typeof(self), list_arg(typeof(self), 0))
    requires acc(self.list_acc, 1/100)
    ensures acc(self.list_acc, 1/100)
    ensures issubtypelist(typeof(res), list_arg(typeof(self), 0))
    ensures acc(res.list_acc)
    ensures |res.list_acc| == (factor > 0 ? factor : 0) * |self.list_acc|
    ensures factor > 0 ==> (forall i: Int :: {res.list_acc[i]}
                            i >= 0 && i < |res.list_acc| ==> res.list_acc[i] == self.list_acc[i \ factor])

method list_reverse(self: Ref) returns (res: Ref)
    requires issubtypelist(typeof(self), list_arg(typeof(self), 0))
    requires acc(self.list_acc, 1/100)
    ensures issubtypelist(typeof(res), list_arg(typeof(self), 0))
    ensures acc(self.list_acc, 1/100)
    ensures acc(res.list_acc)
    ensures |res.list_acc| == |self.list_acc|
    ensures forall i: Int :: {res.list_acc[i]} ((i >= 0 && i < |res.list_acc|) ==> (res.list_acc[i] == self.list_acc[|self.list_acc| - 1 - i]))


method list___iter__(self: Ref) returns (_res: Ref)
  requires issubtypelist(typeof(self), list_arg(typeof(self), 0))
  requires acc(self.list_acc, 1 / 10)
  ensures _res != self
  ensures acc(_res.list_acc, 1 / 20)
  ensures acc(self.list_acc, 1 / 20)
  ensures _res.list_acc == self.list_acc
  ensures acc(_res.__container, write) && (_res.__container == self)
  ensures acc(_res.__iter_index, write) && (_res.__iter_index == 0)
<<<<<<< HEAD
  ensures acc(_res.__previous, write) && ((_res.__previous != _res) && ((_res.__previous != self) && (acc(_res.__previous.list_acc, write) && (_res.__previous.list_acc == Seq[Ref]()))))
  ensures issubtypeIterator(typeof(_res), list_arg(typeof(self), 0))
  ensures issubtypelist(typeof(_res.__previous), list_arg(typeof(self), 0))
=======
  ensures acc(_res.__previous, write) && _res.__previous == Seq[Ref]()
  ensures issubtype(typeof(_res), Iterator(list_arg(typeof(self), 0)))
>>>>>>> 8d4a5df5
{
  inhale false
}

function list___sil_seq__(self: Ref): Seq[Ref]
    requires acc(self.list_acc, wildcard)
{
    self.list_acc
}<|MERGE_RESOLUTION|>--- conflicted
+++ resolved
@@ -125,14 +125,8 @@
   ensures _res.list_acc == self.list_acc
   ensures acc(_res.__container, write) && (_res.__container == self)
   ensures acc(_res.__iter_index, write) && (_res.__iter_index == 0)
-<<<<<<< HEAD
-  ensures acc(_res.__previous, write) && ((_res.__previous != _res) && ((_res.__previous != self) && (acc(_res.__previous.list_acc, write) && (_res.__previous.list_acc == Seq[Ref]()))))
+  ensures acc(_res.__previous, write) && _res.__previous == Seq[Ref]()
   ensures issubtypeIterator(typeof(_res), list_arg(typeof(self), 0))
-  ensures issubtypelist(typeof(_res.__previous), list_arg(typeof(self), 0))
-=======
-  ensures acc(_res.__previous, write) && _res.__previous == Seq[Ref]()
-  ensures issubtype(typeof(_res), Iterator(list_arg(typeof(self), 0)))
->>>>>>> 8d4a5df5
 {
   inhale false
 }
