/*
 * Copyright (c) 2019 ETH Zurich
 * This Source Code Form is subject to the terms of the Mozilla Public
 * License, v. 2.0. If a copy of the MPL was not distributed with this
 * file, You can obtain one at http://mozilla.org/MPL/2.0/.
 */

function PSet___create__(prim: Set[Ref], cont_type: PyType): Ref
    decreases _
    ensures typeof(result) == PSet(cont_type)
    ensures PSet___unbox__(result) == prim

function PSet___unbox__(box: Ref): Set[Ref]
    decreases _
    requires issubtype(typeof(box), PSet(PSet_arg(typeof(box), 0)))

function PSet___contains__(self: Ref, item: Ref): Bool
    decreases _
    requires issubtype(typeof(self), PSet(PSet_arg(typeof(self), 0)))
    ensures result == (item in PSet___unbox__(self))
    ensures result ==> issubtype(typeof(item), PSet_arg(typeof(self), 0))

function PSet___sil_seq__(self: Ref): Seq[Ref]
    decreases _
    requires issubtype(typeof(self), PSet(PSet_arg(typeof(self), 0)))
    ensures forall r: Ref :: {r in result} r in result == r in PSet___unbox__(self)
    ensures |result| == |PSet___unbox__(self)|

function PSet___len__(self: Ref): Int
    decreases _
    requires issubtype(typeof(self), PSet(PSet_arg(typeof(self), 0)))
    ensures result == |PSet___unbox__(self)|

function PSet___add__(self: Ref, other: Ref): Ref
    decreases _
    requires issubtype(typeof(self), PSet(PSet_arg(typeof(self), 0)))
    requires issubtype(typeof(other), PSet(PSet_arg(typeof(other), 0)))
    requires PSet_arg(typeof(self), 0) == PSet_arg(typeof(other), 0)
    ensures result == PSet___create__(PSet___unbox__(self) union PSet___unbox__(other), PSet_arg(typeof(self), 0))

function PSet___sub__(self: Ref, other: Ref): Ref
    decreases _
    requires issubtype(typeof(self), PSet(PSet_arg(typeof(self), 0)))
    requires issubtype(typeof(other), PSet(PSet_arg(typeof(other), 0)))
    requires PSet_arg(typeof(self), 0) == PSet_arg(typeof(other), 0)
    ensures result == PSet___create__(PSet___unbox__(self) setminus PSet___unbox__(other), PSet_arg(typeof(self), 0))

function PSet___eq__(self: Ref, other: Ref): Bool
    decreases _
    requires issubtype(typeof(self), PSet(PSet_arg(typeof(self), 0)))
    requires issubtype(typeof(other), PSet(PSet_arg(typeof(other), 0)))
    requires PSet_arg(typeof(self), 0) == PSet_arg(typeof(other), 0)
    ensures result == (PSet___unbox__(self) == PSet___unbox__(other))
    ensures result ==> self == other
    ensures result == object___eq__(self, other)




function PMultiset___create__(prim: Multiset[Ref], cont_type: PyType): Ref
    decreases _
    ensures typeof(result) == PMultiset(cont_type)
    ensures PMultiset___unbox__(result) == prim

function PMultiset___unbox__(box: Ref): Multiset[Ref]
    decreases _
    requires issubtype(typeof(box), PMultiset(PMultiset_arg(typeof(box), 0)))

function PMultiset_num(self: Ref, item: Ref): Int
    decreases _
    requires issubtype(typeof(self), PMultiset(PMultiset_arg(typeof(self), 0)))
    ensures result == (item in PMultiset___unbox__(self))
    ensures (result > 0) ==> issubtype(typeof(item), PMultiset_arg(typeof(self), 0))

function PMultiset___sil_seq__(self: Ref): Seq[Ref]
    decreases _
    requires issubtype(typeof(self), PMultiset(PMultiset_arg(typeof(self), 0)))
    ensures forall r: Ref :: {r in result} r in result == ((r in PMultiset___unbox__(self)) > 0)
    ensures |result| == |PMultiset___unbox__(self)|

function PMultiset___len__(self: Ref): Int
    decreases _
    requires issubtype(typeof(self), PMultiset(PMultiset_arg(typeof(self), 0)))
    ensures result == |PMultiset___unbox__(self)|

function PMultiset___add__(self: Ref, other: Ref): Ref
    decreases _
    requires issubtype(typeof(self), PMultiset(PMultiset_arg(typeof(self), 0)))
    requires issubtype(typeof(other), PMultiset(PMultiset_arg(typeof(other), 0)))
    requires PMultiset_arg(typeof(self), 0) == PMultiset_arg(typeof(other), 0)
    ensures result == PMultiset___create__(PMultiset___unbox__(self) union PMultiset___unbox__(other), PMultiset_arg(typeof(self), 0))

function PMultiset___sub__(self: Ref, other: Ref): Ref
    decreases _
    requires issubtype(typeof(self), PMultiset(PMultiset_arg(typeof(self), 0)))
    requires issubtype(typeof(other), PMultiset(PMultiset_arg(typeof(other), 0)))
    requires PMultiset_arg(typeof(self), 0) == PMultiset_arg(typeof(other), 0)
    ensures result == PMultiset___create__(PMultiset___unbox__(self) setminus PMultiset___unbox__(other), PMultiset_arg(typeof(self), 0))

function PMultiset___eq__(self: Ref, other: Ref): Bool
    decreases _
    requires issubtype(typeof(self), PMultiset(PMultiset_arg(typeof(self), 0)))
    requires issubtype(typeof(other), PMultiset(PMultiset_arg(typeof(other), 0)))
    requires PMultiset_arg(typeof(self), 0) == PMultiset_arg(typeof(other), 0)
    ensures result == (PMultiset___unbox__(self) == PMultiset___unbox__(other))
    ensures result ==> self == other // extensionality
<<<<<<< HEAD


function PMap___create__(prim: Map[Ref, Ref], key_type: PyType, value_type: PyType): Ref
    decreases _
    ensures typeof(result) == PMap(key_type, value_type)
    ensures PMap___unbox__(result) == prim
    
function PMap___unbox__(box: Ref): Map[Ref, Ref]
    decreases _
    requires issubtype(typeof(box), PMap(PMap_arg(typeof(box), 0), PMap_arg(typeof(box), 1)))
    
function PMap___getitem__(self: Ref, item: Ref): Ref
    decreases _
    requires issubtype(typeof(self), PMap(PMap_arg(typeof(self), 0), PMap_arg(typeof(self), 1)))
    requires item in PMap___unbox__(self)
    ensures result == PMap___unbox__(self)[item]
    ensures issubtype(typeof(result), PMap_arg(typeof(self), 1))
    
function PMap_keys(self: Ref): Ref
    decreases _
    requires issubtype(typeof(self), PMap(PMap_arg(typeof(self), 0), PMap_arg(typeof(self), 1)))
    ensures issubtype(typeof(result), PSet(PMap_arg(typeof(self), 0)))
    ensures result == PSet___create__(domain(PMap___unbox__(self)), PMap_arg(typeof(self), 0))
=======
    ensures result == object___eq__(self, other)
>>>>>>> 98a1d3cb
<|MERGE_RESOLUTION|>--- conflicted
+++ resolved
@@ -104,8 +104,7 @@
     requires PMultiset_arg(typeof(self), 0) == PMultiset_arg(typeof(other), 0)
     ensures result == (PMultiset___unbox__(self) == PMultiset___unbox__(other))
     ensures result ==> self == other // extensionality
-<<<<<<< HEAD
-
+    ensures result == object___eq__(self, other)
 
 function PMap___create__(prim: Map[Ref, Ref], key_type: PyType, value_type: PyType): Ref
     decreases _
@@ -127,7 +126,4 @@
     decreases _
     requires issubtype(typeof(self), PMap(PMap_arg(typeof(self), 0), PMap_arg(typeof(self), 1)))
     ensures issubtype(typeof(result), PSet(PMap_arg(typeof(self), 0)))
-    ensures result == PSet___create__(domain(PMap___unbox__(self)), PMap_arg(typeof(self), 0))
-=======
-    ensures result == object___eq__(self, other)
->>>>>>> 98a1d3cb
+    ensures result == PSet___create__(domain(PMap___unbox__(self)), PMap_arg(typeof(self), 0))