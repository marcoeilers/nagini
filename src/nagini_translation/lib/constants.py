--- conflicted
+++ resolved
@@ -221,11 +221,10 @@
     '__truediv__',
     '__floordiv__',
     '__mod__',
-<<<<<<< HEAD
     '__neg__',
     '__pos__',
     '__invert__',
-=======
+  
     '__divmod__',
     '__pow__',
     '__lshift__',
@@ -249,7 +248,6 @@
     '__rxor__',
     '__ror__',
 
->>>>>>> 51c3d2b3
     '__init__',
     '__enter__',
     '__exit__',
