"""
This Source Code Form is subject to the terms of the Mozilla Public
License, v. 2.0. If a copy of the MPL was not distributed with this
file, You can obtain one at http://mozilla.org/MPL/2.0/.
"""

from contextlib import contextmanager
from nagini_translation.lib.constants import ERROR_NAME, RESULT_NAME
from nagini_translation.lib.io_context import IOOpenContext
from nagini_translation.lib.obligation_context import ObligationContext
from nagini_translation.lib.program_nodes import (
    PythonMethod,
    PythonType,
    PythonVar,
    PythonVarBase,
    CallSlotProof,
)
from nagini_translation.lib.typedefs import Expr
from typing import Dict, List


class Context:
    """
    Contains the current state of the entire translation process.
    """

    def __init__(self) -> None:
        self.current_function = None
        self.current_class = None
        self.current_contract_exception = None
        self.var_aliases = {}
        self.old_aliases = {}
        self.label_aliases = {}
        self.position = []
        self.info = None
        self.module = None
        self.inlined_calls = []
        self.ignore_family_folds = False
        self.added_handlers = []
        self.loop_iterators = {}
        self.io_open_context = IOOpenContext()
        self.obligation_context = ObligationContext()
        self._alias_context_stack = []
        self._current_alias_context = []
        self.bound_type_vars = {}
        self._global_counter = 0
<<<<<<< HEAD
        self.current_call_slot_proof: CallSlotProof = None
=======
        self.perm_factor = None     # If this is set, all translated permission amounts
                                    # are multiplied by this factor.
        self._old_aliases = {}      # Keys are pretty-printed Python expressions,
                                    # values are Silver expressions they should be
                                    # translated to.
>>>>>>> ff4900fb

    def get_fresh_int(self) -> int:
        """
        Returns a fresh integer value, to be used as a globally used counter
        where needed. Current use case is as an argument to constructors for
        various data types, to make the instances unique.
        """
        result = self._global_counter
        self._global_counter += 1
        return result

    @property
    def all_vars(self) -> List[PythonVar]:
        """
        Returns all variables accessible in the current context, i.e., global
        variables as well as local variables and arguments of the current
        function, if any.
        """
        res = []
        if self.current_function:
            res += list(self.current_function.locals.items())
            res += list(self.current_function.args.items())
        if self.module:
            res += list(self.module.global_vars.items())
        return res

    @property
    def actual_function(self) -> PythonMethod:
        """
        Returns the function/method which is actually currently being
        translated, i.e. if a function is currently being inlined, that
        function and not the one it is being inlined into.
        """
        if not self.inlined_calls:
            return self.current_function
        return self.inlined_calls[-1]

    @property
    def result_var(self) -> PythonVar:
        """
        Returns the result var of the current function or the current alias for
        it.
        """
        if RESULT_NAME in self.var_aliases:
            return self.var_aliases[RESULT_NAME]
        if self.current_function.result:
            return self.current_function.result
        return None

    @property
    def error_var(self) -> PythonVar:
        """
        Returns the error var of the current function or the current alias for
        it.
        """
        if ERROR_NAME in self.var_aliases:
            return self.var_aliases[ERROR_NAME]
        return self.current_function.error_var

    def get_label_name(self, name: str) -> str:
        """
        Returns the actual name of the given label in the current context, i.e.,
        looks for aliases.
        """
        if name in self.label_aliases:
            return self.label_aliases[name]
        return name

    @contextmanager
    def additional_aliases(self, aliases: Dict[str, PythonVarBase]) -> None:
        """
        Execute in a context with additional aliases.
        """
        for name, var in aliases.items():
            self.set_alias(name, var, None)
        try:
            yield
        finally:
            for name in aliases:
                self.remove_alias(name)

    @contextmanager
    def aliases_context(self) -> None:
        """
        All aliases added in this context are automatically removed at
        the end of it.
        """
        self._alias_context_stack.append(self._current_alias_context)
        self._current_alias_context = []
        try:
            yield
        finally:
            for name in self._current_alias_context:
                self.remove_alias(name)
            self._current_alias_context = self._alias_context_stack.pop()

    def set_alias(self, name: str, var: PythonVar,
                  replaces: PythonVar=None) -> None:
        """
        Sets an alias for a variable. Makes sure the alt_types of the alias
        variable match those of the variable it replaces. If there already is
        an alias for the given name, memorizes the old one and replaces it.
        """
        if name in self.var_aliases:
            if name not in self.old_aliases:
                self.old_aliases[name] = []
            self.old_aliases[name].append(self.var_aliases[name])
        if replaces:
            if replaces.alt_types:
                assert not var.alt_types
                var.alt_types = replaces.alt_types
        self.var_aliases[name] = var
        self._current_alias_context.append(name)

    def remove_alias(self, name: str) -> None:
        """
        Removes the alias for the given variable. If there was a different alias
        before, that one will be used again afterwards. Otherwise, there will
        no longer be an alias for this name.
        """
        if name in self.old_aliases and self.old_aliases[name]:
            old = self.old_aliases[name].pop()
            self.var_aliases[name] = old
        elif name in self.var_aliases:
            del self.var_aliases[name]

    def set_old_expr_alias(self, key: str, val: Expr) -> None:
        self._old_aliases[key] = val

    def clear_old_expr_aliases(self) -> None:
        self._old_aliases.clear()

    @property
    def old_expr_aliases(self):
        return self._old_aliases

    def get_contents(self, only_top: bool) -> Dict:
        """
        Returns the elements that can be accessed from this container (to be
        used by get_target). If 'only_top' is true, returns only top level
        elements that can be accessed without a receiver.
        """
        return self.var_aliases
<|MERGE_RESOLUTION|>--- conflicted
+++ resolved
@@ -44,15 +44,12 @@
         self._current_alias_context = []
         self.bound_type_vars = {}
         self._global_counter = 0
-<<<<<<< HEAD
-        self.current_call_slot_proof: CallSlotProof = None
-=======
+        self.current_call_slot_proof = None  # type: CallSlotProof
         self.perm_factor = None     # If this is set, all translated permission amounts
                                     # are multiplied by this factor.
         self._old_aliases = {}      # Keys are pretty-printed Python expressions,
                                     # values are Silver expressions they should be
                                     # translated to.
->>>>>>> ff4900fb
 
     def get_fresh_int(self) -> int:
         """
