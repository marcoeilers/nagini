"""
This Source Code Form is subject to the terms of the Mozilla Public
License, v. 2.0. If a copy of the MPL was not distributed with this
file, You can obtain one at http://mozilla.org/MPL/2.0/.
"""

"""
A singleton configuration object.

>>> from nagini_translation.lib import config
>>> config.classpath is None
False
>>> config.z3_path is None
False
>>> config.mypy_path is None
False

"""


import configparser
import glob
import os
import sys

from typing import List


class SectionConfig:
    """A base class for configuration sections."""

    def __init__(self, config, section_name) -> None:
        self.config = config
        if section_name not in self.config:
            self.config[section_name] = {}
        self._info = self.config[section_name]


class ObligationConfig(SectionConfig):
    """Obligation translation configuration."""

    def __init__(self, config) -> None:
        super().__init__(config, 'Obligations')

    @property
    def disable_all(self):
        """Disable all obligation related checks."""
        return self._info.getboolean('disable_all', False)

    @property
    def disable_measure_check(self):
        """Replace obligation measure checks with ``True``."""
        return self._info.getboolean(
            'disable_measure_check', self.disable_all)

    @property
    def disable_measures(self):
        """Completely disable obligation measures."""
        return self._info.getboolean(
            'disable_measures', self.disable_all)

    @property
    def disable_method_body_leak_check(self):
        """Disable leak check at the end of method body."""
        return self._info.getboolean(
            'disable_method_body_leak_check', self.disable_all)

    @property
    def disable_loop_body_leak_check(self):
        """Disable leak check at the end of loop body."""
        return self._info.getboolean(
            'disable_loop_body_leak_check', self.disable_all)

    @property
    def disable_call_context_leak_check(self):
        """Disable leak check at the caller side."""
        return self._info.getboolean(
            'disable_call_context_leak_check', self.disable_all)

    @property
    def disable_loop_context_leak_check(self):
        """Disable leak check at the loop surrounding context."""
        return self._info.getboolean(
            'disable_loop_context_leak_check', self.disable_all)

    @property
    def disable_termination_check(self):
        """Disable all termination checks.

        Also replaces all ``MustTerminate`` with ``True``.
        """
        return self._info.getboolean(
            'disable_termination_check', self.disable_all)

    @property
    def disable_must_invoke(self):
        """Replace all ``token`` with ``ctoken``."""
        return self._info.getboolean(
            'disable_must_invoke', self.disable_all)

    @property
    def disable_waitlevel_check(self):
        """Disable all waitlevel checks."""
        return self._info.getboolean(
            'disable_waitlevel_check', self.disable_all)


class TestConfig(SectionConfig):
    """Testing configuration."""

    def __init__(self, config) -> None:
        super().__init__(config, 'Tests')

        ignore_tests_value = self._info.get('ignore_tests')
        if not ignore_tests_value:
            self.ignore_tests = set([])
        else:
            patterns = ignore_tests_value.strip().splitlines()
            self.ignore_tests = set([i for pattern in patterns for i in glob.glob(pattern)])

        verifiers_value = self._info.get('verifiers')
        if not verifiers_value:
            self.verifiers = []
        else:
            self.verifiers = verifiers_value.strip().split()

        tests_value = self._info.get('tests')
        if not tests_value:
            self.tests = []
        else:
            self.tests = tests_value.strip().split()


class FileConfig:
    """Configuration stored in the config file."""

    def __init__(self, config_file) -> None:
        self.config = configparser.ConfigParser()
        self.config.read(config_file)
        self.obligation_config = ObligationConfig(self.config)
        self.test_config = TestConfig(self.config)


def _construct_classpath(verifier : str = None):
    """ Contstructs JAVA classpath.

    First tries environment variables ``VIPERJAVAPATH``, ``SILICONJAR``
    and ``CARBONJAR``. If they are undefined, then tries to use OS
    specific locations.
    """

    viper_java_path = os.environ.get('VIPERJAVAPATH')
    silicon_jar = os.environ.get('SILICONJAR')
    carbon_jar = os.environ.get('CARBONJAR')
    arpplugin_jar = os.environ.get('ARPPLUGINJAR')

    if viper_java_path:
        return viper_java_path

    if silicon_jar or carbon_jar:
        return os.pathsep.join(
<<<<<<< HEAD
            jar for jar in (silicon_jar, carbon_jar, arpplugin_jar) if jar)
=======
            jar for jar, v in ((silicon_jar, 'carbon'), (carbon_jar, 'silicon'))
            if jar and v != verifier)
>>>>>>> 411e5db3

    if sys.platform.startswith('linux'):
        if os.path.isdir('/usr/lib/viper'):
            # Check if we have Viper installed via package manager.
            return os.pathsep.join(
                glob.glob('/usr/lib/viper/*.jar'))

    return ''


def _get_boogie_path():
    """ Tries to detect path to Boogie executable.

    First tries the environment variable ``BOOGIE_EXE``. If it is not
    defined, then checks the OS specific directory. On Ubuntu returns a
    path only if it also finds a mono installation.
    """

    boogie_exe = os.environ.get('BOOGIE_EXE')
    if boogie_exe:
        return boogie_exe

    if sys.platform.startswith('linux'):
        if (os.path.exists('/usr/bin/boogie') and
            os.path.exists('/usr/bin/mono')):
            return '/usr/bin/boogie'


def _get_z3_path():
    """ Tries to detect path to Z3 executable.

    First tries the environment variable ``Z3_EXE``. If it is not
    defined, then checks the OS specific directories.
    """

    z3_exe = os.environ.get('Z3_EXE')
    if z3_exe:
        return z3_exe

    if sys.platform.startswith('linux'):
        if os.path.exists('/usr/bin/viper-z3'):
            # First check if we have Z3 installed together with Viper.
            return '/usr/bin/viper-z3'
        if os.path.exists('/usr/bin/z3'):
            return '/usr/bin/z3'


def _get_mypy_path():
    """ Construct MYPYPATH.

    If MYPYPATH environment variable is not defined, then sets it to
    ``nagini-contracts`` directory.
    """

    mypy_path = os.environ.get('MYPYPATH')
    if not mypy_path:
        import nagini_contracts
        mypy_path = os.path.dirname(os.path.dirname(
            nagini_contracts.__file__))
    return mypy_path


def _get_mypy_dir():
    """ Construct MYPYDIR.

    If MYPYDIR environment variable is not defined, just returns None.
    """

    mypy_dir = os.environ.get('MYPYDIR')
    if mypy_dir:
        return os.path.dirname(mypy_dir)
    return None


def set_verifier(v: str):
    global classpath
    not_set_by_arg = classpath == _construct_classpath()
    if not_set_by_arg:
        classpath = _construct_classpath(v)


mypy_dir = _get_mypy_dir()
"""
Mypy executable dir. Initialized by calling
:py:func:`_get_mypy_dir`.
"""


classpath = _construct_classpath()
"""
JAVA class path. Initialized by calling
:py:func:`_construct_classpath`.
"""


boogie_path = _get_boogie_path()
"""
Path to Boogie executable. Initialized by calling
:py:func:`_get_boogie_path`.
"""


z3_path = _get_z3_path()
"""
Path to Z3 executable. Initialized by calling :py:func:`_get_z3_path`.
"""


mypy_path = _get_mypy_path()
"""
MYPY search path. Initialized by calling :py:func:`_get_mypy_path`.
"""


file_config = FileConfig('nagini.cfg')
"""
Configuration read from ``nagini.cfg`` file.
"""


obligation_config = file_config.obligation_config
"""
Obligation configuration.
"""


test_config = file_config.test_config
"""
Test configuration.
"""


__all__ = (
    'classpath',
    'boogie_path',
    'z3_path',
    'mypy_path',
    'mypy_dir',
    'obligation_config',
    'set_verifier',
)<|MERGE_RESOLUTION|>--- conflicted
+++ resolved
@@ -159,12 +159,10 @@
 
     if silicon_jar or carbon_jar:
         return os.pathsep.join(
-<<<<<<< HEAD
-            jar for jar in (silicon_jar, carbon_jar, arpplugin_jar) if jar)
-=======
-            jar for jar, v in ((silicon_jar, 'carbon'), (carbon_jar, 'silicon'))
+            jar for jar, v in ((silicon_jar, 'carbon'),
+                               (carbon_jar, 'silicon'),
+                               (arpplugin_jar, 'arpplugin'))
             if jar and v != verifier)
->>>>>>> 411e5db3
 
     if sys.platform.startswith('linux'):
         if os.path.isdir('/usr/lib/viper'):
