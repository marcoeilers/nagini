"""
This Source Code Form is subject to the terms of the Mozilla Public
License, v. 2.0. If a copy of the MPL was not distributed with this
file, You can obtain one at http://mozilla.org/MPL/2.0/.
"""

"""Reference typed Silver expressions."""


import ast

from nagini_translation.lib.constants import PRIMITIVES
from nagini_translation.lib.program_nodes import (
    PythonVar,
)
from nagini_translation.lib.silver_nodes.expression import Expression
from nagini_translation.lib.typedefs import (
    Expr,
    Info,
    Position,
)


class RefExpression(Expression):   # pylint: disable=abstract-method
    """A base class for all reference expressions."""

    def __eq__(self, other) -> 'Expression':
        if other is None:
            other = Null()
        return super().__eq__(other)

    def __ne__(self, other) -> 'Expression':
        if other is None:
            other = Null()
        return super().__ne__(other)


class Null(RefExpression):
    """A null reference."""

    def translate(self, translator: 'AbstractTranslator', ctx: 'Context',
                  position: Position, info: Info) -> Expr:
        return translator.viper.NullLit(position, info)


class RefExpr(RefExpression):
<<<<<<< HEAD
=======
    """A wrapper around an already-translated Silver expression of type Ref."""
>>>>>>> 411e5db3

    def __init__(self, e: Expr) -> None:
        self.e = e

    def translate(self, translator: 'AbstractTranslator', ctx: 'Context',
                  position: Position, info: Info) -> Expr:
        return self.e


class RefVar(RefExpression):
    """A reference to a Ref-typed variable."""

    def __init__(self, var: PythonVar) -> None:
        self._var = var

    def translate(self, translator: 'AbstractTranslator', ctx: 'Context',
                  position: Position, info: Info) -> Expr:
        assert self._var.decl.typ() == translator.viper.Ref
        return self._var.ref()


class PythonRefExpression(RefExpression):
    """An reference expression represented by Python reference expression."""

    def __init__(self, node: ast.expr) -> None:
        self._node = node

    def translate(self, translator: 'AbstractTranslator', ctx: 'Context',
                  position: Position, info: Info) -> Expr:
        stmt, expr = translator.translate_expr(
            self._node, ctx, impure=False)
        assert not stmt
        typ = translator.get_type(self._node, ctx)
        assert typ.name not in PRIMITIVES
        return expr<|MERGE_RESOLUTION|>--- conflicted
+++ resolved
@@ -44,10 +44,7 @@
 
 
 class RefExpr(RefExpression):
-<<<<<<< HEAD
-=======
     """A wrapper around an already-translated Silver expression of type Ref."""
->>>>>>> 411e5db3
 
     def __init__(self, e: Expr) -> None:
         self.e = e
