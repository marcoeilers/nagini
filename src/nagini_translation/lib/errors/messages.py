--- conflicted
+++ resolved
@@ -118,7 +118,12 @@
                    'obligation is used.'.format(pprint(n))),
     'undefined.local.variable':
         lambda n: 'Local variable may not have been defined.',
-<<<<<<< HEAD
+    'undefined.global.name':
+        lambda n: 'Global name may not have been defined.',
+    'missing.dependencies':
+        lambda n: 'Global dependencies may not be defined.',
+    'internal':
+        lambda n: 'Internal Viper error.',
     'wait.level.invalid':
         lambda n: 'Thread level may not be lower than current thread.',
     'thread.not.joinable':
@@ -128,13 +133,7 @@
     'method.not.listed':
         lambda n: "Thread's target method may not be listed in start statement.",
     'missing.start.permission':
-        lambda n: 'May not have permission to start thread.'
-=======
-    'undefined.global.name':
-        lambda n: 'Global name may not have been defined.',
-    'missing.dependencies':
-        lambda n: 'Global dependencies may not be defined.',
-    'internal': lambda n: 'Internal Viper error.'
+        lambda n: 'May not have permission to start thread.',
 }
 
 VAGUE_REASONS = {
@@ -156,5 +155,4 @@
     'loop_condition.not_framed_for_obligation_use': ('Loop condition part is not framed '
                                                      'at the point where obligation is '
                                                      'used.'),
->>>>>>> 2474ba52
 }