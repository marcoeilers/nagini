--- conflicted
+++ resolved
@@ -61,7 +61,14 @@
     ('application.precondition', 'assertion.false'):
         ('expression.undefined', 'undefined.local.variable')
 }
-<<<<<<< HEAD
+GLOBAL_NAME_NOT_DEFINED = {
+    ('application.precondition', 'assertion.false'):
+        ('expression.undefined', 'undefined.global.name')
+}
+DEPENDENCIES_NOT_DEFINED = {
+    ('application.precondition', 'assertion.false'):
+        ('expression.undefined', 'missing.dependencies')
+}
 THREAD_CREATION_ARG_TYPE = {
     ('assert.failed', 'assertion.false'):
         ('thread.creation.failed', 'invalid.argument.type')
@@ -93,15 +100,6 @@
 THREAD_JOIN_JOINABLE = {
     ('assert.failed', 'assertion.false'):
         ('thread.join.failed', 'thread.not.joinable')
-=======
-GLOBAL_NAME_NOT_DEFINED = {
-    ('application.precondition', 'assertion.false'):
-        ('expression.undefined', 'undefined.global.name')
-}
-DEPENDENCIES_NOT_DEFINED = {
-    ('application.precondition', 'assertion.false'):
-        ('expression.undefined', 'missing.dependencies')
->>>>>>> 2474ba52
 }
 
 __all__ = (
