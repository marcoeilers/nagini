--- conflicted
+++ resolved
@@ -492,14 +492,9 @@
         """
         if name in self.fields:
             field = self.fields[name]
-<<<<<<< HEAD
-            # assert self.types_match(field.type, type)
-=======
             assert self.types_match(field.type.try_box(), type.try_box())
->>>>>>> 411e5db3
         elif name in self.static_fields:
             field = self.static_fields[name]
-            # assert self.types_match(field.type, type)
         else:
             field = self.node_factory.create_python_field(name, node,
                                                           type, self)
