"""
Copyright (c) 2019 ETH Zurich
This Source Code Form is subject to the terms of the Mozilla Public
License, v. 2.0. If a copy of the MPL was not distributed with this
file, You can obtain one at http://mozilla.org/MPL/2.0/.
"""

import abc
import ast

from abc import ABCMeta
from collections import OrderedDict
from enum import Enum
from nagini_contracts.io_contracts import BUILTIN_IO_OPERATIONS
from nagini_translation.lib.constants import (
    BOXED_PRIMITIVES,
    CALLABLE_TYPE,
    END_LABEL,
    ERROR_NAME,
    INTERNAL_NAMES,
    MODULE_VARS,
    PMSET_TYPE,
    PRIMITIVE_INT_TYPE,
    PRIMITIVE_PREFIX,
    PRIMITIVE_SEQ_TYPE,
    PRIMITIVE_SET_TYPE,
    PRIMITIVES,
    PSEQ_TYPE,
    PSET_TYPE,
    RESULT_NAME,
    STRING_TYPE,
    VIPER_KEYWORDS,
)
from nagini_translation.lib.io_checkers import IOOperationBodyChecker
from nagini_translation.lib.typedefs import Expr, Stmt
from nagini_translation.lib.typeinfo import TypeInfo
from nagini_translation.lib.util import (
    get_column,
    InvalidProgramException,
    SingletonFreshName,
)
from nagini_translation.lib.views import (
    CombinedDict,
    IOOperationContentDict,
)
from typing import Any, Dict, List, Optional, Set, Tuple
from toposort import toposort_flatten


class ContainerInterface(metaclass=ABCMeta):
    """
    Interface implemented by PythonNodes that can contain other PythonNodes,
    and by the translation context. Enables others to get the context of
    this container.
    """
    @abc.abstractmethod
    def get_contents(self, only_top: bool) -> Dict:
        """
        Returns the elements that can be accessed from this container (to be
        used by get_target). If 'only_top' is true, returns only top level
        elements that can be accessed without a receiver.
        """


class PythonScope:
    """
    Represents a namespace/scope in Python
    """
    def __init__(self, sil_names: Set[str], superscope: 'PythonScope'):
        self.sil_names = sil_names
        self.superscope = superscope
        self._module = None

    def contains_name(self, name: str) -> bool:
        if self.sil_names is not None:
            result = name in self.sil_names
        else:
            result = self.superscope.contains_name(name)
        return result

    def get_fresh_name(self, name: str) -> str:
        if self.contains_name(name):
            counter = 0
            new_name = name + '_' + str(counter)
            while self.contains_name(new_name):
                counter += 1
                new_name = name + '_' + str(counter)
            self._add_name(new_name)
            return new_name
        else:
            self._add_name(name)
            return name

    def _add_name(self, new_name: str) -> None:
        if self.sil_names is not None:
            self.sil_names.add(new_name)
        else:
            self.superscope._add_name(new_name)

    @property
    def scope_prefix(self) -> List[str]:
        if self.superscope is None:
            return [self.name]
        else:
            return self.superscope.scope_prefix + [self.name]

    @property
    def module(self) -> 'PythonModule':
        if self._module is not None:
            return self._module
        if self.superscope is not None:
            return self.superscope.module
        else:
            return self


class PythonStatementContainer:
    """
    Class to be mixed into any node that contains executable statements (currently methods
    and modules). Stores the analyzer information related to those statements.
    """
    def __init__(self):
        self.labels = [END_LABEL]
        self.precondition = []
        self.postcondition = []
        self.try_blocks = []  # direct
        self.loop_invariants = {}   # type: Dict[Union[ast.While, ast.For], List[ast.AST]]


class PythonModule(PythonScope, ContainerInterface, PythonStatementContainer):
    def __init__(self, types: TypeInfo,
                 node_factory: 'ProgramNodeFactory',
                 type_prefix: str,
                 global_module: 'PythonModule',
                 node: ast.Module,
                 sil_names: Set[str] = None,
                 file: str = None) -> None:
        """
        Represents a module, i.e. either a directory that only contains other
        modules or an actual file that may contain classes, methods etc.

        :param type_prefix: The prefix identifying this module in TypeInfo.
        :param global_module: The module containing globally available elements.
        :param sil_names: Set of all used Silver names, shared between modules.
        """
        if sil_names is None:
            sil_names = set(VIPER_KEYWORDS + INTERNAL_NAMES)
            sil_names |= set([RESULT_NAME, ERROR_NAME, END_LABEL])
        PythonScope.__init__(self, sil_names, None)
        PythonStatementContainer.__init__(self)
        self.node = node
        self.classes = OrderedDict()
        self.functions = OrderedDict()
        self.methods = OrderedDict()
        self.predicates = OrderedDict()
        self.io_operations = OrderedDict()
        self.global_vars = OrderedDict()
        self.namespaces = OrderedDict()
        self.global_module = global_module
        self.type_prefix = type_prefix
        self.from_imports = []
        self.node_factory = node_factory
        self.types = types
        self.type_vars = OrderedDict()
        self.file = file
        self.defined_var = None
        self.names_var = None
        if global_module and type_prefix != '__main__':
            self.add_builtin_vars()

    def add_builtin_vars(self) -> None:
        """
        Adds builtin variables that are defined in every module.
        """
        file_var = PythonGlobalVar('__file__', None,
                                   self.global_module.classes[STRING_TYPE], self)
        self.global_vars['__file__'] = file_var
        name_var = PythonGlobalVar('__name__', None,
                                   self.global_module.classes[STRING_TYPE], self)
        self.global_vars['__name__'] = name_var


    def process(self, translator: 'Translator') -> None:
        self.sil_name = self.get_fresh_name('module')
        defined_var_name = self.get_fresh_name('module_defined')
        self.defined_var = defined_var_name
        names_var_name = self.get_fresh_name('module_names')
        self.names_var = names_var_name

        for name, cls in self.classes.items():
            if name == cls.name:
                # if this is not a type alias
                cls.process(self.get_fresh_name(name), translator)
        for name, function in self.functions.items():
            function.process(self.get_fresh_name(name), translator)
        for name, method in self.methods.items():
            method.process(self.get_fresh_name(name), translator)
        for name, predicate in self.predicates.items():
            predicate.process(self.get_fresh_name(name), translator)
        for name, var in self.global_vars.items():
            var.process(self.get_fresh_name(name), translator)
        for name, operation in self.io_operations.items():
            operation.process(self.get_fresh_name(name), translator, self)

    @property
    def scope_prefix(self) -> List[str]:
        return []

    def get_func_or_method(self, name: str) -> 'PythonMethod':
        for module in [self] + self.from_imports + [self.global_module]:
            if not isinstance(module, PythonModule):
                # It's a ModuleView, we take the actual module wrapped by it.
                module = module.module
            if name in module.functions:
                return module.functions[name]
            elif name in module.methods:
                return module.methods[name]

    def get_type(self, prefixes: List[str], name: str,
                 previous: Tuple['PythonModule', ...] = ()) -> Tuple[str,
                                                                     Dict[Tuple[int, int],
                                                                          str]]:
        """
        Returns the main type and the alternative types of the element
        identified by this name found under this prefix in the current module
        (or imported ones).
        E.g., the type of local variable 'a' from method 'm' in class 'C'
        will be returned for the input (['C', 'm'], 'a').
        """
        if self in previous:
            return None, None
        actual_prefix = self.type_prefix.split('.') if self.type_prefix else []
        actual_prefix.extend(prefixes)
        local_type, local_alts = self.types.get_type(actual_prefix, name)
        if local_type is not None:
            return local_type, local_alts
        return None, None

    def get_func_type(self, path: List[str]):
        """
        Returns the type of the function identified by the given path in the
        current module (including imported other modules). It is assumed that
        the path points to a function, and the returned type will be the return
        type of that function, i.e., generally not a function type.
        """
        actual_prefix = self.type_prefix.split('.') if self.type_prefix else []
        actual_prefix.extend(path)
        local_result = self.types.get_func_type(actual_prefix)
        if local_result is not None:
            return local_result
        for module in self.from_imports:
            module_result = module.get_func_type(path)
            if module_result is not None:
                return module_result
        return None

    def get_included_modules(self, exclude: Set['PythonModule'] = (),
                             include_global: bool = True) -> List['PythonModule']:
        """
        Returns a list of modules whose contents are (transitively) available in the this
        module, optionally including the global module, but excluding the modules in the
        given set (to prevent infinite recursion in case of cyclic imports).
        """
        result = [self]
        for p in self.from_imports:
            result.extend(p.get_included_modules(exclude + (self,),
                                                 include_global=False))
        if include_global:
            result.append(self.global_module)
        return result

    def get_contents(self, only_top: bool) -> Dict:
        """
        Returns the elements that can be accessed from this container (to be
        used by get_target). If 'only_top' is true, returns only top level
        elements that can be accessed without a receiver.
        """
        dicts = [self.classes,  self.functions, self.global_vars, self.methods,
                 self.predicates, self.io_operations, self.namespaces]
        return CombinedDict([], dicts)


class PythonNode:
    def __init__(self, name: str, node=None):
        self.node = node
        self.name = name
        self.sil_name = None


class PythonType(metaclass=ABCMeta):
    """
    Abstract superclass of all kinds python types.
    """

    def try_box(self) -> 'PythonType':
        """
        If this class represents a primitive type, returns the boxed version,
        otherwise just return the type itself.
        """
        # By default, just return self. Subclasses can override.
        return self

    def try_unbox(self) -> 'PythonType':
        """
        If this class represents a boxed version of a primitive type, returns
        the primitive version, otherwise just returns the type itself.
        """
        # By default, just return self. Subclasses can override.
        return self


class SilverType(PythonType):
    """
    Wrapper around a Silver type. Only used for creating local variables with types not
    present in Python.
    """
    def __init__(self, type, module):
        self.type = type
        self.module = module


class TypeVar(PythonType, ContainerInterface):
    """
    Represents a type variable.
    """

    def __init__(self, name: str, bound: PythonType,
                 module: PythonModule, target_type: PythonType = None,
                 target_node: ast.AST = None,
                 index: int = None):
        """
        For class parameters, supply target_type, target_node and index. For
        method parameters, supply the defining node as target_node and later
        set self.type_expr.
        """
        self.name = name
        self.target_type = target_type
        self.target_node = target_node
        self.index = index
        self.bound = bound
        self.type_expr = None
        self.module = module

    def get_contents(self, only_top: bool) -> Dict:
        return self.bound.get_contents(only_top)

    @property
    def python_class(self) -> 'PythonClass':
        return self.bound


class PythonClass(PythonType, PythonNode, PythonScope, ContainerInterface):
    """
    Represents a class in the Python program.
    """

    def __init__(self, name: str, superscope: PythonScope,
                 node_factory: 'ProgramNodeFactory', node: ast.AST = None,
                 superclass: 'PythonClass' = None, interface=False):
        """
        :param superscope: The scope, usually module, this belongs to.
        :param interface: True iff the class implementation is provided in
        native Silver.
        """
        PythonNode.__init__(self, name, node)
        PythonScope.__init__(self, None, superscope)
        self.direct_subclasses = []
        self.node_factory = node_factory
        self.superclass = superclass
        if superclass:
            superclass.direct_subclasses.append(self)
        self.functions = OrderedDict()
        self.methods = OrderedDict()
        self.static_methods = OrderedDict()
        self.predicates = OrderedDict()
        self.fields = OrderedDict()
        self.static_fields = OrderedDict()
        self.type = None  # infer, domain type
        self.interface = interface
        self.defined = False
        self._has_classmethod = False
        self.type_vars = OrderedDict()
        self.definition_deps = set()
        self.is_adt = name == 'ADT' # This flag is set when the class is
        # defining an algebraic data type or one of its constructors.
        # This flag is set transitively across subclasses.

    @property
    def is_defining_adt(self) -> bool:
        """
        Returns true if the class is defining an algebraic data type. This class
        defines the name of the ADT and should be directly inherited by the
        classes defining the ADT's constructors.
        """
        assert self.is_adt
        if self.superclass:
            return self.superclass.name == 'ADT'
        return False

    @property
    def adt_def(self) -> 'PythonClass':
        """
        Returns the class that defines the ADT.
        """
        assert self.is_adt
        if self.is_defining_adt:
            return self
        else:
            return self.superclass.adt_def

    @property
    def adt_domain_name(self) -> str:
        """
        Returns the domain name where the ADT is defined.
        """
        assert self.is_adt
        return self.fresh(self.adt_def.name)

    @property
    def adt_prefix(self) -> str:
        """
        Returns the prefix of the domain name where the ADT is defined.
        Prefixes are used in defining domain functions and axioms.
        """
        assert self.is_adt
        return self.adt_def.name + '_'

    @property
    def all_subclasses(self) -> List['PythonClass']:
        """
        Returns all direct or indirect subclasses of this class.
        """
        res = [self]
        for sub in self.direct_subclasses:
            res.extend(sub.all_subclasses)
        return res

    @property
    def call_deps(self):
        """
        Returns the dependencies which need to be defined when calling this class, i.e.,
        its constructor.
        """
        constructor = self.get_method('__init__')
        if constructor:
            return constructor.call_deps
        return set()

    @property
    def all_methods(self) -> Set[str]:
        result = set()
        if self.superclass:
            result |= self.superclass.all_methods
        result |= set(self.methods.keys())
        return result

    @property
    def all_static_fields(self) -> Set[str]:
        result = set()
        if self.superclass:
            result |= self.superclass.all_static_fields
        result |= set(self.static_fields)
        return result

    def fresh(self, name: str) -> str:
        assert self.is_adt
        if not hasattr(self.adt_def, '_fresh'):
            self.adt_def._fresh = SingletonFreshName(self.module)
        return self.adt_def._fresh(name)

    def types_match(self, type_a: 'PythonType', type_b: 'PythonType') -> bool:
        """
        Checks if types are either the same or, if one of them is an union, checks
        if the other type belongs to the set of types in the union. Finally, if
        both types are unions, this function returns true if they have elements
        in common.
        """
        if not isinstance(type_a, UnionType) and isinstance(type_b, UnionType):
            return type_a in type_b.get_types()
        elif not isinstance(type_b, UnionType) and isinstance(type_a, UnionType):
            return type_b in type_a.get_types()
        elif isinstance(type_a, UnionType) and isinstance(type_b, UnionType):
            return len(type_a.get_types() & type_b.get_types()) > 0
        else:
            return type_a == type_b

    def add_field(self, name: str, node: ast.AST,
                  type: 'PythonType') -> 'PythonField':
        """
        Adds a field with the given name and type if it doesn't exist yet in
        this class.
        """
        if name in self.fields:
            field = self.fields[name]
            assert self.types_match(field.type.try_box(), type.try_box())
        elif name in self.static_fields:
            field = self.static_fields[name]
        else:
            field = self.node_factory.create_python_field(name, node,
                                                          type, self)
            self.fields[name] = field
        return field

    def get_field(self, name: str) -> Optional['PythonField']:
        """
        Returns the field with the given name in this class or a superclass.
        """
        if name in self.fields:
            return self.fields[name]
        elif self.superclass is not None:
            return self.superclass.get_field(name)
        else:
            return None

    def get_static_field(self, name: str) -> Optional['PythonVar']:
        """
        Returns the static field with the given name in this class or a
        superclass.
        """
        if name in self.static_fields:
            return self.static_fields[name]
        elif self.superclass is not None:
            return self.superclass.get_static_field(name)
        else:
            return None

    def get_method(self, name: str) -> Optional['PythonMethod']:
        """
        Returns the method with the given name in this class or a superclass.
        """
        if name in self.methods:
            return self.methods[name]
        elif name in self.static_methods:
            return self.static_methods[name]
        elif self.superclass is not None:
            return self.superclass.get_method(name)
        else:
            return None

    def has_function(self, name: str) -> bool:
        """
        Check the function with the given name exists this class or
        superclass.
        """
        return name in self.functions or (self.superclass.has_function(name)
               if self.superclass is not None else False)

    def get_function(self, name: str) -> Optional['PythonMethod']:
        """
        Returns the function with the given name in this class or a superclass.
        """
        if name in self.functions:
            return self.functions[name]
        elif self.superclass is not None:
            return self.superclass.get_function(name)
        else:
            return None

    def get_func_or_method(self, name: str) -> Optional['PythonMethod']:
        """
        Returns the function or method with the given name in this class or a
        superclass.
        """
        if self.get_function(name) is not None:
            return self.get_function(name)
        else:
            return self.get_method(name)
<<<<<<< HEAD
    
=======
        
>>>>>>> 4554a175
    def get_compatible_func_or_method(self, name: str, arg_types: List[PythonType]) -> Optional['PythonMethod']:
        func = self.get_func_or_method(name)
        if not func:
            return None
<<<<<<< HEAD

=======
        
>>>>>>> 4554a175
        param_types = [arg.type for arg in func.get_args()]
        for param_type, arg_type in zip(param_types, arg_types):
            if isinstance(param_type, UnionType):
                if not any([arg_type.try_box().issubtype(union_type_part.try_box()) for union_type_part in param_type.get_types()]):
                    return None
            elif not arg_type.try_box().issubtype(param_type.try_box()):
                return None
<<<<<<< HEAD

=======
            
>>>>>>> 4554a175
        return func

    def get_predicate(self, name: str) -> Optional['PythonMethod']:
        """
        Returns the predicate with the given name in this class or a superclass.
        """
        if name in self.predicates:
            return self.predicates[name]
        elif self.superclass is not None:
            return self.superclass.get_predicate(name)
        else:
            return None

    @property
    def all_fields(self) -> List['PythonField']:
        fields = []
        cls = self
        while cls is not None:
            for field in cls.python_class.fields.values():
                if isinstance(field, PythonField) and field.inherited is None:
                    fields.append(field)
            cls = cls.superclass
        return fields

    @property
    def all_sil_fields(self) -> List['silver.ast.Field']:
        """
        Returns a list of fields defined in the given class or its superclasses.
        """
        fields = []
        cls = self
        while cls is not None:
            for field in cls.python_class.fields.values():
                if isinstance(field, PythonField) and field.inherited is None:
                    fields.append(field.sil_field)
            cls = cls.superclass
        return fields

    @property
    def has_classmethod(self) -> bool:
        if self._has_classmethod:
            return True
        if self.superclass:
            return self.superclass.has_classmethod
        return False

    def process(self, sil_name: str, translator: 'Translator') -> None:
        """
        Creates fresh Silver names for all class members and initializes all
        of them.
        """
        self.sil_name = sil_name
        for name, function in self.functions.items():
            func_name = self.name + '_' + name
            function.process(self.get_fresh_name(func_name), translator)
        for name, method in self.methods.items():
            method_name = self.name + '_' + name
            method.process(self.get_fresh_name(method_name), translator)
        for name, method in self.static_methods.items():
            method_name = self.name + '_' + name
            method.process(self.get_fresh_name(method_name), translator)
        for name, predicate in self.predicates.items():
            pred_name = self.name + '_' + name
            predicate.process(self.get_fresh_name(pred_name), translator)
        for name, field in self.fields.items():
            if isinstance(field, PythonMethod):
                # This is a property.
                getter_name = self.name + '_' + name + '_getter'
                setter_name = self.name + '_' + name + '_setter'
                field.process(self.get_fresh_name(getter_name), translator)
                if field.setter:
                    field.setter.process(self.get_fresh_name(setter_name), translator)
            else:
                field_name = self.name + '_' + name
                field.process(self.get_fresh_name(field_name))
        for name, field in self.static_fields.items():
            field_name = self.name + '_' + name
            field.process(self.get_fresh_name(field_name), translator)
        if self.interface:
            all_methods = list(self.functions.values())
            all_methods.extend(self.methods.values())
            for method in all_methods:
                requires = set()
                for requirement in method.requires:
                    target = self.get_func_or_method(requirement)
                    if target:
                        requires.add(target.sil_name)
                    else:
                        requires.add(requirement)
                translator.set_required_names(method.sil_name, requires)

    def issubtype(self, cls: 'PythonClass') -> bool:
        if cls is self:
            return True
        if self.superclass is None:
            return False
        return self.superclass.issubtype(cls)

    def get_common_superclass(self, other: 'PythonClass') -> 'PythonClass':
        """
        Returns the common superclass of both classes. Raises an error if they
        don't have any, which should never happen.
        """
        if self.issubtype(other):
            return other
        if other.issubtype(self):
            return self
        if self.superclass:
            return self.superclass.python_class.get_common_superclass(other)
        elif other.superclass:
            return self.get_common_superclass(other.superclass.python_class)
        else:
            assert False, 'Internal error: Classes without common superclass.'

    def get_contents(self, only_top: bool) -> Dict:
        """
        Returns the elements that can be accessed from this container (to be
        used by get_target). If 'only_top' is true, returns only top level
        elements that can be accessed without a receiver.
        """
        dicts = [self.static_methods, self.static_fields]
        if not only_top:
            dicts.extend([self.functions, self.fields, self.methods,
                          self.predicates])
        return CombinedDict([], dicts)

    def try_box(self) -> 'PythonClass':
        """
        If this class represents a primitive type, returns the boxed version,
        otherwise just return the type itself.
        """
        if self.name in PRIMITIVES and self.name not in (PRIMITIVE_SEQ_TYPE + '_type',
                                                         PRIMITIVE_SET_TYPE + '_type',
                                                         CALLABLE_TYPE):
            boxed_name = self.name[len(PRIMITIVE_PREFIX):]
            if boxed_name == 'Set':
                boxed_name = PSET_TYPE
            if boxed_name == 'Multiset':
                boxed_name = PMSET_TYPE
            if boxed_name == 'Seq':
                boxed_name = PSEQ_TYPE
            return self.module.classes[boxed_name]
        return self

    def try_unbox(self) -> 'PythonClass':
        """
        If this class represents a boxed version of a primitive type, returns
        the primitive version, otherwise just returns the type itself.
        """
        if self.name in BOXED_PRIMITIVES:
            unboxed_name = PRIMITIVE_PREFIX + self.name
            return self.module.classes[unboxed_name]
        return self

    @property
    def python_class(self) -> 'PythonClass':
        return self


class GenericType(PythonType):
    """
    Represents a specific instantiation of a generic type, e.g. list[int].
    Provides access to the type arguments (in this case int) and otherwise
    behaves like the underlying PythonClass (in this case list).
    """

    def __init__(self, cls: PythonClass,
                 args: List[PythonType]) -> None:
        self.name = cls.name
        self.module = cls.module
        self.cls = cls
        self.type_args = args
        self.exact_length = True

    @property
    def python_class(self) -> PythonClass:
        return self.cls

    @property
    def sil_name(self) -> str:
        return self.python_class.sil_name

    def add_field(self, name: str, node: ast.AST,
                  type: 'PythonType') -> 'PythonField':
        return self.cls.add_field(name, node, type)

    @property
    def superclass(self) -> PythonClass:
        result = self.python_class.superclass
        if isinstance(result, GenericType):
            # Return a GenericType that has all type variables instantiated
            # based on the type arguments of this type.
            args = []
            for arg in result.type_args:
                if isinstance(arg, TypeVar):
                    args.append(self.type_args[arg.index])
                else:
                    args.append(arg)
            result = GenericType(result.cls, args)
        return result

    def get_field(self, name: str) -> Optional['PythonField']:
        """
        Returns the field with the given name in this class or a superclass.
        """
        return self.python_class.get_field(name)

    def get_method(self, name: str) -> Optional['PythonMethod']:
        """
        Returns the method with the given name in this class or a superclass.
        """
        return self.python_class.get_method(name)

    def has_function(self, name: str) -> bool:
        """
        Check if all types of the generic type have a function with the given
        name.
        """
        if isinstance(self, UnionType):
            types_set = self.get_types() - {None}
            result = len(types_set) > 0
            for type in types_set:
                result = result and type.has_function(name)
            return result
        else:
            return self.cls.has_function(name)

    def get_function(self, name: str) -> Optional['PythonMethod']:
        """
        Returns the function with the given name in this class or a superclass.
        """
        return self.python_class.get_function(name)

    def get_func_or_method(self, name: str) -> Optional['PythonMethod']:
        """
        Returns the function or method with the given name in this class or a
        superclass.
        """
        return self.python_class.get_func_or_method(name)
    
    def get_compatible_func_or_method(self, name: str, param_types: List[PythonType]) -> Optional['PythonMethod']:
        return self.python_class.get_compatible_func_or_method(name, param_types)

    @property
    def all_methods(self) -> Set[str]:
        return self.python_class.all_methods

    @property
    def all_static_fields(self) -> Set[str]:
        return self.python_class.all_static_fields

    def get_predicate(self, name: str) -> Optional['PythonMethod']:
        """
        Returns the predicate with the given name in this class or a superclass.
        """
        return self.python_class.get_predicate(name)

    def issubtype(self, other: PythonType) -> bool:
        if isinstance(other, GenericType):
            if self.python_class.issubtype(other.cls):
                if self.type_args == other.type_args:
                    return True
            return False
        return self.python_class.issubtype(other)

    def get_contents(self, only_top: bool) -> Dict:
        return self.python_class.get_contents(only_top)

    def __hash__(self) -> int:
        return hash(self.python_class)

    def __eq__(self, other) -> bool:
        if not isinstance(other, GenericType):
            return False
        if self.cls != other.cls or len(self.type_args) != len(other.type_args):
            return False
        for my_arg, other_arg in zip(self.type_args, other.type_args):
            if my_arg != other_arg:
                return False
        return True


class UnionType(GenericType):
    """
    A special case of a generic type for union types. Behaves like any generic
    type named 'Union' with the given type arguments in most scenarios, but
    if you look up methods/functions/..., it will give you those offered by
    the common superclass of all its arguments (which should always exist and
    be 'object' if there is no other connection).
    In the special case of an optional type, it will just give you all the
    members of the non-None option.
    """
    def __init__(self, args: List[PythonType]) -> None:
        self.name = 'Union'
        self._cls = None
        self.module = args[0].module
        self.type_args = args
        self.exact_length = True

    @property
    def cls(self):
        if self._cls is None:
            # Get common supertype of all types in the union.
            args = self.type_args
            cls = args[0]
            if isinstance(cls, GenericType):
                cls = cls.cls
            for type_option in args[1:]:
                if type_option:
                    if isinstance(type_option, GenericType):
                        type_option = type_option.cls
                    cls = cls.get_common_superclass(type_option)
            self._cls = cls
        return self._cls

    @property
    def python_class(self) -> PythonClass:
        return self.cls.python_class

    def get_types(self) -> Set[PythonClass]:
        """
        Returns a flattened set of types contained in Union
        """
        result = set()
        for type in self.type_args:
            if not isinstance(type, UnionType):
                if type is None:
                    result.add(None)
                else:
                    result.add(type.python_class)
            else:
                result |= type.get_types()
        return result


class OptionalType(UnionType):
    """
    A special case of a union type for optional types, i.e., unions of some type
    and NoneType. Will behave like a normal union type. If you look up methods
    etc., it will behave like its type argument (e.g., Optional[C] would behave
    like C).
    """
    def __init__(self, typ: PythonType) -> None:
        super().__init__([typ])
        self.type_args = [None, typ]
        self.optional_type = typ

    @property
    def cls(self):
        return self.optional_type

    def get_types(self) -> Set[PythonClass]:
        """
        Returns a flattened set of types contained in Optional
        """
        if isinstance(self.optional_type, UnionType):
            return {None} | self.optional_type.get_types()
        else:
            return {None} | {self.optional_type}


class MethodType(Enum):
    normal = 0
    static_method = 1
    class_method = 2


def add_all_call_deps(call_deps: Set[Tuple[ast.AST, PythonNode, PythonModule]],
                      res: Set[Tuple[ast.AST, PythonNode, PythonModule]],
                      prefix: Tuple[PythonNode, ...]=()) -> None:
    """
    Adds all dependencies represented by call_deps to the given set.
    The set will contain tuples of length at least 3, where the first element is
    the Python AST node representing the access, the second the PythonNode accessed,
    the third the PythonModule in which the first name needs to be defined.
    All further elements are PythonNodes which represent conditions, i.e., the name
    needs to be defined in the module IF all the conditional PythonNodes have been
    defined in their respective modules.
    """
    for dep in call_deps:
        if dep not in res:
            c_prefix = prefix
            if len(dep) > 3:
                # this is a conditional dependency; its dependencies are to be in-
                # cluded under this condition.
                c_prefix = prefix + dep[3:]
            else:
                # this is a direct dependency, add it to the result
                res.add(dep + c_prefix)

            if hasattr(dep[1], 'add_all_call_deps'):
                dep[1].add_all_call_deps(res, c_prefix)


class PythonMethod(PythonNode, PythonScope, ContainerInterface, PythonStatementContainer):
    """
    Represents a Python function which may be pure or impure, belong
    to a class or not
    """

    def __init__(self, name: str, node: ast.AST, cls: PythonClass,
                 superscope: PythonScope,
                 pure: bool, contract_only: bool,
                 node_factory: 'ProgramNodeFactory',
                 interface: bool = False,
                 interface_dict: Dict[str, Any] = None,
                 method_type: MethodType = MethodType.normal):
        """
        :param cls: Class this method belongs to, if any.
        :param superscope: The scope (class or module) this method belongs to
        :param pure: True iff ir's a pure function, not an impure method
        :param contract_only: True iff we're not generating the method's
        implementation, just its contract
        :param interface: True iff the method implementation is provided in
        native Silver.
        """
        PythonNode.__init__(self, name, node)
        PythonScope.__init__(self, None, superscope)
        PythonStatementContainer.__init__(self)
        if cls is not None:
            if not isinstance(cls, PythonClass):
                raise Exception(cls)
        self.cls = cls
        self.overrides = None  # infer
        self._locals = OrderedDict()  # direct
        self.globals = set()
        self._args = OrderedDict()  # direct
        self._special_vars = OrderedDict()  # direct
        self._io_existential_vars = OrderedDict()
        self._nargs = -1  # direct
        self.var_arg = None   # direct
        self.kw_arg = None  # direct
        self.type = None  # infer
        self.generic_type = -1
        self.result = None  # infer
        self.error_var = None  # infer
        self.declared_exceptions = OrderedDict()  # direct
        self.pure = pure
        self.predicate = False
        self.all_low = False
        self.preserves_low = False
        self.contract_only = contract_only
        self.interface = interface
        self.interface_name = None  # Name to be used in error messages, if different from
                                    # the "actual" internal name. To be used for interface
                                    # methods.
        self.interface_dict = interface_dict
        self.node_factory = node_factory
        self.method_type = method_type
        self.obligation_info = None
        self.requires = []
        self.type_vars = OrderedDict()
        self.setter = None
        self.func_constant = None
        self.threading_id = None
        self.definition_deps = set()
        self.call_deps = set()
        self.decreases_clauses = []

    def add_all_call_deps(self, res: Set[Tuple[ast.AST, PythonNode, PythonModule]],
                          prefix: Tuple[PythonNode, ...]=()) -> None:
        """
        Adds all dependencies needed when this method is called to the given set.
        """
        add_all_call_deps(self.call_deps, res, prefix)

    def process(self, sil_name: str, translator: 'Translator') -> None:
        """
        Creates fresh Silver names for all parameters and initializes them,
        same for local variables. Also sets the method type and
        checks if this method overrides one from a superclass,
        """
        self.sil_name = sil_name
        self.threading_id = self.superscope.get_fresh_name(self.name + "_threading")
        if self.pure:
            self.func_constant = self.superscope.get_fresh_name(self.name)
        for name, arg in self.args.items():
            arg.process(self.get_fresh_name(name), translator)
        if self.var_arg:
            self.var_arg.process(self.get_fresh_name(self.var_arg.name),
                                 translator)
        if self.kw_arg:
            self.kw_arg.process(self.get_fresh_name(self.kw_arg.name),
                                translator)
        self.obligation_info = translator.create_obligation_info(self)
        if self.interface:
            requires = set()
            for requirement in self.requires:
                requires.add(requirement)
            translator.set_required_names(self.sil_name, requires)
            return
        func_type = self.module.types.get_func_type(self.scope_prefix)
        if self.type is not None:
            self.result = self.node_factory.create_python_var(RESULT_NAME, None,
                                                              self.type)
            self.result.process(RESULT_NAME, translator)
        if self.cls is not None and self.cls.superclass is not None:
            try:
                # Could be overridden by anything, so we have to check if there's
                # anything with the same name.
                self.overrides = self.cls.superclass.get_contents(False)[self.name]
            except KeyError:
                pass
        for local in self.locals:
            self.locals[local].process(self.get_fresh_name(local), translator)
        for name in self.special_vars:
            self.special_vars[name].process(self.get_fresh_name(name),
                                            translator)
        for try_block in self.try_blocks:
            try_block.process(translator)

    @property
    def nargs(self) -> int:
        if self._nargs == -1:
            return len(self.args)
        else:
            return self._nargs

    @nargs.setter
    def nargs(self, nargs: int) -> None:
        self._nargs = nargs

    @property
    def args(self) -> OrderedDict:
        # TODO(shitz): Should make this return an immutable copy.
        return self._args

    def add_arg(self, name: str, arg: 'PythonVar'):
        self._args[name] = arg

    @property
    def locals(self) -> OrderedDict:
        # TODO(shitz): Should make this return an immutable copy.
        return self._locals

    def add_local(self, name: str, local: 'PythonVar'):
        self._locals[name] = local

    @property
    def special_args(self) -> Dict:
        result = {}
        if self.kw_arg:
            result[self.kw_arg.name] = self.kw_arg
        if self.var_arg:
            result[self.var_arg.name] = self.var_arg
        return result

    @property
    def special_vars(self) -> OrderedDict:
        return self._special_vars

    @property
    def io_existential_vars(self) -> OrderedDict:
        """
        IO existential variables are variables defined by using
        ``IOExists`` construct.
        """
        return self._io_existential_vars

    def get_variable(self, name: str) -> Optional['PythonVar']:
        """
        Returns the variable (local variable or method parameter) with the
        given name.
        """
        if name in self.locals:
            return self.locals[name]
        elif name in self.args:
            return self.args[name]
        elif name in self.special_vars:
            return self.special_vars[name]
        elif name in self.io_existential_vars:
            return self.io_existential_vars[name]
        elif self.var_arg and self.var_arg.name == name:
            return self.var_arg
        elif self.kw_arg and self.kw_arg.name == name:
            return self.kw_arg
        else:
            return self.module.global_vars.get(name)

    def create_variable(self, name: str, cls: PythonClass, translator: 'Translator',
                        local: bool = True, show_in_ce: bool = False) -> 'PythonVar':
        """
        Creates a new local variable with the given name and type and performs
        all necessary processing/initialization
        """
        sil_name = self.get_fresh_name(name)
        result = self.node_factory.create_python_var(name, None, cls)
        result.process(sil_name, translator)
        result.show_in_ce = show_in_ce
        if local:
            self.add_local(sil_name, result)
        return result

    def get_locals(self) -> List['PythonVar']:
        """
        Returns all method locals as a list of PythonVars.
        """
        return list(self.locals.values())

    def get_args(self) -> List['PythonVar']:
        """
        Returns all method args as a list of PythonVars.
        """
        return list(self.args.values())

    def get_results(self) -> List['PythonVar']:
        """
        Returns all results as a list of PythonVars.
        """
        if self.result:
            return [self.result]
        else:
            return []

    def get_contents(self, only_top: bool) -> Dict:
        """
        Returns the elements that can be accessed from this container (to be
        used by get_target). If 'only_top' is true, returns only top level
        elements that can be accessed without a receiver.
        """
        dicts = [self.args,  self.special_args, self.locals, self.special_vars]
        return CombinedDict([], dicts)




class PythonIOOperation(PythonNode, PythonScope, ContainerInterface):
    """
    Represents an IO operation which may be basic or not.

    +   ``preset`` – a set of input places.
    +   ``postset`` – a set of output places.
    +   ``inputs`` – inputs of IO operation (excluding preset).
    +   ``outputs`` – outputs of IO operation (excluding postset).
    """
    def __init__(
            self,
            name: str,
            node: ast.AST,
            superscope: PythonScope,
            node_factory: 'ProgramNodeFactory',
            ):
        PythonNode.__init__(self, name, node)
        PythonScope.__init__(self, None, superscope)
        self._preset = []
        self._postset = []
        self._inputs = []
        self._outputs = []
        self._io_universals = []
        self._terminates = None
        self._termination_measure = None
        self._body = None
        self._io_existentials = None
        self.func_args = []
        self.definition_deps = set()
        self.call_deps = set()
        self.node_factory = node_factory

    def add_all_call_deps(self, res: Set[Tuple[ast.AST, PythonNode, PythonModule]],
                          prefix: Tuple[PythonNode, ...]=()) -> None:
        add_all_call_deps(self.call_deps, res, prefix)

    @property
    def is_builtin(self) -> bool:
        return self.name in BUILTIN_IO_OPERATIONS

    def _process_var_list(self, var_list: List['PythonVar'],
                          translator: 'Translator') -> None:
        """
        Creates fresh Silver names for all variables in ``var_list``.
        """
        for var in var_list:
            var.process(self.get_fresh_name(var.name), translator)

    def process(self, sil_name: str, translator: 'Translator',
                module: PythonModule) -> None:
        """
        Creates fresh Silver names for preset, postset, inputs and
        outputs. Also, sets the ``sil_name``.
        """
        if self._body is not None:
            body_checker = IOOperationBodyChecker(
                self._body,
                self.get_results(),
                self._io_existentials,
                module,
                translator)
            body_checker.check()
        self.sil_name = sil_name
        self._process_var_list(self._preset, translator)
        self._process_var_list(self._postset, translator)
        self._process_var_list(self._inputs, translator)
        self._process_var_list(self._outputs, translator)
        self._process_var_list(self._io_universals, translator)

    def set_preset(self, preset: List['PythonVar']) -> None:
        assert len(preset) == 1 or self.is_builtin
        self._preset = preset

    def set_postset(self, postset: List['PythonVar']) -> None:
        assert len(postset) == 1 or self.is_builtin
        self._postset = postset

    def set_inputs(self, inputs: List['PythonVar']) -> None:
        assert isinstance(inputs, list)
        self._inputs = inputs

    def is_input(self, name) -> bool:
        for input in self._inputs:
            if input.name == name:
                return True
        else:
            return False

    def set_outputs(self, outputs: List['PythonVar']) -> None:
        assert isinstance(outputs, list)
        self._outputs = outputs

    def set_terminates(self, expression: ast.AST) -> bool:
        """
        Set the property if it is not already set and return ``True``.
        """
        if self._terminates is None:
            self._terminates = expression
            return True
        else:
            return False

    def get_terminates(self) -> ast.AST:
        """
        Get the ``Terminates`` property.

        If it was not set, it sets a default ``False``.
        """
        if self._terminates is None:
            self._terminates = ast.NameConstant(False)
            self._terminates.lineno = self.node.lineno
            self._terminates.col_offset = self.node.col_offset
        return self._terminates

    def set_termination_measure(self, expression: ast.AST) -> bool:
        """
        Set the property if it is not already set and return ``True``.
        """
        if self._termination_measure is None:
            self._termination_measure = expression
            return True
        else:
            return False

    def get_termination_measure(self) -> ast.AST:
        """
        Get the ``TerminationMeasure`` property.

        If it was not set, it sets a default ``1``.
        """
        if self._termination_measure is None:
            self._termination_measure = ast.Num(1)
            self._termination_measure.lineno = self.node.lineno
            self._termination_measure.col_offset = self.node.col_offset
        return self._termination_measure

    def is_basic(self) -> bool:
        """
        Is this IO operation basic?
        """
        return self._body is None

    def set_body(self, expression: ast.AST) -> bool:
        """
        Set the body if it is not already set and return ``True``.
        """
        if self._body is None:
            self._body = expression
            return True
        else:
            return False

    def get_body(self) -> ast.AST:
        """
        Return IO operation body.
        """
        assert self._body is not None
        return self._body

    def set_io_existentials(
            self,
            io_existentials: List['PythonVarCreator']) -> bool:
        """
        Set io existentials list if not already set and return
        ``True``.
        """
        if self._io_existentials is None:
            self._io_existentials = io_existentials
            return True
        else:
            return False

    def get_io_existentials(self) -> List['PythonVarCreator']:
        """
        Get IO existentials.
        """
        assert self._io_existentials is not None
        return self._io_existentials

    def get_parameters(self) -> List['PythonVar']:
        """
        Return a list of parameters that uniquely identify IO operation
        instance.
        """
        return self._preset + self._inputs

    def get_results(self) -> List['PythonVar']:
        """
        Return a list of results for this IO operation.
        """
        return self._outputs + self._postset

    def get_variable(self, name: str) -> Optional['PythonVar']:
        """
        Returns the variable (existential variable or parameter) with
        the given name.
        """
        for var in self._preset:
            if var.name == name:
                return var
        for var in self._inputs:
            if var.name == name:
                return var
        for var in self._io_universals:
            if var.name == name:
                return var
        if self._io_existentials:
            for var in self._io_existentials:
                if var.name == name:
                    return var.create_io_existential_variable_instance()
        return None

    def get_contents(self, only_top: bool) -> Dict:
        """
        Returns the elements that can be accessed from this container (to be
        used by get_target). If 'only_top' is true, returns only top level
        elements that can be accessed without a receiver.
        """
        return IOOperationContentDict(self)


class PythonExceptionHandler(PythonNode):
    """
    Represents an except-block belonging to a try-block.
    """

    def __init__(self, node: ast.AST, exception_type: PythonClass,
                 try_block: 'PythonTryBlock', handler_name: str, body: ast.AST,
                 exception_name: str):
        """
        :param exception_type: The type of exception this handler catches
        :param try_block: The try-block this handler belongs to
        :param handler_name: Label that this handler will get in Silver
        :param exception_name: Variable name for the exception in the block
        """
        super().__init__(handler_name, node=node)
        self.try_block = try_block
        self.body = body
        self.exception = exception_type
        self.exception_name = exception_name


class PythonTryBlock(PythonNode):
    """
    Represents a try-block, which may include except-blocks, an else-block
    and/or a finally-block.
    """

    def __init__(self, node: ast.AST, try_name: str,
                 node_factory: 'ProgramNodeFactory',
                 method: PythonStatementContainer,
                 protected_region: ast.AST):
        """
        :param node_factory: Factory to create PythonVar objects.
        :param method: Method this block is in
        :param protected_region: Statements protected by the try
        """
        super().__init__(try_name, node=node)
        self.handlers = []
        self.else_block = None
        self.finally_block = None
        self.protected_region = protected_region
        self.finally_var = None
        self.error_var = None
        self.method = method
        self.node_factory = node_factory
        self.finally_name = None
        self.post_name = None
        self.with_item = None
        self.with_var = None
        self.handler_aliases = {}
        method.labels.append(try_name)

    def get_finally_var(self, translator: 'Translator') -> 'PythonVar':
        """
        Lazily creates and returns the variable in which we store the
        information how control flow should proceed after the execution
        of a finally block. We use a value of 0 to say normal flow, 1 to say
        we returned normally, i.e. jump to the end of the function asap, 2
        to say we returned exceptionally, i.e. jump to the end of the function
        moving through exception handlers.
        """
        if self.finally_var:
            return self.finally_var
        sil_name = self.method.get_fresh_name('try_finally')
        global_module = self.method.module.global_module
        int_type = global_module.classes[PRIMITIVE_INT_TYPE]
        result = self.node_factory.create_python_var(sil_name, None,
                                                     int_type)
        result.process(sil_name, translator)
        if isinstance(self.method, PythonMethod):
            self.method.locals[sil_name] = result
        self.finally_var = result
        return result

    def get_error_var(self, translator: 'Translator') -> 'PythonVar':
        """
        Lazily creates and returns the variable in which any exceptions thrown
        within the block will be stored.
        """
        if self.error_var:
            return self.error_var
        sil_name = self.method.get_fresh_name('error')
        exc_type = self.method.module.global_module.classes['Exception']
        result = self.node_factory.create_python_var(sil_name, None,
                                                     exc_type)
        result.process(sil_name, translator)
        result.show_in_ce = False
        if isinstance(self.method, PythonMethod):
            self.method.locals[sil_name] = result
        self.error_var = result
        return result

    def process(self, translator: 'Translator') -> None:
        self.get_error_var(translator)
        self.get_finally_var(translator)


class PythonVarBase(PythonNode):
    """
    Abstract class representing any variable in Python.
    """

    def __init__(self, name: str, node: ast.AST, type: PythonClass):
        super().__init__(name, node)
        self.type = type
        self.writes = []
        self.reads = []
        self.alt_types = {}
        self.default = None
        self.default_expr = None
        self.show_in_ce = True

    def process(self, sil_name: str, translator: 'Translator') -> None:
        """
        Sets ``sil_name``.
        """
        self.sil_name = sil_name

    def get_specific_type(self, node: ast.AST) -> PythonType:
        """
        Returns the type of this variable when referenced by the given node,
        i.e., checks if there is an alt_type for this node, otherwise returns
        the default type.
        """
        col = get_column(node)
        key = (node.lineno, col)
        if key in self.alt_types:
            return self.alt_types[key]
        else:
            return self.type


class PythonVar(PythonVarBase, abc.ABC):
    """
    Represents a variable in Python. Can be a local variable or a
    function parameter.
    """

    def __init__(self, name: str, node: ast.AST, type: PythonClass):
        super().__init__(name, node, type)
        self.decl = None
        self._ref = None
        self._translator = None
        self.value = None

    def process(self, sil_name: str, translator: 'Translator') -> None:
        """
        Creates a Silver variable declaration and reference representing
        this Python variable.
        """
        super().process(sil_name, translator)
        self._translator = translator
        module = self.type.module
        self.decl = translator.translate_pythonvar_decl(self, module)
        self._ref = translator.translate_pythonvar_ref(self, module, None, None)

    def ref(self, node: ast.AST=None,
            ctx: 'Context'=None) -> 'silver.ast.LocalVarRef':
        """
        Creates a reference to this variable. If no arguments are supplied,
        the reference will have no position. Otherwise, it will have the
        position of the given node in the given context.
        """
        if not node:
            return self._ref
        module = self.type.module
        return self._translator.translate_pythonvar_ref(self, module, node, ctx)


class PythonGlobalVar(PythonVarBase):
    """
    Represents a global variable in Python.
    """

    def __init__(self, name: str, node: ast.AST, type: PythonClass, module: PythonModule,
                 cls: PythonClass = None):
        super().__init__(name, node, type)
        self.module = module
        self.cls = cls
        self.overrides = None

    @property
    def is_final(self) -> bool:
        """
        A variable is final if it is written to only once (globally). Built-in module
        variables like __name__ are not considered final.
        """
        return len(self.writes) <= 1 and self.name not in MODULE_VARS

    def process(self, sil_name: str, translator: 'Translator') -> None:
        super().process(sil_name, translator)
        if self.cls is not None and self.cls.superclass is not None:
            try:
                self.overrides = self.cls.superclass.get_contents(False)[self.name]
                if not isinstance(self.overrides, PythonGlobalVar):
                    raise InvalidProgramException(self.node, 'invalid.override')
            except KeyError:
                pass


class PythonIOExistentialVar(PythonVarBase):
    """
    Represents an existential variable in Python. Existential variable
    is a variable created by using ``IOExists`` construct and it can be
    used only in contracts. Unlike normal variables, it is translated to
    getter functions.
    """

    def __init__(self, name: str, node: ast.AST, type: PythonClass):
        super().__init__(name, node, type)
        self._ref = None
        self._old_ref = None

    def is_defined(self) -> bool:
        """
        Returns true if main getter was already defined.
        """
        return not self._ref is None

    def ref(self, node: ast.AST = None, ctx: 'Context' = None) -> Expr:
        """
        Returns a Silver expression node that can be used to refer to
        this variable.
        """
        # TODO (Vytautas): Update to new API.
        assert not self._ref is None, self.name
        if ctx.obligation_context.is_translating_posts:
            assert not self._old_ref is None, self.name
            return self._old_ref
        else:
            return self._ref

    def set_ref(self, ref: Expr, old_ref: Optional[Expr]) -> None:
        """
        Sets a Silver expression node that can be used to refer to this
        variable.
        """
        # TODO (Vytautas): Update to new API.
        assert self._ref is None
        assert self._old_ref is None
        assert ref is not None
        self._ref = ref
        self._old_ref = old_ref


class PythonVarCreator:
    """
    A factory for Python variable. It is used instead of a concrete
    variable when the same Python variable can be translated into
    multiple silver variables. For example, when opening a non-basic IO
    operation.
    """

    def __init__(self, name: str, node: ast.AST,
                 type: PythonClass) -> None:
        self._name = name
        self._node = node
        self._type = type

        # Information needed to construct defining getter.
        self._defining_order = None     # type: Optional[int]
        self._defining_node = None
        self._defining_result = None

        # Defining getter.
        self._existential_ref = None

    @property
    def defining_order(self) -> int:
        """In what order existentials are defined?

        If the variable's defining order is ``x``, then its defining
        getter might have any existential variable with defining order
        ``y (y < x)`` as its argument.
        """
        assert self._defining_order is not None
        return self._defining_order

    @property
    def name(self) -> str:
        return self._name

    def set_defining_info(self, order: int, node: ast.Call,
                          result: PythonVar) -> None:
        """Store information needed to contstruct the defining getter."""
        assert self._defining_order is None
        assert self._defining_node is None
        assert self._defining_result is None

        self._defining_order = order
        self._defining_node = node
        self._defining_result = result

    def get_defining_info(self) -> Tuple[ast.Call, PythonVar]:
        """Retrieve information needed to contstruct the defining getter."""
        assert self._defining_order is not None
        assert self._defining_node is not None
        assert self._defining_result is not None

        return self._defining_node, self._defining_result

    def set_existential_ref(self, ref: Expr) -> None:
        """Set defining getter."""
        assert not self._existential_ref
        self._existential_ref = ref

    def create_variable_instance(self) -> PythonVar:
        """Create a normal variable.

        Normal variables are used when translating ``Open`` statement.
        """
        return PythonVar(self._name, self._node, self._type)

    def create_io_existential_variable_instance(
            self) -> PythonIOExistentialVar:
        """Create an existential variable.

        Existential variables are used when translating termination
        checks.
        """
        var = PythonIOExistentialVar(self._name, self._node, self._type)
        assert self._existential_ref
        var.set_ref(self._existential_ref, None)
        return var


class PythonField(PythonNode):
    """
    Represents a field of a Python class.
    """
    def __init__(self, name: str, node: ast.AST, type: PythonClass,
                 cls: PythonClass):
        """
        :param type: The type of the field.
        :param cls: The class this field belongs to
        """
        super().__init__(name, node)
        self.cls = cls
        self.inherited = None  # infer
        self.type = type
        self._sil_field = None
        self.reads = []  # direct
        self.writes = []  # direct

    @property
    def sil_field(self) -> 'silver.ast.Field':
        return self._sil_field

    @sil_field.setter
    def sil_field(self, field: 'silver.ast.Field'):
        self._set_sil_field(field)

    def _set_sil_field(self, field: 'silver.ast.Field'):
        self._sil_field = field

    def process(self, sil_name: str) -> None:
        """
        Checks if this field is inherited from a superclass.
        """
        self.sil_name = sil_name
        if not self.is_mangled():
            if self.cls.superclass is not None:
                self.inherited = self.cls.superclass.get_field(self.name)

    def is_mangled(self) -> bool:
        return self.name.startswith('__') and not self.name.endswith('__')

    @property
    def actual_field(self) -> 'PythonField':
        """
        If this field is inherited from a superclass, it will not actually be used in the
        translation; this function will return the field that is actually used.
        """
        result = self
        while result.inherited is not None:
            result = result.inherited
        return result


class ProgramNodeFactory:
    """
    Factory to create Python ProgramNodes.

    TODO: Add more interfaces for other types of containers if needed.
    """

    def create_python_var(
            self, name: str, node: ast.AST,
            type_: PythonClass) -> PythonVar:
        return PythonVar(name, node, type_)

    def create_python_global_var(
            self, name: str, node: ast.AST, type_: PythonClass,
            module: PythonModule) -> PythonGlobalVar:
        return PythonGlobalVar(name, node, type_, module)

    def create_static_field(
            self, name: str, node: ast.AST, type_: PythonClass, module: PythonModule,
            cls: PythonClass) -> PythonGlobalVar:
        return PythonGlobalVar(name, node, type_, module, cls)

    def create_python_io_existential_var(
            self, name: str, node: ast.AST,
            type_: PythonClass) -> PythonIOExistentialVar:
        return PythonIOExistentialVar(name, node, type_)

    def create_python_var_creator(
            self, name: str, node: ast.AST,
            type_: PythonClass) -> PythonIOExistentialVar:
        return PythonVarCreator(name, node, type_)

    def create_python_method(
            self, name: str, node: ast.AST, cls: PythonClass,
            superscope: PythonScope,
            pure: bool, contract_only: bool,
            container_factory: 'ProgramNodeFactory',
            interface: bool = False,
            interface_dict: Dict[str, Any] = None,
            method_type: MethodType = MethodType.normal) -> PythonMethod:
        return PythonMethod(name, node, cls, superscope, pure, contract_only,
                            container_factory, interface, interface_dict,
                            method_type)

    def create_python_io_operation(self, name: str, node: ast.AST,
                                   superscope: PythonScope,
                                   container_factory: 'ProgramNodeFactory',
                                   ) -> PythonIOOperation:
        return PythonIOOperation(name, node, superscope, container_factory)

    def create_python_field(self, name: str, node: ast.AST, type_: PythonClass,
                            cls: PythonClass) -> PythonField:
        return PythonField(name, node, type_, cls)

    def create_python_class(self, name: str, superscope: PythonScope,
                            node_factory: 'ProgramNodeFactory',
                            node: ast.AST = None,
                            superclass: PythonClass = None,
                            interface=False):
        return PythonClass(name, superscope, node_factory, node,
                           superclass, interface)

def toposort_classes(class_set: Set[PythonClass]) -> List[PythonClass]:
    """
    Topological sorting of classes in a set, ensuring that derived classes
    precede their base classes in the returned list
    """
    map = {}

    for type in class_set:
        map[type] = set(type.all_subclasses) & class_set

    return list(toposort_flatten(map, False))

def chain_if_stmts(guarded_blocks: List[Tuple[Expr, Stmt]],
                   viper, position, info, ctx) -> Stmt:
    """
    Receives a list of tuples each one containing a guard and a guarded
    block and produces an equivalent chain of if statements.
    """
    assert(guarded_blocks)
    guard, then_block = guarded_blocks[0]
    if len(guarded_blocks) == 1:
        else_block = viper.Seqn([], position, info) # Empty block
    else:
        else_block = chain_if_stmts(guarded_blocks[1:], viper, position, info, ctx)
    return viper.If(guard, then_block, else_block, position, info)

def chain_cond_exp(guarded_expr: List[Tuple[Expr, Expr]],
                   viper, position, info, ctx) -> Expr:
    """
    Receives a list of tuples each one containing a guard and a guarded
    expression and produces an equivalent chain of conditional expressions.
    """
    if len(guarded_expr) == 1:
        return guarded_expr[0][1]
    guard, then_exp = guarded_expr[0]
    if len(guarded_expr) == 2:
        _, else_exp = guarded_expr[1]
    else:
        else_exp = chain_cond_exp(guarded_expr[1:], viper, position, info, ctx)
    return viper.CondExp(guard, then_exp, else_exp, position, info)<|MERGE_RESOLUTION|>--- conflicted
+++ resolved
@@ -565,20 +565,12 @@
             return self.get_function(name)
         else:
             return self.get_method(name)
-<<<<<<< HEAD
-    
-=======
-        
->>>>>>> 4554a175
+
     def get_compatible_func_or_method(self, name: str, arg_types: List[PythonType]) -> Optional['PythonMethod']:
         func = self.get_func_or_method(name)
         if not func:
             return None
-<<<<<<< HEAD
-
-=======
-        
->>>>>>> 4554a175
+
         param_types = [arg.type for arg in func.get_args()]
         for param_type, arg_type in zip(param_types, arg_types):
             if isinstance(param_type, UnionType):
@@ -586,11 +578,7 @@
                     return None
             elif not arg_type.try_box().issubtype(param_type.try_box()):
                 return None
-<<<<<<< HEAD
-
-=======
-            
->>>>>>> 4554a175
+
         return func
 
     def get_predicate(self, name: str) -> Optional['PythonMethod']:
