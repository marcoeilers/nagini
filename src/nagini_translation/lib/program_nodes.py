import abc
import ast

from abc import ABCMeta
from collections import OrderedDict
from enum import Enum
from nagini_contracts.io import BUILTIN_IO_OPERATIONS
from nagini_translation.lib.constants import (
    BOXED_PRIMITIVES,
    CALLABLE_TYPE,
    END_LABEL,
    ERROR_NAME,
    INTERNAL_NAMES,
    MODULE_VARS,
    PRIMITIVE_INT_TYPE,
    PRIMITIVE_PREFIX,
    PRIMITIVE_SEQ_TYPE,
    PRIMITIVES,
    RESULT_NAME,
    STRING_TYPE,
    VIPER_KEYWORDS,
)
from nagini_translation.lib.io_checkers import IOOperationBodyChecker
from nagini_translation.lib.typedefs import Expr
from nagini_translation.lib.typeinfo import TypeInfo
from nagini_translation.lib.util import (
    get_column,
    InvalidProgramException,
)
from nagini_translation.lib.views import (
    CombinedDict,
    IOOperationContentDict,
)
from typing import Any, Dict, List, Optional, Set, Tuple


class ContainerInterface(metaclass=ABCMeta):
    """
    Interface implemented by PythonNodes that can contain other PythonNodes,
    and by the translation context. Enables others to get the context of
    this container.
    """
    @abc.abstractmethod
    def get_contents(self, only_top: bool) -> Dict:
        """
        Returns the elements that can be accessed from this container (to be
        used by get_target). If 'only_top' is true, returns only top level
        elements that can be accessed without a receiver.
        """


class PythonScope:
    """
    Represents a namespace/scope in Python
    """
    def __init__(self, sil_names: Set[str], superscope: 'PythonScope'):
        self.sil_names = sil_names
        self.superscope = superscope
        self._module = None

    def contains_name(self, name: str) -> bool:
        if self.sil_names is not None:
            result = name in self.sil_names
        else:
            result = self.superscope.contains_name(name)
        return result

    def get_fresh_name(self, name: str) -> str:
        if self.contains_name(name):
            counter = 0
            new_name = name + '_' + str(counter)
            while self.contains_name(new_name):
                counter += 1
                new_name = name + '_' + str(counter)
            self._add_name(new_name)
            return new_name
        else:
            self._add_name(name)
            return name

    def _add_name(self, new_name: str) -> None:
        if self.sil_names is not None:
            self.sil_names.add(new_name)
        else:
            self.superscope._add_name(new_name)

    @property
    def scope_prefix(self) -> List[str]:
        if self.superscope is None:
            return [self.name]
        else:
            return self.superscope.scope_prefix + [self.name]

    @property
    def module(self) -> 'PythonModule':
        if self._module is not None:
            return self._module
        if self.superscope is not None:
            return self.superscope.module
        else:
            return self


class PythonStatementContainer:
    """
    Class to be mixed into any node that contains executable statements (currently methods
    and modules). Stores the analyzer information related to those statements.
    """
    def __init__(self):
        self.labels = [END_LABEL]
        self.precondition = []
        self.postcondition = []
        self.try_blocks = []  # direct
        self.loop_invariants = {}   # type: Dict[Union[ast.While, ast.For], List[ast.AST]]


class PythonModule(PythonScope, ContainerInterface, PythonStatementContainer):
    def __init__(self, types: TypeInfo,
                 node_factory: 'ProgramNodeFactory',
                 type_prefix: str,
                 global_module: 'PythonModule',
                 node: ast.Module,
                 sil_names: Set[str] = None,
                 file: str = None) -> None:
        """
        Represents a module, i.e. either a directory that only contains other
        modules or an actual file that may contain classes, methods etc.

        :param type_prefix: The prefix identifying this module in TypeInfo.
        :param global_module: The module containing globally available elements.
        :param sil_names: Set of all used Silver names, shared between modules.
        """
        if sil_names is None:
            sil_names = set(VIPER_KEYWORDS + INTERNAL_NAMES)
            sil_names |= set([RESULT_NAME, ERROR_NAME, END_LABEL])
        PythonScope.__init__(self, sil_names, None)
        PythonStatementContainer.__init__(self)
        self.node = node
        self.classes = OrderedDict()
        self.functions = OrderedDict()
        self.methods = OrderedDict()
        self.predicates = OrderedDict()
        self.io_operations = OrderedDict()
        self.global_vars = OrderedDict()
        self.namespaces = OrderedDict()
        self.global_module = global_module
        self.type_prefix = type_prefix
        self.from_imports = []
        self.node_factory = node_factory
        self.types = types
        self.type_vars = OrderedDict()
        self.file = file
        self.defined_var = None
        self.names_var = None
        if global_module and type_prefix != '__main__':
            self.add_builtin_vars()

    def add_builtin_vars(self) -> None:
        """
        Adds builtin variables that are defined in every module.
        """
        file_var = PythonGlobalVar('__file__', None,
                                   self.global_module.classes[STRING_TYPE], self)
        self.global_vars['__file__'] = file_var
        name_var = PythonGlobalVar('__name__', None,
                                   self.global_module.classes[STRING_TYPE], self)
        self.global_vars['__name__'] = name_var


    def process(self, translator: 'Translator') -> None:
        self.sil_name = self.get_fresh_name('module')
        defined_var_name = self.get_fresh_name('module_defined')
        self.defined_var = defined_var_name
        names_var_name = self.get_fresh_name('module_names')
        self.names_var = names_var_name

        for name, cls in self.classes.items():
            if name == cls.name:
                # if this is not a type alias
                cls.process(self.get_fresh_name(name), translator)
        for name, function in self.functions.items():
            function.process(self.get_fresh_name(name), translator)
        for name, method in self.methods.items():
            method.process(self.get_fresh_name(name), translator)
        for name, predicate in self.predicates.items():
            predicate.process(self.get_fresh_name(name), translator)
        for name, var in self.global_vars.items():
            var.process(self.get_fresh_name(name), translator)
        for name, operation in self.io_operations.items():
            operation.process(self.get_fresh_name(name), translator, self)

    @property
    def scope_prefix(self) -> List[str]:
        return []

    def get_func_or_method(self, name: str) -> 'PythonMethod':
        for module in [self] + self.from_imports + [self.global_module]:
            if not isinstance(module, PythonModule):
                # It's a ModuleView, we take the actual module wrapped by it.
                module = module.module
            if name in module.functions:
                return module.functions[name]
            elif name in module.methods:
                return module.methods[name]

    def get_type(self, prefixes: List[str],
                 name: str) -> Tuple[str, Dict[Tuple[int, int], str]]:
        """
        Returns the main type and the alternative types of the element
        identified by this name found under this prefix in the current module
        (or imported ones).
        E.g., the type of local variable 'a' from method 'm' in class 'C'
        will be returned for the input (['C', 'm'], 'a').
        """
        actual_prefix = self.type_prefix.split('.') if self.type_prefix else []
        actual_prefix.extend(prefixes)
        local_type, local_alts = self.types.get_type(actual_prefix, name)
        if local_type is not None:
            return local_type, local_alts
        for module in self.from_imports:
            module_result = module.get_type(prefixes, name)
            if module_result is not None:
                return module_result
        return None

    def get_func_type(self, path: List[str]):
        """
        Returns the type of the function identified by the given path in the
        current module (including imported other modules). It is assumed that
        the path points to a function, and the returned type will be the return
        type of that function, i.e., generally not a function type.
        """
        actual_prefix = self.type_prefix.split('.') if self.type_prefix else []
        actual_prefix.extend(path)
        local_result = self.types.get_func_type(actual_prefix)
        if local_result is not None:
            return local_result
        for module in self.from_imports:
            module_result = module.get_func_type(prefix)
            if module_result is not None:
                return module_result
        return None

    def get_included_modules(self, exclude: Set['PythonModule'] = (),
                             include_global: bool = True) -> List['PythonModule']:
        """
        Returns a list of modules whose contents are (transitively) available in the this
        module, optionally including the global module, but excluding the modules in the
        given set (to prevent infinite recursion in case of cyclic imports).
        """
        result = [self]
        for p in self.from_imports:
            result.extend(p.get_included_modules(exclude + (self,),
                                                 include_global=False))
        if include_global:
            result.append(self.global_module)
        return result

    def get_contents(self, only_top: bool) -> Dict:
        """
        Returns the elements that can be accessed from this container (to be
        used by get_target). If 'only_top' is true, returns only top level
        elements that can be accessed without a receiver.
        """
        dicts = [self.classes,  self.functions, self.global_vars, self.methods,
                 self.predicates, self.io_operations, self.namespaces]
        return CombinedDict([], dicts)


class PythonNode:
    def __init__(self, name: str, node=None):
        self.node = node
        self.name = name
        self.sil_name = None


class PythonType(metaclass=ABCMeta):
    """
    Abstract superclass of all kinds python types.
    """

    def try_box(self) -> 'PythonType':
        """
        If this class represents a primitive type, returns the boxed version,
        otherwise just return the type itself.
        """
        # By default, just return self. Subclasses can override.
        return self

    def try_unbox(self) -> 'PythonType':
        """
        If this class represents a boxed version of a primitive type, returns
        the primitive version, otherwise just returns the type itself.
        """
        # By default, just return self. Subclasses can override.
        return self


class SilverType(PythonType):
    """
    Wrapper around a Silver type. Only used for creating local variables with types not
    present in Python.
    """
    def __init__(self, type, module):
        self.type = type
        self.module = module


class TypeVar(PythonType, ContainerInterface):
    """
    Represents a type variable.
    """

    def __init__(self, name: str, bound: PythonType,
                 module: PythonModule, target_type: PythonType = None,
                 target_node: ast.AST = None,
                 index: int = None):
        """
        For class parameters, supply target_type, target_node and index. For
        method parameters, supply the defining node as target_node and later
        set self.type_expr.
        """
        self.name = name
        self.target_type = target_type
        self.target_node = target_node
        self.index = index
        self.bound = bound
        self.type_expr = None
        self.module = module

    def get_contents(self, only_top: bool) -> Dict:
        return self.bound.get_contents(only_top)

    @property
    def python_class(self) -> 'PythonClass':
        return self.bound


class PythonClass(PythonType, PythonNode, PythonScope, ContainerInterface):
    """
    Represents a class in the Python program.
    """

    def __init__(self, name: str, superscope: PythonScope,
                 node_factory: 'ProgramNodeFactory', node: ast.AST = None,
                 superclass: 'PythonClass' = None, interface=False):
        """
        :param superscope: The scope, usually module, this belongs to.
        :param interface: True iff the class implementation is provided in
        native Silver.
        """
        PythonNode.__init__(self, name, node)
        PythonScope.__init__(self, None, superscope)
        self.direct_subclasses = []
        self.node_factory = node_factory
        self.superclass = superclass
        if superclass:
            superclass.direct_subclasses.append(self)
        self.functions = OrderedDict()
        self.methods = OrderedDict()
        self.static_methods = OrderedDict()
        self.predicates = OrderedDict()
        self.fields = OrderedDict()
        self.static_fields = OrderedDict()
        self.type = None  # infer, domain type
        self.interface = interface
        self.defined = False
        self._has_classmethod = False
        self.type_vars = OrderedDict()
        self.definition_deps = set()

    @property
    def all_subclasses(self) -> List['PythonClass']:
        """
        Returns all direct or indirect subclasses of this class.
        """
        res = [self]
        for sub in self.direct_subclasses:
            res.extend(sub.all_subclasses)
        return res

    @property
    def call_deps(self):
        """
        Returns the dependencies which need to be defined when calling this class, i.e.,
        its constructor.
        """
        constructor = self.get_method('__init__')
        if constructor:
            return constructor.call_deps
        return set()

    @property
    def all_methods(self) -> Set[str]:
        result = set()
        if self.superclass:
            result |= self.superclass.all_methods
        result |= set(self.methods.keys())
        return result

    @property
    def all_static_fields(self) -> Set[str]:
        result = set()
        if self.superclass:
            result |= self.superclass.all_static_fields
        result |= set(self.static_fields)
        return result

    def add_field(self, name: str, node: ast.AST,
                  type: 'PythonType') -> 'PythonField':
        """
        Adds a field with the given name and type if it doesn't exist yet in
        this class.
        """
        if name in self.fields:
            field = self.fields[name]
            assert field.type == type
        elif name in self.static_fields:
            field = self.static_fields[name]
            assert field.type == type
        else:
            field = self.node_factory.create_python_field(name, node,
                                                          type, self)
            self.fields[name] = field
        return field

    def get_field(self, name: str) -> Optional['PythonField']:
        """
        Returns the field with the given name in this class or a superclass.
        """
        if name in self.fields:
            return self.fields[name]
        elif self.superclass is not None:
            return self.superclass.get_field(name)
        else:
            return None

    def get_static_field(self, name: str) -> Optional['PythonVar']:
        """
        Returns the static field with the given name in this class or a
        superclass.
        """
        if name in self.static_fields:
            return self.static_fields[name]
        elif self.superclass is not None:
            return self.superclass.get_static_field(name)
        else:
            return None

    def get_method(self, name: str) -> Optional['PythonMethod']:
        """
        Returns the method with the given name in this class or a superclass.
        """
        if name in self.methods:
            return self.methods[name]
        elif name in self.static_methods:
            return self.static_methods[name]
        elif self.superclass is not None:
            return self.superclass.get_method(name)
        else:
            return None

    def get_function(self, name: str) -> Optional['PythonMethod']:
        """
        Returns the function with the given name in this class or a superclass.
        """
        if name in self.functions:
            return self.functions[name]
        elif self.superclass is not None:
            return self.superclass.get_function(name)
        else:
            return None

    def get_func_or_method(self, name: str) -> Optional['PythonMethod']:
        """
        Returns the function or method with the given name in this class or a
        superclass.
        """
        if self.get_function(name) is not None:
            return self.get_function(name)
        else:
            return self.get_method(name)

    def get_predicate(self, name: str) -> Optional['PythonMethod']:
        """
        Returns the predicate with the given name in this class or a superclass.
        """
        if name in self.predicates:
            return self.predicates[name]
        elif self.superclass is not None:
            return self.superclass.get_predicate(name)
        else:
            return None

    @property
    def all_fields(self) -> List['PythonField']:
        fields = []
        cls = self
        while cls is not None:
            for field in cls.python_class.fields.values():
                if isinstance(field, PythonField) and field.inherited is None:
                    fields.append(field)
            cls = cls.superclass
        return fields

    @property
    def all_sil_fields(self) -> List['silver.ast.Field']:
        """
        Returns a list of fields defined in the given class or its superclasses.
        """
        fields = []
        cls = self
        while cls is not None:
            for field in cls.python_class.fields.values():
                if isinstance(field, PythonField) and field.inherited is None:
                    fields.append(field.sil_field)
            cls = cls.superclass
        return fields

    @property
    def has_classmethod(self) -> bool:
        if self._has_classmethod:
            return True
        if self.superclass:
            return self.superclass.has_classmethod
        return False

    def process(self, sil_name: str, translator: 'Translator') -> None:
        """
        Creates fresh Silver names for all class members and initializes all
        of them.
        """
        self.sil_name = sil_name
        for name, function in self.functions.items():
            func_name = self.name + '_' + name
            function.process(self.get_fresh_name(func_name), translator)
        for name, method in self.methods.items():
            method_name = self.name + '_' + name
            method.process(self.get_fresh_name(method_name), translator)
        for name, method in self.static_methods.items():
            method_name = self.name + '_' + name
            method.process(self.get_fresh_name(method_name), translator)
        for name, predicate in self.predicates.items():
            pred_name = self.name + '_' + name
            predicate.process(self.get_fresh_name(pred_name), translator)
        for name, field in self.fields.items():
            if isinstance(field, PythonMethod):
                # This is a property.
                getter_name = self.name + '_' + name + '_getter'
                setter_name = self.name + '_' + name + '_setter'
                field.process(self.get_fresh_name(getter_name), translator)
                if field.setter:
                    field.setter.process(self.get_fresh_name(setter_name), translator)
            else:
                field_name = self.name + '_' + name
                field.process(self.get_fresh_name(field_name))
        for name, field in self.static_fields.items():
            field_name = self.name + '_' + name
            field.process(self.get_fresh_name(field_name), translator)
        if self.interface:
            all_methods = list(self.functions.values())
            all_methods.extend(self.methods.values())
            for method in all_methods:
                requires = set()
                for requirement in method.requires:
                    target = self.get_func_or_method(requirement)
                    if target:
                        requires.add(target.sil_name)
                    else:
                        requires.add(requirement)
                translator.set_required_names(method.sil_name, requires)

    def issubtype(self, cls: 'PythonClass') -> bool:
        if cls is self:
            return True
        if self.superclass is None:
            return False
        return self.superclass.issubtype(cls)

    def get_common_superclass(self, other: 'PythonClass') -> 'PythonClass':
        """
        Returns the common superclass of both classes. Raises an error if they
        don't have any, which should never happen.
        """
        if self.issubtype(other):
            return other
        if other.issubtype(self):
            return self
        if self.superclass:
            return self.superclass.get_common_superclass(other)
        elif other.superclass:
            return self.get_common_superclass(other.superclass)
        else:
            assert False, 'Internal error: Classes without common superclass.'

    def get_contents(self, only_top: bool) -> Dict:
        """
        Returns the elements that can be accessed from this container (to be
        used by get_target). If 'only_top' is true, returns only top level
        elements that can be accessed without a receiver.
        """
        dicts = [self.static_methods, self.static_fields]
        if not only_top:
            dicts.extend([self.functions, self.fields, self.methods,
                          self.predicates])
        return CombinedDict([], dicts)

    def try_box(self) -> 'PythonClass':
        """
        If this class represents a primitive type, returns the boxed version,
        otherwise just return the type itself.
        """
        if self.name in PRIMITIVES and self.name not in (PRIMITIVE_SEQ_TYPE + '_type',
                                                         CALLABLE_TYPE):
            boxed_name = self.name[len(PRIMITIVE_PREFIX):]
            return self.module.classes[boxed_name]
        return self

    def try_unbox(self) -> 'PythonClass':
        """
        If this class represents a boxed version of a primitive type, returns
        the primitive version, otherwise just returns the type itself.
        """
        if self.name in BOXED_PRIMITIVES:
            unboxed_name = PRIMITIVE_PREFIX + self.name
            return self.module.classes[unboxed_name]
        return self

    @property
    def python_class(self) -> 'PythonClass':
        return self


class GenericType(PythonType):
    """
    Represents a specific instantiation of a generic type, e.g. list[int].
    Provides access to the type arguments (in this case int) and otherwise
    behaves like the underlying PythonClass (in this case list).
    """

    def __init__(self, cls: PythonClass,
                 args: List[PythonType]) -> None:
        self.name = cls.name
        self.module = cls.module
        self.cls = cls
        self.type_args = args
        self.exact_length = True

    @property
    def python_class(self) -> PythonClass:
        return self.cls

    @property
    def sil_name(self) -> str:
        return self.python_class.sil_name

    def add_field(self, name: str, node: ast.AST,
                  type: 'PythonType') -> 'PythonField':
        return self.cls.add_field(name, node, type)

    @property
    def superclass(self) -> PythonClass:
        result = self.python_class.superclass
        if isinstance(result, GenericType):
            # Return a GenericType that has all type variables instantiated
            # based on the type arguments of this type.
            args = []
            for arg in result.type_args:
                if isinstance(arg, TypeVar):
                    args.append(self.type_args[arg.index])
                else:
                    args.append(arg)
            result = GenericType(result.cls, args)
        return result

    def get_field(self, name: str) -> Optional['PythonField']:
        """
        Returns the field with the given name in this class or a superclass.
        """
        return self.python_class.get_field(name)

    def get_method(self, name: str) -> Optional['PythonMethod']:
        """
        Returns the method with the given name in this class or a superclass.
        """
        return self.python_class.get_method(name)

    def get_function(self, name: str) -> Optional['PythonMethod']:
        """
        Returns the function with the given name in this class or a superclass.
        """
        return self.python_class.get_function(name)

    def get_func_or_method(self, name: str) -> Optional['PythonMethod']:
        """
        Returns the function or method with the given name in this class or a
        superclass.
        """
        return self.python_class.get_func_or_method(name)

    @property
    def all_methods(self) -> Set[str]:
        return self.python_class.all_methods

    @property
    def all_static_fields(self) -> Set[str]:
        return self.python_class.all_static_fields

    def get_predicate(self, name: str) -> Optional['PythonMethod']:
        """
        Returns the predicate with the given name in this class or a superclass.
        """
        return self.python_class.get_predicate(name)

    def issubtype(self, other: PythonType) -> bool:
        if isinstance(other, GenericType):
            if self.python_class.issubtype(other.cls):
                if self.type_args == other.type_args:
                    return True
            return False
        return self.python_class.issubtype(other)

    def get_contents(self, only_top: bool) -> Dict:
        return self.python_class.get_contents(only_top)

    def __eq__(self, other) -> bool:
        if not isinstance(other, GenericType):
            return False
        if self.cls != other.cls or len(self.type_args) != len(other.type_args):
            return False
        for my_arg, other_arg in zip(self.type_args, other.type_args):
            if my_arg != other_arg:
                return False
        return True


class UnionType(GenericType):
    """
    A special case of a generic type for union types. Behaves like any generic
    type named 'Union' with the given type arguments in most scenarios, but
    if you look up methods/functions/..., it will give you those offered by
    the common superclass of all its arguments (which should always exist and
    be 'object' if there is no other connection).
    In the special case of an optional type, it will just give you all the
    members of the non-None option.
    """
    def __init__(self, args: List[PythonType]) -> None:
        self.name = 'Union'
        self._cls = None
        self.module = args[0].module
        self.type_args = args
        self.exact_length = True

    @property
    def cls(self):
        if self._cls is None:
            # Get common supertype of all types in the union.
            args = self.type_args
            cls = args[0]
            if isinstance(cls, GenericType):
                cls = cls.cls
            for type_option in args[1:]:
                if type_option:
                    if isinstance(type_option, GenericType):
                        type_option = type_option.cls
                    cls = cls.get_common_superclass(type_option)
            self._cls = cls
        return self._cls

    @property
    def python_class(self) -> PythonClass:
        return self.cls

    def get_types(self) -> Set[PythonClass]:
        """
        Returns a flattened set of types contained in the union
        """
        result = set()
        for type in self.type_args:
            if not isinstance(type, UnionType):
                result.add(type)
            else:
                result |= type.get_types()
        return result


class OptionalType(UnionType):
    """
    A special case of a union type for optional types, i.e., unions of some type
    and NoneType. Will behave like a normal union type. If you look up methods
    etc., it will behave like its type argument (e.g., Optional[C] would behave
    like C).
    """
    def __init__(self, typ: PythonType) -> None:
        super().__init__([typ])
        self.type_args = [None, typ]
        self.optional_type = typ

    @property
    def cls(self):
        return self.optional_type


class MethodType(Enum):
    normal = 0
    static_method = 1
    class_method = 2


def add_all_call_deps(call_deps: Set[Tuple[ast.AST, PythonNode, PythonModule]],
                      res: Set[Tuple[ast.AST, PythonNode, PythonModule]],
                      prefix: Tuple[PythonNode, ...]=()) -> None:
    """
    Adds all dependencies represented by call_deps to the given set.
    The set will contain tuples of length at least 3, where the first element is
    the Python AST node representing the access, the second the PythonNode accessed,
    the third the PythonModule in which the first name needs to be defined.
    All further elements are PythonNodes which represent conditions, i.e., the name
    needs to be defined in the module IF all the conditional PythonNodes have been
    defined in their respective modules.
    """
    for dep in call_deps:
        if dep not in res:
            c_prefix = prefix
            if len(dep) > 3:
                # this is a conditional dependency; its dependencies are to be in-
                # cluded under this condition.
                c_prefix = prefix + dep[3:]
            else:
                # this is a direct dependency, add it to the result
                res.add(dep + c_prefix)

            if hasattr(dep[1], 'add_all_call_deps'):
                dep[1].add_all_call_deps(res, c_prefix)


class PythonMethod(PythonNode, PythonScope, ContainerInterface, PythonStatementContainer):
    """
    Represents a Python function which may be pure or impure, belong
    to a class or not
    """

    def __init__(self, name: str, node: ast.AST, cls: PythonClass,
                 superscope: PythonScope,
                 pure: bool, contract_only: bool,
                 node_factory: 'ProgramNodeFactory',
                 interface: bool = False,
                 interface_dict: Dict[str, Any] = None,
                 method_type: MethodType = MethodType.normal):
        """
        :param cls: Class this method belongs to, if any.
        :param superscope: The scope (class or module) this method belongs to
        :param pure: True iff ir's a pure function, not an impure method
        :param contract_only: True iff we're not generating the method's
        implementation, just its contract
        :param interface: True iff the method implementation is provided in
        native Silver.
        """
        PythonNode.__init__(self, name, node)
        PythonScope.__init__(self, None, superscope)
        PythonStatementContainer.__init__(self)
        if cls is not None:
            if not isinstance(cls, PythonClass):
                raise Exception(cls)
        self.cls = cls
        self.overrides = None  # infer
        self._locals = OrderedDict()  # direct
        self.globals = set()
        self._args = OrderedDict()  # direct
        self._special_vars = OrderedDict()  # direct
        self._io_existential_vars = OrderedDict()
        self._nargs = -1  # direct
        self.var_arg = None   # direct
        self.kw_arg = None  # direct
        self.type = None  # infer
        self.generic_type = -1
        self.result = None  # infer
        self.error_var = None  # infer
        self.declared_exceptions = OrderedDict()  # direct
        self.pure = pure
        self.predicate = False
        self.contract_only = contract_only
        self.interface = interface
        self.interface_dict = interface_dict
        self.node_factory = node_factory
        self.method_type = method_type
        self.obligation_info = None
        self.requires = []
        self.type_vars = OrderedDict()
        self.setter = None
        self.func_constant = None
<<<<<<< HEAD
        self.threading_id = None
=======
        self.definition_deps = set()
        self.call_deps = set()

    def add_all_call_deps(self, res: Set[Tuple[ast.AST, PythonNode, PythonModule]],
                          prefix: Tuple[PythonNode, ...]=()) -> None:
        """
        Adds all dependencies needed when this method is called to the given set.
        """
        add_all_call_deps(self.call_deps, res, prefix)

>>>>>>> 2474ba52

    def process(self, sil_name: str, translator: 'Translator') -> None:
        """
        Creates fresh Silver names for all parameters and initializes them,
        same for local variables. Also sets the method type and
        checks if this method overrides one from a superclass,
        """
        self.sil_name = sil_name
        self.threading_id = self.superscope.get_fresh_name(self.name + "_threading")
        if self.pure:
            self.func_constant = self.superscope.get_fresh_name(self.name)
        for name, arg in self.args.items():
            arg.process(self.get_fresh_name(name), translator)
        if self.var_arg:
            self.var_arg.process(self.get_fresh_name(self.var_arg.name),
                                 translator)
        if self.kw_arg:
            self.kw_arg.process(self.get_fresh_name(self.kw_arg.name),
                                translator)
        self.obligation_info = translator.create_obligation_info(self)
        if self.interface:
            return
        func_type = self.module.types.get_func_type(self.scope_prefix)
        if self.type is not None:
            self.result = self.node_factory.create_python_var(RESULT_NAME, None,
                                                              self.type)
            self.result.process(RESULT_NAME, translator)
        if self.cls is not None and self.cls.superclass is not None:
            try:
                # Could be overridden by anything, so we have to check if there's
                # anything with the same name.
                self.overrides = self.cls.superclass.get_contents(False)[self.name]
            except KeyError:
                pass
        for local in self.locals:
            self.locals[local].process(self.get_fresh_name(local), translator)
        for name in self.special_vars:
            self.special_vars[name].process(self.get_fresh_name(name),
                                            translator)
        for try_block in self.try_blocks:
            try_block.process(translator)

    @property
    def nargs(self) -> int:
        if self._nargs == -1:
            return len(self.args)
        else:
            return self._nargs

    @nargs.setter
    def nargs(self, nargs: int) -> None:
        self._nargs = nargs

    @property
    def args(self) -> OrderedDict:
        # TODO(shitz): Should make this return an immutable copy.
        return self._args

    def add_arg(self, name: str, arg: 'PythonVar'):
        self._args[name] = arg

    @property
    def locals(self) -> OrderedDict:
        # TODO(shitz): Should make this return an immutable copy.
        return self._locals

    def add_local(self, name: str, local: 'PythonVar'):
        self._locals[name] = local

    @property
    def special_args(self) -> Dict:
        result = {}
        if self.kw_arg:
            result[self.kw_arg.name] = self.kw_arg
        if self.var_arg:
            result[self.var_arg.name] = self.var_arg
        return result

    @property
    def special_vars(self) -> OrderedDict:
        return self._special_vars

    @property
    def io_existential_vars(self) -> OrderedDict:
        """
        IO existential variables are variables defined by using
        ``IOExists`` construct.
        """
        return self._io_existential_vars

    def get_variable(self, name: str) -> Optional['PythonVar']:
        """
        Returns the variable (local variable or method parameter) with the
        given name.
        """
        if name in self.locals:
            return self.locals[name]
        elif name in self.args:
            return self.args[name]
        elif name in self.special_vars:
            return self.special_vars[name]
        elif name in self.io_existential_vars:
            return self.io_existential_vars[name]
        elif self.var_arg and self.var_arg.name == name:
            return self.var_arg
        elif self.kw_arg and self.kw_arg.name == name:
            return self.kw_arg
        else:
            return self.module.global_vars.get(name)

    def create_variable(self, name: str, cls: PythonClass,
                        translator: 'Translator',
                        local: bool=True) -> 'PythonVar':
        """
        Creates a new local variable with the given name and type and performs
        all necessary processing/initialization
        """
        sil_name = self.get_fresh_name(name)
        result = self.node_factory.create_python_var(name, None, cls)
        result.process(sil_name, translator)
        if local:
            self.add_local(sil_name, result)
        return result

    def get_locals(self) -> List['PythonVar']:
        """
        Returns all method locals as a list of PythonVars.
        """
        return list(self.locals.values())

    def get_args(self) -> List['PythonVar']:
        """
        Returns all method args as a list of PythonVars.
        """
        return list(self.args.values())

    def get_results(self) -> List['PythonVar']:
        """
        Returns all results as a list of PythonVars.
        """
        if self.result:
            return [self.result]
        else:
            return []

    def get_contents(self, only_top: bool) -> Dict:
        """
        Returns the elements that can be accessed from this container (to be
        used by get_target). If 'only_top' is true, returns only top level
        elements that can be accessed without a receiver.
        """
        dicts = [self.args,  self.special_args, self.locals, self.special_vars]
        return CombinedDict([], dicts)




class PythonIOOperation(PythonNode, PythonScope, ContainerInterface):
    """
    Represents an IO operation which may be basic or not.

    +   ``preset`` – a set of input places.
    +   ``postset`` – a set of output places.
    +   ``inputs`` – inputs of IO operation (excluding preset).
    +   ``outputs`` – outputs of IO operation (excluding postset).
    """
    def __init__(
            self,
            name: str,
            node: ast.AST,
            superscope: PythonScope,
            node_factory: 'ProgramNodeFactory',
            ):
        PythonNode.__init__(self, name, node)
        PythonScope.__init__(self, None, superscope)
        self._preset = []
        self._postset = []
        self._inputs = []
        self._outputs = []
        self._terminates = None
        self._termination_measure = None
        self._body = None
        self._io_existentials = None
        self.func_args = []
        self.definition_deps = set()
        self.call_deps = set()

    def add_all_call_deps(self, res: Set[Tuple[ast.AST, PythonNode, PythonModule]],
                          prefix: Tuple[PythonNode, ...]=()) -> None:
        add_all_call_deps(self.call_deps, res, prefix)

    @property
    def is_builtin(self) -> bool:
        return self.name in BUILTIN_IO_OPERATIONS

    def _process_var_list(self, var_list: List['PythonVar'],
                          translator: 'Translator') -> None:
        """
        Creates fresh Silver names for all variables in ``var_list``.
        """
        for var in var_list:
            var.process(self.get_fresh_name(var.name), translator)

    def process(self, sil_name: str, translator: 'Translator',
                module: PythonModule) -> None:
        """
        Creates fresh Silver names for preset, postset, inputs and
        outputs. Also, sets the ``sil_name``.
        """
        if self._body is not None:
            body_checker = IOOperationBodyChecker(
                self._body,
                self.get_results(),
                self._io_existentials,
                module,
                translator)
            body_checker.check()
        self.sil_name = sil_name
        self._process_var_list(self._preset, translator)
        self._process_var_list(self._postset, translator)
        self._process_var_list(self._inputs, translator)
        self._process_var_list(self._outputs, translator)

    def set_preset(self, preset: List['PythonVar']) -> None:
        assert len(preset) == 1 or self.is_builtin
        self._preset = preset

    def set_postset(self, postset: List['PythonVar']) -> None:
        assert len(postset) == 1 or self.is_builtin
        self._postset = postset

    def set_inputs(self, inputs: List['PythonVar']) -> None:
        assert isinstance(inputs, list)
        self._inputs = inputs

    def is_input(self, name) -> bool:
        for input in self._inputs:
            if input.name == name:
                return True
        else:
            return False

    def set_outputs(self, outputs: List['PythonVar']) -> None:
        assert isinstance(outputs, list)
        self._outputs = outputs

    def set_terminates(self, expression: ast.AST) -> bool:
        """
        Set the property if it is not already set and return ``True``.
        """
        if self._terminates is None:
            self._terminates = expression
            return True
        else:
            return False

    def get_terminates(self) -> ast.AST:
        """
        Get the ``Terminates`` property.

        If it was not set, it sets a default ``False``.
        """
        if self._terminates is None:
            self._terminates = ast.NameConstant(False)
            self._terminates.lineno = self.node.lineno
            self._terminates.col_offset = self.node.col_offset
        return self._terminates

    def set_termination_measure(self, expression: ast.AST) -> bool:
        """
        Set the property if it is not already set and return ``True``.
        """
        if self._termination_measure is None:
            self._termination_measure = expression
            return True
        else:
            return False

    def get_termination_measure(self) -> ast.AST:
        """
        Get the ``TerminationMeasure`` property.

        If it was not set, it sets a default ``1``.
        """
        if self._termination_measure is None:
            self._termination_measure = ast.Num(1)
            self._termination_measure.lineno = self.node.lineno
            self._termination_measure.col_offset = self.node.col_offset
        return self._termination_measure

    def is_basic(self) -> bool:
        """
        Is this IO operation basic?
        """
        return self._body is None

    def set_body(self, expression: ast.AST) -> bool:
        """
        Set the body if it is not already set and return ``True``.
        """
        if self._body is None:
            self._body = expression
            return True
        else:
            return False

    def get_body(self) -> ast.AST:
        """
        Return IO operation body.
        """
        assert self._body is not None
        return self._body

    def set_io_existentials(
            self,
            io_existentials: List['PythonVarCreator']) -> bool:
        """
        Set io existentials list if not already set and return
        ``True``.
        """
        if self._io_existentials is None:
            self._io_existentials = io_existentials
            return True
        else:
            return False

    def get_io_existentials(self) -> List['PythonVarCreator']:
        """
        Get IO existentials.
        """
        assert self._io_existentials is not None
        return self._io_existentials

    def get_parameters(self) -> List['PythonVar']:
        """
        Return a list of parameters that uniquely identify IO operation
        instance.
        """
        return self._preset + self._inputs

    def get_results(self) -> List['PythonVar']:
        """
        Return a list of results for this IO operation.
        """
        return self._outputs + self._postset

    def get_variable(self, name: str) -> Optional['PythonVar']:
        """
        Returns the variable (existential variable or parameter) with
        the given name.
        """
        for var in self._preset:
            if var.name == name:
                return var
        for var in self._inputs:
            if var.name == name:
                return var
        if self._io_existentials:
            for var in self._io_existentials:
                if var.name == name:
                    return var.create_io_existential_variable_instance()
        return None

    def get_contents(self, only_top: bool) -> Dict:
        """
        Returns the elements that can be accessed from this container (to be
        used by get_target). If 'only_top' is true, returns only top level
        elements that can be accessed without a receiver.
        """
        return IOOperationContentDict(self)


class PythonExceptionHandler(PythonNode):
    """
    Represents an except-block belonging to a try-block.
    """

    def __init__(self, node: ast.AST, exception_type: PythonClass,
                 try_block: 'PythonTryBlock', handler_name: str, body: ast.AST,
                 exception_name: str):
        """
        :param exception_type: The type of exception this handler catches
        :param try_block: The try-block this handler belongs to
        :param handler_name: Label that this handler will get in Silver
        :param exception_name: Variable name for the exception in the block
        """
        super().__init__(handler_name, node=node)
        self.try_block = try_block
        self.body = body
        self.exception = exception_type
        self.exception_name = exception_name


class PythonTryBlock(PythonNode):
    """
    Represents a try-block, which may include except-blocks, an else-block
    and/or a finally-block.
    """

    def __init__(self, node: ast.AST, try_name: str,
                 node_factory: 'ProgramNodeFactory',
                 method: PythonStatementContainer,
                 protected_region: ast.AST):
        """
        :param node_factory: Factory to create PythonVar objects.
        :param method: Method this block is in
        :param protected_region: Statements protected by the try
        """
        super().__init__(try_name, node=node)
        self.handlers = []
        self.else_block = None
        self.finally_block = None
        self.protected_region = protected_region
        self.finally_var = None
        self.error_var = None
        self.method = method
        self.node_factory = node_factory
        self.finally_name = None
        self.post_name = None
        self.with_item = None
        self.with_var = None
        self.handler_aliases = {}
        method.labels.append(try_name)

    def get_finally_var(self, translator: 'Translator') -> 'PythonVar':
        """
        Lazily creates and returns the variable in which we store the
        information how control flow should proceed after the execution
        of a finally block. We use a value of 0 to say normal flow, 1 to say
        we returned normally, i.e. jump to the end of the function asap, 2
        to say we returned exceptionally, i.e. jump to the end of the function
        moving through exception handlers.
        """
        if self.finally_var:
            return self.finally_var
        sil_name = self.method.get_fresh_name('try_finally')
        global_module = self.method.module.global_module
        int_type = global_module.classes[PRIMITIVE_INT_TYPE]
        result = self.node_factory.create_python_var(sil_name, None,
                                                     int_type)
        result.process(sil_name, translator)
        if isinstance(self.method, PythonMethod):
            self.method.locals[sil_name] = result
        self.finally_var = result
        return result

    def get_error_var(self, translator: 'Translator') -> 'PythonVar':
        """
        Lazily creates and returns the variable in which any exceptions thrown
        within the block will be stored.
        """
        if self.error_var:
            return self.error_var
        sil_name = self.method.get_fresh_name('error')
        exc_type = self.method.module.global_module.classes['Exception']
        result = self.node_factory.create_python_var(sil_name, None,
                                                     exc_type)
        result.process(sil_name, translator)
        if isinstance(self.method, PythonMethod):
            self.method.locals[sil_name] = result
        self.error_var = result
        return result

    def process(self, translator: 'Translator') -> None:
        self.get_error_var(translator)
        self.get_finally_var(translator)


class PythonVarBase(PythonNode):
    """
    Abstract class representing any variable in Python.
    """

    def __init__(self, name: str, node: ast.AST, type: PythonClass):
        super().__init__(name, node)
        self.type = type
        self.writes = []
        self.reads = []
        self.alt_types = {}
        self.default = None
        self.default_expr = None

    def process(self, sil_name: str, translator: 'Translator') -> None:
        """
        Sets ``sil_name``.
        """
        self.sil_name = sil_name

    def get_specific_type(self, node: ast.AST) -> PythonType:
        """
        Returns the type of this variable when referenced by the given node,
        i.e., checks if there is an alt_type for this node, otherwise returns
        the default type.
        """
        col = get_column(node)
        key = (node.lineno, col)
        if key in self.alt_types:
            return self.alt_types[key]
        else:
            return self.type


class PythonVar(PythonVarBase, abc.ABC):
    """
    Represents a variable in Python. Can be a local variable or a
    function parameter.
    """

    def __init__(self, name: str, node: ast.AST, type: PythonClass):
        super().__init__(name, node, type)
        self.decl = None
        self._ref = None
        self._translator = None
        self.value = None

    def process(self, sil_name: str, translator: 'Translator') -> None:
        """
        Creates a Silver variable declaration and reference representing
        this Python variable.
        """
        super().process(sil_name, translator)
        self._translator = translator
        module = self.type.module
        self.decl = translator.translate_pythonvar_decl(self, module)
        self._ref = translator.translate_pythonvar_ref(self, module, None, None)

    def ref(self, node: ast.AST=None,
            ctx: 'Context'=None) -> 'silver.ast.LocalVarRef':
        """
        Creates a reference to this variable. If no arguments are supplied,
        the reference will have no position. Otherwise, it will have the
        position of the given node in the given context.
        """
        if not node:
            return self._ref
        module = self.type.module
        return self._translator.translate_pythonvar_ref(self, module, node, ctx)


class PythonGlobalVar(PythonVarBase):
    """
    Represents a global variable in Python.
    """

    def __init__(self, name: str, node: ast.AST, type: PythonClass, module: PythonModule,
                 cls: PythonClass = None):
        super().__init__(name, node, type)
        self.module = module
        self.cls = cls
        self.overrides = None

    @property
    def is_final(self) -> bool:
        """
        A variable is final if it is written to only once (globally). Built-in module
        variables like __name__ are not considered final.
        """
        return len(self.writes) <= 1 and self.name not in MODULE_VARS

    def process(self, sil_name: str, translator: 'Translator') -> None:
        super().process(sil_name, translator)
        if self.cls is not None and self.cls.superclass is not None:
            try:
                self.overrides = self.cls.superclass.get_contents(False)[self.name]
                if not isinstance(self.overrides, PythonGlobalVar):
                    raise InvalidProgramException(self.node, 'invalid.override')
            except KeyError:
                pass


class PythonIOExistentialVar(PythonVarBase):
    """
    Represents an existential variable in Python. Existential variable
    is a variable created by using ``IOExists`` construct and it can be
    used only in contracts. Unlike normal variables, it is translated to
    getter functions.
    """

    def __init__(self, name: str, node: ast.AST, type: PythonClass):
        super().__init__(name, node, type)
        self._ref = None
        self._old_ref = None

    def is_defined(self) -> bool:
        """
        Returns true if main getter was already defined.
        """
        return not self._ref is None

    def ref(self, node: ast.AST = None, ctx: 'Context' = None) -> Expr:
        """
        Returns a Silver expression node that can be used to refer to
        this variable.
        """
        # TODO (Vytautas): Update to new API.
        assert not self._ref is None, self.name
        if ctx.obligation_context.is_translating_posts:
            assert not self._old_ref is None, self.name
            return self._old_ref
        else:
            return self._ref

    def set_ref(self, ref: Expr, old_ref: Optional[Expr]) -> None:
        """
        Sets a Silver expression node that can be used to refer to this
        variable.
        """
        # TODO (Vytautas): Update to new API.
        assert self._ref is None
        assert self._old_ref is None
        assert ref is not None
        self._ref = ref
        self._old_ref = old_ref


class PythonVarCreator:
    """
    A factory for Python variable. It is used instead of a concrete
    variable when the same Python variable can be translated into
    multiple silver variables. For example, when opening a non-basic IO
    operation.
    """

    def __init__(self, name: str, node: ast.AST,
                 type: PythonClass) -> None:
        self._name = name
        self._node = node
        self._type = type

        # Information needed to construct defining getter.
        self._defining_order = None     # type: Optional[int]
        self._defining_node = None
        self._defining_result = None

        # Defining getter.
        self._existential_ref = None

    @property
    def defining_order(self) -> int:
        """In what order existentials are defined?

        If the variable's defining order is ``x``, then its defining
        getter might have any existential variable with defining order
        ``y (y < x)`` as its argument.
        """
        assert self._defining_order is not None
        return self._defining_order

    @property
    def name(self) -> str:
        return self._name

    def set_defining_info(self, order: int, node: ast.Call,
                          result: PythonVar) -> None:
        """Store information needed to contstruct the defining getter."""
        assert self._defining_order is None
        assert self._defining_node is None
        assert self._defining_result is None

        self._defining_order = order
        self._defining_node = node
        self._defining_result = result

    def get_defining_info(self) -> Tuple[ast.Call, PythonVar]:
        """Retrieve information needed to contstruct the defining getter."""
        assert self._defining_order is not None
        assert self._defining_node is not None
        assert self._defining_result is not None

        return self._defining_node, self._defining_result

    def set_existential_ref(self, ref: Expr) -> None:
        """Set defining getter."""
        assert not self._existential_ref
        self._existential_ref = ref

    def create_variable_instance(self) -> PythonVar:
        """Create a normal variable.

        Normal variables are used when translating ``Open`` statement.
        """
        return PythonVar(self._name, self._node, self._type)

    def create_io_existential_variable_instance(
            self) -> PythonIOExistentialVar:
        """Create an existential variable.

        Existential variables are used when translating termination
        checks.
        """
        var = PythonIOExistentialVar(self._name, self._node, self._type)
        assert self._existential_ref
        var.set_ref(self._existential_ref, None)
        return var


class PythonField(PythonNode):
    """
    Represents a field of a Python class.
    """
    def __init__(self, name: str, node: ast.AST, type: PythonClass,
                 cls: PythonClass):
        """
        :param type: The type of the field.
        :param cls: The class this field belongs to
        """
        super().__init__(name, node)
        self.cls = cls
        self.inherited = None  # infer
        self.type = type
        self._sil_field = None
        self.reads = []  # direct
        self.writes = []  # direct

    @property
    def sil_field(self) -> 'silver.ast.Field':
        return self._sil_field

    @sil_field.setter
    def sil_field(self, field: 'silver.ast.Field'):
        self._set_sil_field(field)

    def _set_sil_field(self, field: 'silver.ast.Field'):
        self._sil_field = field

    def process(self, sil_name: str) -> None:
        """
        Checks if this field is inherited from a superclass.
        """
        self.sil_name = sil_name
        if not self.is_mangled():
            if self.cls.superclass is not None:
                self.inherited = self.cls.superclass.get_field(self.name)

    def is_mangled(self) -> bool:
        return self.name.startswith('__') and not self.name.endswith('__')

    @property
    def actual_field(self) -> 'PythonField':
        """
        If this field is inherited from a superclass, it will not actually be used in the
        translation; this function will return the field that is actually used.
        """
        result = self
        while result.inherited is not None:
            result = result.inherited
        return result


class ProgramNodeFactory:
    """
    Factory to create Python ProgramNodes.

    TODO: Add more interfaces for other types of containers if needed.
    """

    def create_python_var(
            self, name: str, node: ast.AST,
            type_: PythonClass) -> PythonVar:
        return PythonVar(name, node, type_)

    def create_python_global_var(
            self, name: str, node: ast.AST, type_: PythonClass,
            module: PythonModule) -> PythonGlobalVar:
        return PythonGlobalVar(name, node, type_, module)

    def create_static_field(
            self, name: str, node: ast.AST, type_: PythonClass, module: PythonModule,
            cls: PythonClass) -> PythonGlobalVar:
        return PythonGlobalVar(name, node, type_, module, cls)

    def create_python_io_existential_var(
            self, name: str, node: ast.AST,
            type_: PythonClass) -> PythonIOExistentialVar:
        return PythonIOExistentialVar(name, node, type_)

    def create_python_var_creator(
            self, name: str, node: ast.AST,
            type_: PythonClass) -> PythonIOExistentialVar:
        return PythonVarCreator(name, node, type_)

    def create_python_method(
            self, name: str, node: ast.AST, cls: PythonClass,
            superscope: PythonScope,
            pure: bool, contract_only: bool,
            container_factory: 'ProgramNodeFactory',
            interface: bool = False,
            interface_dict: Dict[str, Any] = None,
            method_type: MethodType = MethodType.normal) -> PythonMethod:
        return PythonMethod(name, node, cls, superscope, pure, contract_only,
                            container_factory, interface, interface_dict,
                            method_type)

    def create_python_io_operation(self, name: str, node: ast.AST,
                                   superscope: PythonScope,
                                   container_factory: 'ProgramNodeFactory',
                                   ) -> PythonIOOperation:
        return PythonIOOperation(name, node, superscope, container_factory)

    def create_python_field(self, name: str, node: ast.AST, type_: PythonClass,
                            cls: PythonClass) -> PythonField:
        return PythonField(name, node, type_, cls)

    def create_python_class(self, name: str, superscope: PythonScope,
                            node_factory: 'ProgramNodeFactory',
                            node: ast.AST = None,
                            superclass: PythonClass = None,
                            interface=False):
        return PythonClass(name, superscope, node_factory, node,
                           superclass, interface)<|MERGE_RESOLUTION|>--- conflicted
+++ resolved
@@ -889,9 +889,7 @@
         self.type_vars = OrderedDict()
         self.setter = None
         self.func_constant = None
-<<<<<<< HEAD
         self.threading_id = None
-=======
         self.definition_deps = set()
         self.call_deps = set()
 
@@ -901,8 +899,6 @@
         Adds all dependencies needed when this method is called to the given set.
         """
         add_all_call_deps(self.call_deps, res, prefix)
-
->>>>>>> 2474ba52
 
     def process(self, sil_name: str, translator: 'Translator') -> None:
         """
