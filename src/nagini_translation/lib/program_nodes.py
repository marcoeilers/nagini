--- conflicted
+++ resolved
@@ -912,7 +912,7 @@
         self.var_arg = None   # direct
         self.kw_arg = None  # direct
         self.type = None  # infer
-        self.callable_type: PythonType = None
+        self.callable_type = None  # type: PythonType
         self.generic_type = -1
         self.result = None  # infer
         self.error_var = None  # infer
@@ -929,10 +929,7 @@
         self.type_vars = OrderedDict()
         self.setter = None
         self.func_constant = None
-<<<<<<< HEAD
-        self.call_slot_proofs: Dict[ast.FunctionDef, CallSlotProof] = {}
-=======
-        self.threading_id = None
+        self.call_slot_proofs = {}  # type: Dict[ast.FunctionDef, CallSlotProof]
         self.definition_deps = set()
         self.call_deps = set()
 
@@ -942,8 +939,6 @@
         Adds all dependencies needed when this method is called to the given set.
         """
         add_all_call_deps(self.call_deps, res, prefix)
-
->>>>>>> ff4900fb
 
     def process(self, sil_name: str, translator: 'Translator') -> None:
         """
@@ -952,13 +947,7 @@
         checks if this method overrides one from a superclass,
         """
         self.sil_name = sil_name
-<<<<<<< HEAD
         self.func_constant = self.superscope.get_fresh_name(self.name)
-=======
-        self.threading_id = self.superscope.get_fresh_name(self.name + "_threading")
-        if self.pure:
-            self.func_constant = self.superscope.get_fresh_name(self.name)
->>>>>>> ff4900fb
         for name, arg in self.args.items():
             arg.process(self.get_fresh_name(name), translator)
         if self.var_arg:
@@ -1789,7 +1778,6 @@
         return PythonClass(name, superscope, node_factory, node,
                            superclass, interface)
 
-<<<<<<< HEAD
 
 class CallSlotBase(PythonMethod):
 
@@ -1816,7 +1804,7 @@
         self.uq_variables = OrderedDict()  # type: Dict[str, PythonVar]
         # NOTE: currently we only support one single return variable
         self.return_variables = None  # type: List[ast.Name]
-        self.body: List[ast.stmt] = None
+        self.body = None  # type: List[ast.stmt]
 
 
 class CallSlot(CallSlotBase):
@@ -1838,7 +1826,7 @@
         )
 
         self.call = None  # type: ast.Call
-        self.sil_application_name: str = None
+        self.sil_application_name = None  # type: str
 
     def process(self, sil_name: str, translator: 'Translator') -> None:
         """
@@ -1912,8 +1900,9 @@
         )
 
         self.call_slot_instantiation = call_slot_instantiation
-        self.old_label: str = old_label
-=======
+        self.old_label = old_label  # type: str
+
+
 def toposort_classes(class_set: Set[PythonClass]) -> List[PythonClass]:
     """
     Topological sorting of classes in a set, ensuring that derived classes
@@ -1952,5 +1941,4 @@
         _, else_exp = guarded_expr[1]
     else:
         else_exp = chain_cond_exp(guarded_expr[1:], viper, position, info, ctx)
-    return viper.CondExp(guard, then_exp, else_exp, position, info)
->>>>>>> ff4900fb
+    return viper.CondExp(guard, then_exp, else_exp, position, info)