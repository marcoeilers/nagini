"""
This Source Code Form is subject to the terms of the Mozilla Public
License, v. 2.0. If a copy of the MPL was not distributed with this
file, You can obtain one at http://mozilla.org/MPL/2.0/.
"""

import ast

from nagini_contracts.contracts import CONTRACT_FUNCS
from nagini_translation.lib.constants import (
    BOOL_TYPE,
    BUILTINS,
    BYTES_TYPE,
    DICT_TYPE,
    INT_TYPE,
    LIST_TYPE,
    OBJECT_TYPE,
    OPERATOR_FUNCTIONS,
    PRIMITIVE_SEQ_TYPE,
    PSET_TYPE,
    RANGE_TYPE,
    SEQ_TYPE,
    SET_TYPE,
    STRING_TYPE,
    TUPLE_TYPE,
)
from nagini_translation.lib.program_nodes import (
    ContainerInterface,
    GenericType,
    OptionalType,
    PythonClass,
    PythonField,
    PythonIOOperation,
    PythonMethod,
    PythonModule,
    PythonNode,
    PythonType,
    PythonVarBase,
    TypeVar,
    UnionType,
)
from nagini_translation.lib.util import (
    get_func_name,
    InvalidProgramException,
    UnsupportedException,
)
from typing import List, Optional


def get_target(node: ast.AST,
               containers: List[ContainerInterface],
               container: PythonNode, type: bool = False) -> Optional[PythonNode]:
    """
    Finds the PythonNode that the given ``node`` refers to, e.g. a PythonClass
    or a PythonVar, if the immediate container (e.g. a PythonMethod) of the node
    is ``container``, by looking in the given ``containers`` (can be e.g.
    PythonMethods, the Context, PythonModules, etc).
    If the ``type`` parameter is set, will also consider string literals as potential
    references.
    """
    if isinstance(node, ast.Name):
        return find_entry(node.id, True, containers)
    elif type and isinstance(node, ast.Str):
        return find_entry(node.s, True, containers)
    elif isinstance(node, ast.Call):
        # For calls, we return the type of the result of the call
        func_name = get_func_name(node)
        if (container and func_name in ('Result', 'TypedResult') and
                isinstance(container, PythonMethod)):
            # In this case the immediate container must be a method, and we
            # return its result type
            return container.type
        elif (container and func_name == 'super' and
                  isinstance(container, PythonMethod)):
            # Return the type of the current method's superclass
            return container.cls.superclass
        elif func_name == 'cast':
            return get_target(node.args[0], containers, container)
        return get_target(node.func, containers, container)
    elif isinstance(node, ast.Attribute):
        # Find the type of the LHS, so that we can look through its members.
        lhs = get_type(node.value, containers, container)
        if isinstance(lhs, OptionalType):
            lhs = lhs.optional_type
        if isinstance(lhs, UnionType):
            # When receiver's type is union, a method call have multiple
            # targets, therefore None is returned in such cases
            return None
        if isinstance(lhs, GenericType) and lhs.name == 'type':
            # For direct references to type objects, we want to lookup things
            # defined in the class. So instead of type[C], we want to look in
            # class C directly here.
            lhs = lhs.type_args[0]
        if isinstance(lhs, GenericType):
            # Use the class, since we want to look for members.
            lhs = lhs.cls
        # Now collect all containers we have to look through
        containers = []
        if isinstance(lhs, PythonModule):
            # We have to look through all included modules as well, but not
            # through the global one, since it makes no sense to refer to
            # global stuff by looking in a different module
            containers.extend(lhs.get_included_modules(include_global=False))
        else:
            containers.append(lhs)
        while (isinstance(containers[-1], PythonClass) and
                   containers[-1].superclass):
            # If we're looking in a class, add all superclasses as well.
            containers.append(containers[-1].superclass)
        return find_entry(node.attr, False, containers)
    elif isinstance(node, ast.Subscript):
        # This might be a type literal like List[int]
        if isinstance(node.value, ast.Name):
            module = next(cont for cont in containers
                          if isinstance(cont, PythonModule))
            type_class = None
            if node.value.id == 'Dict':
                type_class = module.global_module.classes[DICT_TYPE]
            if node.value.id == 'Set':
                type_class = module.global_module.classes[SET_TYPE]
            if node.value.id == 'List':
                type_class = module.global_module.classes[LIST_TYPE]
            if node.value.id == 'Tuple':
                type_class = module.global_module.classes[TUPLE_TYPE]
            if not type_class:
                possible_class = get_target(node.value, containers, container)
                if isinstance(possible_class, PythonType):
                    type_class = possible_class
            if type_class:
                # Look up the type arguments. Also consider string arguments.
                if isinstance(node.slice.value, ast.Tuple):
                    args = [get_target(arg, containers, container, True)
                            for arg in node.slice.value.elts]
                else:
                    args = [get_target(node.slice.value, containers, container, True)]
                return GenericType(type_class, args)
            if node.value.id == 'Optional':
                option = get_target(node.slice.value, containers, container, True)
                return OptionalType(option)
            if node.value.id == 'Union':
                if isinstance(node.slice.value, ast.Tuple):
                    elts = [get_target(e, containers, container, True)
                            for e in node.slice.value.elts]
                    return UnionType(elts)
                else:
                    return get_target(node.slice.value, containers, container, True)

    else:
        return None


def find_entry(target_name: str, only_top: bool,
               containers: List[ContainerInterface]) -> Optional[PythonNode]:
    """
    Returns the PythonNode identified by the given name in the given containers.
    """
    for lhs in containers:
        if lhs:
            options = lhs.get_contents(only_top=only_top)
            if target_name in options:
                return options[target_name]
    return None


def get_type(node: ast.AST, containers: List[ContainerInterface],
             container: PythonNode) -> Optional[PythonType]:
    """
    If ``node`` is an expression, returns its type, assuming that the immediate
    container (e.g. a PythonMethod) of the node is ``container``, by looking in
    the given ``containers`` (can be e.g. PythonMethods, the Context,
    PythonModules, etc). For primitive values, returns the boxed version.
    Returns None if the type is void.
    """
    result = _do_get_type(node, containers, container)
    if isinstance(result, PythonType):
        result = result.try_box()
    return result


def _do_get_type(node: ast.AST, containers: List[ContainerInterface],
                 container: PythonNode) -> Optional[PythonType]:
    """
    Does the actual work for get_type without boxing the type.
    """
    if isinstance(container, (PythonIOOperation, PythonMethod)):
        module = container.module
        current_function = container
    else:
        module = container
        current_function = None
    target = get_target(node, containers, container)
    if target:
        if isinstance(target, PythonVarBase):
            return target.get_specific_type(node)
        if isinstance(target, PythonMethod):
            if isinstance(node, ast.Call) and isinstance(node.func, ast.Attribute):
                rec_target = get_target(node.func.value, containers, container)
                if not isinstance(rec_target, PythonModule):
                    rectype = get_type(node.func.value, containers, container)
                    if target.generic_type != -1:
                        return rectype.type_args[target.generic_type]
                    if isinstance(target.type, TypeVar):
                        while rectype.python_class is not target.cls:
                            rectype = rectype.superclass
                        name_list = list(rectype.python_class.type_vars.keys())
                        index = name_list.index(target.type.name)
                        return rectype.type_args[index]
            return target.type
        if isinstance(target, PythonField):
            result = target.type
            if isinstance(result, TypeVar):
                assert isinstance(node, ast.Attribute)
                rec_type = _do_get_type(node.value, containers, container)
                while (rec_type.python_class is not
                        result.target_type.python_class):
                    rec_type = rec_type.superclass
                result = rec_type.type_args[result.index]
            return result
        if isinstance(target, PythonIOOperation):
            return module.global_module.classes[BOOL_TYPE]
        # If this is a Sequence(...) call, target will be the Sequence class
        # but won't have generic type information. So we don't return here
        # and let the code below take care of the call.
        if not isinstance(target, PythonType) or target.name != SEQ_TYPE or target.name != PSET_TYPE:
            if (isinstance(node, ast.Call) and
                    isinstance(target, PythonClass) and
                    target.type_vars):
                # This is a call to a constructor of a generic class; it's not
                # enough to just return the class, we need the entire type with
                # type arguments. We only support that if we can get it directly
                # from mypy, i.e., when the result is assigned to a variable
                # and we can get the variable type.
                if node._parent and isinstance(node._parent, ast.Assign):
                    return get_type(node._parent.targets[0], containers,
                                    container)
                elif (target.name in ('PSet', 'Sequence') and
                          isinstance(node, ast.Call) and node.args):
                    arg_type = get_type(node.args[0], containers, container)
                    return GenericType(target, [arg_type])
                else:
                    error = 'generic.constructor.without.type'
                    raise InvalidProgramException(node, error)
            return target
    if isinstance(node, (ast.Attribute, ast.Name)):
        # All these cases should be handled by get_target, so if we get here,
        # the node refers to something unknown in the given context.
        return None
    if isinstance(node, ast.Num):
        return module.global_module.classes[INT_TYPE]
    elif isinstance(node, ast.Tuple):
        args = [get_type(arg, containers, container) for arg in node.elts]
        return GenericType(module.global_module.classes[TUPLE_TYPE],
                           args)
    elif isinstance(node, ast.Subscript):
        return _get_subscript_type(node, module, containers, container)
    elif isinstance(node, ast.Str):
        return module.global_module.classes[STRING_TYPE]
    elif isinstance(node, ast.Bytes):
        return module.global_module.classes[BYTES_TYPE]
    elif isinstance(node, ast.Compare):
        return module.global_module.classes[BOOL_TYPE]
    elif isinstance(node, ast.BoolOp):
        # And and Or always return one of their operands, so we use the common
        # supertype of all arguments.
        # TODO: We could also use a union type, but since support for e.g.
        # calling methods on those isn't amazing yet, we don't do that yet.
        operand_types = [get_type(operand, containers, container)
                         for operand in node.values]
        return common_supertype(operand_types)
    elif isinstance(node, ast.List):
        return _get_collection_literal_type(node, ['elts'], LIST_TYPE, module,
                                            containers, container)
    elif isinstance(node, ast.Set):
        return _get_collection_literal_type(node, ['elts'], SET_TYPE, module,
                                            containers, container)
    elif isinstance(node, ast.Dict):
        return _get_collection_literal_type(node, ['keys', 'values'], DICT_TYPE,
                                            module, containers, container)
    elif isinstance(node, ast.IfExp):
        body_type = get_type(node.body, containers, container)
        else_type = get_type(node.orelse, containers, container)
        return pairwise_supertype(body_type, else_type)
    elif isinstance(node, ast.BinOp):
        left_type = get_type(node.left, containers, container)
        right_type = get_type(node.right, containers, container)
        operator_func = OPERATOR_FUNCTIONS[type(node.op)]
        return left_type.get_func_or_method(operator_func).type
    elif isinstance(node, ast.UnaryOp):
        if isinstance(node.op, ast.Not):
            return module.global_module.classes[BOOL_TYPE]
        elif isinstance(node.op, ast.USub):
            return module.global_module.classes[INT_TYPE]
        else:
            raise UnsupportedException(node)
    elif isinstance(node, ast.NameConstant):
        if (node.value is True) or (node.value is False):
            return module.global_module.classes[BOOL_TYPE]
        elif node.value is None:
            return module.global_module.classes[OBJECT_TYPE]
        else:
            raise UnsupportedException(node)
    elif isinstance(node, ast.Call):
        return _get_call_type(node, module, current_function, containers,
                              container)
    elif isinstance(node, ast.ListComp):
        if (node._parent and isinstance(node._parent, ast.Assign) and
                    node is node._parent.value):
            # Constructor is assigned to variable;
            # we get the type of the dict from the type of the
            # variable it's assigned to.
            return get_type(node._parent.targets[0], containers,
                            container)
        else:
            raise UnsupportedException(node, 'List comprehensions must be directly '
                                       'assigned to a local variable.')
    else:
        raise UnsupportedException(node)


def _get_collection_literal_type(node: ast.AST, arg_fields: List[str],
                                 coll_type: str, module: PythonModule,
                                 containers: List[ContainerInterface],
                                 container: PythonNode) -> PythonType:
    """
    Assuming ``node`` is a collection literal, ``coll_type`` is the type of the
    collection (e.g. 'list'), and ``arg_fields`` contains the fields of the
    literal which contain the contents of the literal (e.g. 'keys' and 'values'
    for a dict), returns the type of the collection.
    """
    if hasattr(node, '_parent') and isinstance(node._parent, ast.Assign):
        # Constructor is assigned to variable;
        # we get the type of the dict from the type of the
        # variable it's assigned to.
        args = get_type(node._parent.targets[0], containers,
                        container).type_args
    elif all(getattr(node, arg_field) for arg_field in arg_fields):
        args = []
        for arg_field in arg_fields:
            arg_types = [get_type(arg, containers, container) for arg in
                         getattr(node, arg_field)]
            args.append(common_supertype(arg_types))
    else:
        object_class = module.global_module.classes[OBJECT_TYPE]
        args = [object_class for arg_field in arg_fields]
    return GenericType(module.global_module.classes[coll_type],
                       args)


def _get_call_type(node: ast.Call, module: PythonModule,
                   current_function: PythonMethod,
                   containers: List[ContainerInterface],
                   container: PythonNode) -> PythonType:
    func_name = get_func_name(node)
    if func_name == 'super':
        if len(node.args) == 2:
            return module.classes[node.args[0].id].superclass
        elif not node.args:
            return current_class.superclass
        else:
            raise InvalidProgramException(node, 'invalid.super.call')
    if func_name == 'len':
        return module.global_module.classes[INT_TYPE]
    if func_name in ('token', 'ctoken', 'MustTerminate', 'MustRelease'):
        return module.global_module.classes[BOOL_TYPE]
    if func_name == 'Sequence':
        return _get_collection_literal_type(node, ['args'], SEQ_TYPE, module,
                                            containers, container)
    if func_name == 'PSet':
        return _get_collection_literal_type(node, ['args'], PSET_TYPE, module,
                                            containers, container)
    if isinstance(node.func, ast.Name):
        if node.func.id in CONTRACT_FUNCS:
            if node.func.id in ('Result', 'TypedResult'):
                return current_function.type
            elif node.func.id == 'RaisedException':
                ctxs = [cont for cont in containers if
                        hasattr(cont, 'var_aliases')]
                ctx = ctxs[0] if ctxs else None
                assert ctx
                assert ctx.current_contract_exception is not None
                return ctx.current_contract_exception
<<<<<<< HEAD
            elif node.func.id in ('Acc', 'Rd', 'Read', 'Implies', 'Forall', 'Exists'):
=======
            elif node.func.id in ('Acc', 'Implies', 'Forall', 'Exists', 'MayCreate',
                                  'MaySet'):
>>>>>>> b977f27c
                return module.global_module.classes[BOOL_TYPE]
            elif node.func.id == 'Old':
                return get_type(node.args[0], containers, container)
            elif node.func.id == 'Unfolding':
                return get_type(node.args[1], containers, container)
            elif node.func.id == 'ToSeq':
                arg_type = get_type(node.args[0], containers, container)
                seq_class = module.global_module.classes[SEQ_TYPE]
                return GenericType(seq_class, [_get_content_type(arg_type, module, node)])
            elif node.func.id == 'Previous':
                arg_type = get_type(node.args[0], containers, container)
                list_class = module.global_module.classes[LIST_TYPE]
                return GenericType(list_class, [arg_type])
            elif node.func.id == 'getArg':
                object_class = module.global_module.classes[OBJECT_TYPE]
                return object_class
            elif node.func.id == 'getOld':
                object_class = module.global_module.classes[OBJECT_TYPE]
                return object_class
            elif node.func.id == 'getMethod':
                object_class = module.global_module.classes[OBJECT_TYPE]
                return object_class
            else:
                raise UnsupportedException(node)
        elif node.func.id in BUILTINS:
            if node.func.id in ('isinstance', BOOL_TYPE):
                return module.global_module.classes[BOOL_TYPE]
            elif node.func.id == 'cast':
                return get_target(node.args[0],
                                  containers, container)
            else:
                raise UnsupportedException(node)
        if node.func.id in module.classes:
            return module.global_module.classes[node.func.id]
        elif module.get_func_or_method(node.func.id) is not None:
            target = module.get_func_or_method(node.func.id)
            return target.type
    elif isinstance(node.func, ast.Attribute):
        rectype = get_type(node.func.value, containers, container)
        if isinstance(rectype, UnionType):
            set_of_classes = rectype.get_types() - {None}
            set_of_return_types = {type.get_func_or_method(node.func.attr).type
                                   for type in set_of_classes}
            if len(set_of_return_types) == 1:
                return set_of_return_types.pop()
            else:
                return UnionType(list(set_of_return_types))
        elif isinstance(rectype, PythonType):
            target = rectype.get_func_or_method(node.func.attr)
            if target.generic_type != -1:
                return rectype.type_args[target.generic_type]
            else:
                return target.type
    else:
        raise UnsupportedException(node)


def _get_subscript_type(node: ast.Subscript, module: PythonModule,
                        containers: List[ContainerInterface],
                        container: PythonNode) -> PythonType:
    if (node._parent and isinstance(node._parent, ast.Assign) and
            node is node._parent.value):
        # Constructor is assigned to variable;
        # we get the type of the dict from the type of the
        # variable it's assigned to.
        return get_type(node._parent.targets[0], containers,
                        container)
    value_type = get_type(node.value, containers, container)
    if isinstance(value_type, OptionalType):
        value_type = value_type.cls
    if value_type.name == TUPLE_TYPE:
        if isinstance(node.slice, ast.Slice):
            raise UnsupportedException(node, 'tuple slicing')
        if len(value_type.type_args) == 1:
            return value_type.type_args[0]
        if isinstance(node.slice.value, ast.UnaryOp):
            if (isinstance(node.slice.value.op, ast.USub) and
                    isinstance(node.slice.value.operand, ast.Num)):
                index = -node.slice.value.operand.n
            else:
                raise UnsupportedException(node, 'dynamic subscript type')
        elif isinstance(node.slice.value, ast.Num):
            index = node.slice.value.n
        return value_type.type_args[index]
    elif value_type.name == LIST_TYPE:
        return value_type.type_args[0]
    elif value_type.name == SET_TYPE:
        return value_type.type_args[0]
    elif value_type.name in (DICT_TYPE, 'defaultdict', 'ExpiringDict'):
        # FIXME: This is very unfortunate, but right now we cannot handle this
        # generically, so we have to hard code these two cases for the moment.
        return value_type.type_args[1]
    elif value_type.name in (RANGE_TYPE, BYTES_TYPE):
        return module.global_module.classes[INT_TYPE]
    elif value_type.name == SEQ_TYPE:
        return value_type.type_args[0]
    elif value_type.name == PSET_TYPE:
        return value_type.type_args[0]
    elif value_type.python_class.get_func_or_method('__getitem__'):
        return value_type.python_class.get_func_or_method('__getitem__').type
    else:
        raise UnsupportedException(node)


def _get_content_type(value_type: PythonType, module: PythonModule,
                      node: ast.AST) -> PythonType:
    if value_type.name == LIST_TYPE:
        return value_type.type_args[0]
    elif value_type.name == SET_TYPE:
        return value_type.type_args[0]
    elif value_type.name in (DICT_TYPE, 'defaultdict', 'ExpiringDict'):
        # FIXME: This is very unfortunate, but right now we cannot handle this
        # generically, so we have to hard code these two cases for the moment.
        return value_type.type_args[0]
    elif value_type.name in (RANGE_TYPE, BYTES_TYPE):
        return module.global_module.classes[INT_TYPE]
    elif value_type.name == SEQ_TYPE:
        return value_type.type_args[0]
    elif value_type.name == PSET_TYPE:
        return value_type.type_args[0]
    elif value_type.python_class.get_func_or_method('__getitem__'):
        return value_type.python_class.get_func_or_method('__getitem__').type
    else:
        raise UnsupportedException(node)


def common_supertype(types: List[PythonType]) -> Optional[PythonType]:
    """
    Returns the common supertype of all types in the list. The list may not
    be empty.
    """
    assert types
    if len(types) == 1:
        return types[0]
    current = types[0]
    for new in types[1:]:
        current = pairwise_supertype(current, new)
    return current


def pairwise_supertype(t1: PythonType, t2: PythonType) -> Optional[PythonType]:
    """
    Returns the common supertype of 't1' and 't2', if any.
    """
    if t1.issubtype(t2):
        return t2
    if t2.issubtype(t1):
        return t1
    if (not t1.superclass and not t2.superclass):
        return None
    if not t1.superclass:
        return pairwise_supertype(t2.superclass, t1)
    return pairwise_supertype(t2, t1.superclass)<|MERGE_RESOLUTION|>--- conflicted
+++ resolved
@@ -379,12 +379,8 @@
                 assert ctx
                 assert ctx.current_contract_exception is not None
                 return ctx.current_contract_exception
-<<<<<<< HEAD
-            elif node.func.id in ('Acc', 'Rd', 'Read', 'Implies', 'Forall', 'Exists'):
-=======
-            elif node.func.id in ('Acc', 'Implies', 'Forall', 'Exists', 'MayCreate',
-                                  'MaySet'):
->>>>>>> b977f27c
+            elif node.func.id in ('Acc', 'Rd', 'Read', 'Implies', 'Forall', 'Exists',
+                                  'MayCreate', 'MaySet'):
                 return module.global_module.classes[BOOL_TYPE]
             elif node.func.id == 'Old':
                 return get_type(node.args[0], containers, container)
