"""
Copyright (c) 2019 ETH Zurich
This Source Code Form is subject to the terms of the Mozilla Public
License, v. 2.0. If a copy of the MPL was not distributed with this
file, You can obtain one at http://mozilla.org/MPL/2.0/.
"""

from typing import (
    Any,
    Callable,
    Dict,
    Generic,
    Iterable,
    Iterator,
    List,
    Optional,
    Sized,
    Tuple,
    Type,
    TypeVar,
    Union,
)


GHOST_PREFIX = "_gh_"

CONTRACT_WRAPPER_FUNCS = ['Requires', 'Ensures', 'Exsures', 'Invariant', 'Decreases']

CONTRACT_FUNCS = ['Assume', 'Assert', 'Old', 'Result', 'ResultT', 'Implies', 'Forall', 'IOForall', 'Forall2', 'Forall3', 'Forall6',
                  'Exists', 'Low', 'LowVal', 'LowEvent', 'Declassify', 'TerminatesSif',
                  'Acc', 'Rd', 'Wildcard', 'Fold', 'Unfold', 'Unfolding', 'Previous',
                  'RaisedException', 'PSeq', 'PByteSeq', 'PSet', 'ToSeq', 'ToByteSeq', 'ToMS', 'MaySet', 'MayCreate',
                  'getMethod', 'getArg', 'getOld', 'arg', 'Joinable', 'MayStart', 'Let',
                  'PMultiset', 'LowExit', 'Refute', 'isNaN', 'Reveal']

T = TypeVar('T')
V = TypeVar('V')
U = TypeVar('U')
U2 = TypeVar('U2')
U3 = TypeVar('U3')
U4 = TypeVar('U4')


def Requires(expr: bool) -> bool:
    pass


def Ensures(expr: bool) -> bool:
    pass


def Exsures(exception: type, expr: bool) -> bool:
    pass


def Invariant(expr: bool) -> bool:
    pass


def Decreases(expr: Optional[int], condition: bool = True) -> bool:
    pass


def Assume(expr: bool) -> None:
    pass


def Assert(expr: bool) -> bool:
    pass


def Refute(expr: bool) -> bool:
    pass


def Old(expr: T) -> T:
    pass


def Result() -> Any:
    pass

def ResultT(t: Type[V]) -> V:
    """
    Like Result() but explicitly typed to avoid Any types.
    """
    pass

def RaisedException() -> Any:
    pass


def Implies(p: bool, q: bool) -> bool:
    """
    Logical implication p ==> q.
    """
    pass


def Let(e1: T, t: Type[V], e2: Callable[[T], V]) -> V:
    """
    Allows defining an alias for a (pure) expression e1 to use in
    another expression or assertion e2.
    Let(5, int, lambda x : x + 34) means let x = 5 in x + 34
    """
    pass

def Forall(domain: 'Union[Iterable[T], Type[T]]',
           predicate: Callable[[T], Union[bool, Tuple[bool, List[List[Any]]]]]) -> bool:
    """
    forall x in domain: predicate(x)
    """
    pass


def Forall2(domain1: 'Type[T]', domain2: Type[V],
           predicate: Callable[[T, V], Union[bool, Tuple[bool, List[List[Any]]]]]) -> bool:
    """
    forall x in domain1, y in domain2: predicate(x, y)
    """
    pass


def Forall3(domain1: 'Type[T]', domain2: Type[V], domain3: Type[U],
           predicate: Callable[[T, V, U], Union[bool, Tuple[bool, List[List[Any]]]]]) -> bool:
    """
    forall x in domain1, y in domain2, z in domain3: predicate(x, y, z)
    """
    pass


def Forall4(domain1: 'Type[T]', domain2: Type[V], domain3: Type[U], domain4: Type[U2],
            predicate: Callable[[T, V, U, U2], Union[bool, Tuple[bool, List[List[Any]]]]]) -> bool:
    """
    forall x in domain1, y in domain2, z in domain3, ...: predicate(x, y, z, ...)
    """
    pass


def Forall5(domain1: 'Type[T]', domain2: Type[V], domain3: Type[U], domain4: Type[U2], domain5: Type[U3],
            predicate: Callable[[T, V, U, U2, U3], Union[bool, Tuple[bool, List[List[Any]]]]]) -> bool:
    """
    forall x in domain1, y in domain2, z in domain3, ...: predicate(x, y, z, ...)
    """
    pass


def Forall6(domain1: 'Type[T]', domain2: Type[V], domain3: Type[U], domain4: Type[U2], domain5: Type[U3], domain6: Type[U4],
            predicate: Callable[[T, V, U, U2, U3, U4], Union[bool, Tuple[bool, List[List[Any]]]]]) -> bool:
    """
    forall x in domain1, y in domain2, z in domain3, ...: predicate(x, y, z, ...)
    """
    pass


def Exists(domain: 'Union[Iterable[T], Type[T]]', predicate: Callable[[T], Union[bool, Tuple[bool, List[List[Any]]]]]) -> bool:
    """
    exists x in domain: predicate(x)
    """
    pass


def Low(expr: T) -> bool:
    """
    Predicate to indicate that an expression has to be *low*.
    Ignored when not verifying information flow.
    """
    pass

def LowVal(expr: T) -> bool:
    """
    Predicate to indicate that an expression has to be low, using value equality if the
    expression is a primitive. Ignored when not verifying information flow.
    """
    pass

def LowEvent() -> bool:
    """
    Predicate that states that either both executions reach this point or none of them.
    """
    pass

def LowExit() -> bool:
    """
    Predicate that states that whether the current loop has been left via a break or
    return statement does not depend on high data.
    """
    pass

def Declassify(expr: T) -> bool:
    """
    Declassify an expression. Assumes expression to be low.
    """
    pass

def TerminatesSif(cond: bool, rank: int) -> bool:
    """
    Verify absence of termination channels. Gives surrounding loop/call a
    termination condition and a ranking function.
    """
    pass

PBool = bool

PInt = int

class PSeq(Generic[T], Sized, Iterable[T]):
    """
    A PSeq[T] represents a pure sequence of instances of subtypes of T, and
    is translated to native Viper sequences.
    """

    def __init__(self, *args: T) -> None:
        """
        ``PSeq(a, b, c)`` creates a PSeq instance containing the objects
        a, b and c in that order.
        """

    def __contains__(self, item: object) -> bool:
        """
        True iff this PSeq contains the given object (not taking ``__eq__``
        into account).
        """

    def __getitem__(self, item: int) -> T:
        """
        Returns the item at the given position.
        """

    def __len__(self) -> int:
        """
        Returns the length of this PSeq.
        """

    def __add__(self, other: 'PSeq[T]') -> 'PSeq[T]':
        """
        Concatenates two PSeqs of the same type to get a new PSeq.
        """

    def take(self, until: int) -> 'PSeq[T]':
        """
        Returns a new PSeq of the same type containing all elements starting
        from the beginning until the given index. ``PSeq(3,2,5,6).take(3)``
        is equal to ``PSeq(3,2,5)``.
        """

    def drop(self, until: int) -> 'PSeq[T]':
        """
        Returns a new PSeq of the same type containing all elements starting
        from the given index (i.e., drops all elements until that index).
        ``PSeq(2,3,5,6).drop(2)`` is equal to ``PSeq(5,6)``.
        """

    def update(self, index: int, new_val: T) -> 'PSeq[T]':
        """
        Returns a new sequence of the same type, containing the same elements
        except for the element at index ``index``, which is replaced by
        ``new_val``.
        """

    def __iter__(self) -> Iterator[T]:
        """
        PSeqs can be quantified over; this is only here so that PSeqs
        can be used as arguments for Forall.
        """

class PByteSeq(Sized, Iterable[int]):
    """
    A PByteSeq represents a pure sequence of instances of int, and
    is translated to native Viper sequences.
    """

    def __init__(self, *args: int) -> None:
        """
        ``PByteSeq(a, b, c)`` creates a PByteSeq instance containing the objects
        a, b and c in that order.
        """

    def __contains__(self, item: object) -> bool:
        """
        True iff this PByteSeq contains the given object (not taking ``__eq__``
        into account).
        """

    def __getitem__(self, item: int) -> int:
        """
        Returns the item at the given position.
        """

    def __len__(self) -> int:
        """
        Returns the length of this PByteSeq.
        """

    def __add__(self, other: 'PByteSeq') -> 'PByteSeq':
        """
        Concatenates two PByteSeqs to get a new PByteSeq.
        """

    def take(self, until: int) -> 'PByteSeq':
        """
        Returns a new PByteSeq containing all elements starting
        from the beginning until the given index. ``PByteSeq(3,2,5,6).take(3)``
        is equal to ``PByteSeq(3,2,5)``.
        """

    def drop(self, until: int) -> 'PByteSeq':
        """
        Returns a new PByteSeq containing all elements starting
        from the given index (i.e., drops all elements until that index).
        ``PByteSeq(2,3,5,6).drop(2)`` is equal to ``PByteSeq(5,6)``.
        """

    def update(self, index: int, new_val: int) -> 'PByteSeq':
        """
        Returns a new PByteSeq, containing the same elements
        except for the element at index ``index``, which is replaced by
        ``new_val``.
        """

    def __iter__(self) -> Iterator[int]:
        """
        PByteSeqs can be quantified over; this is only here so thatPByteSeqs
        can be used as arguments for Forall.
        """
        
    @staticmethod
    def int_set_bit(value: int, position: int, bit: bool) -> int:
        """
        Helper method to set a specific bit of an integer.
        Position starts at least significant bit
        """
        
    @staticmethod
    def int_get_bit(value: int, position: int) -> bool:
        """
        Helper method to get a specific bit of an integer.
        Position starts at least significant bit
        """

def Previous(it: T) -> PSeq[T]:
    """
    Within the body of a loop 'for x in xs', Previous(x) represents the list of
    the values of x in previous loop iterations.
    """
    pass


class PSet(Generic[T], Sized, Iterable[T]):
    """
    A PSet[T] represents a pure set of instances of subtypes of T, and is translated to
    native Viper sets.
    """

    def __init__(self, *args: T) -> None:
        """
        ``PSet(a, b, c)`` creates a set instance containing the objects
        a, b and c.
        """

    def __contains__(self, item: object) -> bool:
        """
        True iff this set contains the given object (not taking ``__eq__``
        into account).
        """

    def __len__(self) -> int:
        """
        Returns the cardinality of this set.
        """

    def __add__(self, other: 'PSet[T]') -> 'PSet[T]':
        """
        Returns the union of this set and the other.
        """

    def __sub__(self, other: 'PSet[T]') -> 'PSet[T]':
        """
        Returns the difference between this set and the other,
        """

    def __iter__(self) -> Iterator[T]:
        """
        Sets can be quantified over; this is only here so that sets
        can be used as arguments for Forall.
        """

class PMultiset(Generic[T], Sized, Iterable[T]):
    """
    An PMultiset[T] represents a pure multiset of instances of subtypes of T, and is translated to
    native Viper multisets.
    """

    def __init__(self, *args: T) -> None:
        """
        ``PMultiset(a, b, c)`` creates a multiset instance containing the objects
        a, b and c.
        """

    def num(self, item: object) -> int:
        """
        Returns the number of occurrences of ``item`` in this multiset.
        """

    def __len__(self) -> int:
        """
        Returns the cardinality of this set.
        """

    def __add__(self, other: 'PMultiset[T]') -> 'PMultiset[T]':
        """
        Returns the union of this multiset and the other.
        """

    def __sub__(self, other: 'PMultiset[T]') -> 'PMultiset[T]':
        """
        Returns the difference between this multiset and the other,
        """

    def __iter__(self) -> Iterator[T]:
        """
        Multisets can be quantified over; this is only here so that multisets
        can be used as arguments for Forall.
        """


def ToSeq(l: Iterable[T]) -> PSeq[T]:
    """
    Converts the given iterable of a built-in type (list, set, dict, range) to
    a pure PSeq.
    """
    
def ToByteSeq(l: Iterable[int]) -> PByteSeq:
    """
    Converts the given iterable of a compatible built-in type (bytearray) to
    a pure PByteSeq.
    """


def ToMS(s: PSeq[T]) -> PMultiset[T]:
    """
    Multiset view of the given sequence.
    """


# The following annotations have no runtime semantics. They are only used for
# the Python to Viper translation.

def Acc(field, ratio=1) -> bool:
    """
    Access permission to field.
    0 < ratio < 1 means read-only access.
    ratio == 1 mean read-write access.
    """
    pass


def MayCreate(o: object, field_name: str) -> bool:
    """
    Permission to create a field called field_name on object o.
    """
    pass

def MaySet(o: object, field_name: str) -> bool:
    """
    Permission to either create a field called field_name on object o or access the
    existing field with that name.
    """
    pass


def Rd(field) -> bool:
    """
    Read permission to a predicate or field, only to be used in pure contexts.
    """
    pass


def ARP(counting: int = None) -> float:
    """
    Abstract read permission, only to be used in Acc(f, ...).
    """
    pass


"""
Permission used in predicates
"""
RD_PRED = 1  # type: float


def Wildcard(field) -> bool:
    """
    Wildcard permission to a predicate or field, only to be used in pure contexts.
    """
    pass


def Fold(predicate: bool) -> None:
    """
    Folds the given predicate (exchanges the predicate body for an instance of the predicate).
    """


def Unfold(predicate: bool) -> None:
    """
    Unfolds the given predicate (exchanges the predicate instance for the predicate body).
    """


def Reveal(funcApp: T) -> T:
    """
    Reveals the implementation of the given application of a pure function
    """


def Unfolding(predicate: bool, expr: T) -> T:
    """
    Evaluates expr in a state where predicate has been unfolded.
    """
    return expr


def Pure(func: T) -> T:
    """
    Decorator to mark pure functions. It's a no-op.
    """
    return func


def Opaque(func: T) -> T:
    """
    Decorator to mark pure functions as opaque, meaning that they are treated
    modularly in terms of their specifications, and callers do not get to use
    their implementation unless it is revealed (using Reveal()). It's a no-op.
    """
    return func


def Predicate(func: T) -> T:
    """
    Decorator to mark predicate functions. It's a no-op.
    """
    return func


def Inline(func: T) -> T:
    """
    Decorator to mark functions that should be inlined during verification, and not treated modularly. It's a no-op.
    """
    return func


def Ghost(func: T) -> T:
    """
    Decorator for ghost functions. It's a no-op.
    """
    return func

def AllLow(func: T) -> T:
    """
    Decorator indicating that everything this method does is low.
    Requires all inputs to be low, ensures all state it has access to and
    all return values are low.
    """
    return func

def PreservesLow(func: T) -> T:
    """
    Decorator indicating that everything this method does preserves lowness.
    Given that all the state it gets to work on is low to begin with, all state and
    return values will remain low.
    """
    return func

def ContractOnly(func: T) -> T:
    """
    Decorator to mark contract only methods. It's a no-op.
    """
    return func


def GhostReturns(start_index: int) -> Callable[[T], T]:
    """
    Decorator for functions which specifies which return values are ghost
    returns, starting at index 0. It's a no-op.
    If a function returns an n-tuple, @GhostReturns(k) means that
    elements 0 to k-1 are normal return values, elements k to n-1 are ghost
    return values. k must be less than n. If the function returns a value
    that is not a tuple, start_index can only be 0 (meaning that the only value
    that is returned is a ghost value). Using this decorator on functions which
    do not return anything is not allowed.
    """
    def wrap(func: T) -> T:
        return func
    return wrap


def list_pred(l: object) -> bool:
    """
    Special, predefined predicate that represents the permissions belonging
    to a list. To be used like normal predicates, except it does not need to
    be folded or unfolded.
    """
    pass


def set_pred(s: object) -> bool:
    """
    Special, predefined predicate that represents the permissions belonging
    to a set. To be used like normal predicates, except it does not need to
    be folded or unfolded.
    """
    pass


def dict_pred(d: object) -> bool:
    """
    Special, predefined predicate that represents the permissions belonging
    to a dict. To be used like normal predicates, except it does not need to
    be folded or unfolded.
    """

def bytearray_pred(d: object) -> bool:
    """
    Special, predefined predicate that represents the permissions belonging
    to a bytearray. To be used like normal predicates, except it does not need to
    be folded or unfolded.
    """

def isNaN(f: float) -> bool:
    pass

__all__ = [
        'Requires',
        'Ensures',
        'Exsures',
        'Decreases',
        'Invariant',
        'Previous',
        'Assume',
        'Assert',
        'Refute',
        'Old',
        'Result',
        'ResultT',
        'RaisedException',
        'Implies',
        'Forall',
        'Forall2',
        'Forall3',
        'Forall4',
        'Forall5',
        'Forall6',
        'Exists',
        'Let',
        'Low',
        'LowVal',
        'LowEvent',
        'LowExit',
        'Declassify',
        'TerminatesSif',
        'AllLow',
        'PreservesLow',
        'Acc',
        'Rd',
        'ARP',
        'RD_PRED',
        'Wildcard',
        'Fold',
        'Unfold',
        'Unfolding',
        'Reveal',
        'Pure',
        'Opaque',
        'Predicate',
        'Inline',
        'Ghost',
        'ContractOnly',
        'GhostReturns',
        'list_pred',
        'dict_pred',
        'set_pred',
<<<<<<< HEAD
        'bytearray_pred',
=======
        'PBool',
        'PInt',
>>>>>>> f70176d5
        'PSeq',
        'PByteSeq',
        'PSet',
        'PMultiset',
        'ToSeq',
        'ToByteSeq',
        'ToMS',
        'MaySet',
        'MayCreate',
        'isNaN'
        ]<|MERGE_RESOLUTION|>--- conflicted
+++ resolved
@@ -681,12 +681,9 @@
         'list_pred',
         'dict_pred',
         'set_pred',
-<<<<<<< HEAD
         'bytearray_pred',
-=======
         'PBool',
         'PInt',
->>>>>>> f70176d5
         'PSeq',
         'PByteSeq',
         'PSet',
