import ast
import logging
import mypy
import os
import py2viper_contracts.io_builtins
import py2viper_contracts.lock
import py2viper_translation.external.astpp
import tokenize

from collections import OrderedDict
from py2viper_contracts.contracts import CONTRACT_FUNCS, CONTRACT_WRAPPER_FUNCS
from py2viper_contracts.io import IO_OPERATION_PROPERTY_FUNCS
from py2viper_translation.analyzer_io import IOOperationAnalyzer
from py2viper_translation.external.ast_util import mark_text_ranges
from py2viper_translation.lib.constants import (
    IGNORED_IMPORTS,
    LITERALS,
    OBJECT_TYPE,
    TUPLE_TYPE
)
from py2viper_translation.lib.program_nodes import (
    get_target as do_get_target,
    ContainerInterface,
    GenericType,
    MethodType,
    ProgramNodeFactory,
    PythonClass,
    PythonExceptionHandler,
    PythonGlobalVar,
    PythonIOOperation,
    PythonModule,
    PythonNode,
    PythonTryBlock,
    PythonType,
    PythonVar,
    PythonMethod,
)
from py2viper_translation.lib.typeinfo import TypeInfo
from py2viper_translation.lib.util import (
    construct_lambda_prefix,
    get_func_name,
    get_parent_of_type,
    InvalidProgramException,
    is_io_existential,
    UnsupportedException,
)
from py2viper_translation.lib.views import PythonModuleView
from typing import Dict, List, Optional, Set, Tuple, Union


logger = logging.getLogger('py2viper_translation.analyzer')


class Analyzer(ast.NodeVisitor):
    """
    Walks through the Python AST and collects the structures to be translated.
    """

    def __init__(self, jvm: 'JVM', viperast: 'ViperAST', types: TypeInfo,
                 path: str, node_factory: ProgramNodeFactory):
        self.viper = viperast
        self.java = jvm.java
        self.scala = jvm.scala
        self.viper = jvm.viper
        self.types = types
        self.global_module = PythonModule(types, node_factory, None, None)
        self.global_module.global_module = self.global_module
        self.module = PythonModule(types, node_factory, '__main__',
                                   self.global_module,
                                   sil_names=self.global_module.sil_names)
        self.current_class = None
        self.current_function = None
        self.current_scopes = []
        self.contract_only = False
        self.module_paths = [os.path.abspath(path)]
        self.modules = {os.path.abspath(path): self.module}
        self.asts = {}
        self.node_factory = node_factory
        self.io_operation_analyzer = IOOperationAnalyzer(self, node_factory)
        self._is_io_existential = False     # Are we defining an
                                            # IOExists block?
        self._aliases = {}                  # Dict[str, PythonBaseVar]
        self.current_loop_invariant = None

    def define_new(self, container: Union[PythonModule, PythonClass],
                   name: str, node: ast.AST) -> None:
        """
        Called when a new top level element named ``name`` is created in
        ``container``. Checks there is any existing element with the
        same name, and raises an exception in that case.
        """
        if isinstance(container, PythonModule):
            if name in container.classes:
                cls = container.classes[name]
                if cls.defined:
                    raise InvalidProgramException(node, 'multiple.definitions')
            if (name in container.global_vars and
                    hasattr(container.global_vars[name], 'value')):
                raise InvalidProgramException(node, 'multiple.definitions')
        if (name in container.functions or
                    name in container.methods or
                    name in container.predicates or
                    (isinstance(container, PythonClass) and
                    name in container.static_methods)):
            raise InvalidProgramException(node, 'multiple.definitions')

    def collect_imports(self, abs_path: str) -> None:
        """
        Parses the file at the given location, puts the result into self.asts.
        Scans the parsed file for Import-statements and adds all imported paths
        to self.modules.
        """
        if abs_path.startswith('mod$'):
            # This is a module that corresponds to a directory, so it has no
            # contents of its own.
            return
        with tokenize.open(abs_path) as file:
            text = file.read()
        parse_result = ast.parse(text)
        try:
            mark_text_ranges(parse_result, text)
        except Exception:
            # Ignore
            pass
        self.asts[abs_path] = parse_result
        logger.debug(py2viper_translation.external.astpp.dump(parse_result))
        assert isinstance(parse_result, ast.Module)
        imports = [s for s in parse_result.body
                   if isinstance(s, (ast.Import, ast.ImportFrom))]
        for stmt in parse_result.body:
<<<<<<< HEAD
            if isinstance(stmt, ast.Import):
                for name in stmt.names:
                    module_name = name.name
                    if module_name in IGNORED_IMPORTS:
                        continue
                    redefined_name = name.asname
                    if not redefined_name:
                        redefined_name = module_name
                    assert module_name in self.types.files
                    path = self.types.files[module_name]
                    self.add_module(path, abs_path, redefined_name)
            elif isinstance(stmt, ast.ImportFrom):
                module_name = stmt.module
                if module_name in IGNORED_IMPORTS:
                    continue
                if module_name == 'py2viper_contracts.io_builtins':
                    path = py2viper_contracts.io_builtins.__file__
                else:
                    assert module_name in self.types.files
                    path = self.types.files[module_name]
                if len(stmt.names) == 1 and stmt.names[0].name == '*':
                    names = None
                else:
                    names = [(name.name, name.asname if name.asname else None)
                             for name in stmt.names] # TODO rename?
                self.add_module(path, abs_path, None, names)
=======
            if get_func_name(stmt) != 'Import':
                continue
            if isinstance(stmt, ast.Expr):
                call = stmt.value
            else:
                call = stmt
            if len(call.args) != 1 or not isinstance(call.args[0], ast.Str):
                raise UnsupportedException(call)
            imported = call.args[0].s
            if imported == 'io_builtins':
                imp_path = py2viper_contracts.io_builtins.__file__
            elif imported == 'lock':
                imp_path = py2viper_contracts.lock.__file__
            else:
                imp_path = os.path.dirname(abs_path) + os.sep + imported
            self.add_module(imp_path)
>>>>>>> b6fbdb37

    def add_module(self, abs_path: str, into: str, as_name: Optional[str],
                   names: List[Tuple[str, str]] = None) -> None:
        """
        Adds the module with the given 'abs_path' into the the module with
        path 'into'. If it's a from-import, 'as_name' should be None and
        'names' may contain rename information for specific imported
        members, otherwise (with a normal import) as_name should contain the
        name under which the module is imported.
        """
        if as_name and '.' in as_name:
            # Imported multi.part.name, add part by part
            split = as_name.split('.', 1)
            first = split[0]
            rest = split[1]
            # Add first part into original module. The first part must
            # correspond to a directory, so it has no contents of its own,
            # and we just create a dummy module (indicated by the path starting
            # with 'mod$') that's just there to contain the following module(s).
            self.add_module('mod$' + first, into, first)
            # Add next part(s) into first part recursively
            self.add_module(abs_path, 'mod$' + first, rest)
            return
        if abs_path not in self.module_paths:
            # Module has not been imported yet
            self.module_paths.append(abs_path)
            type_prefix = self.types.get_type_prefix(abs_path)
            new_module = PythonModule(self.module.types, self.node_factory,
                                      type_prefix, self.module.global_module,
                                      self.module.sil_names)
            self.modules[abs_path] = new_module
        else:
            new_module = self.modules[abs_path]
        into_mod = self.modules[into]
        if as_name:
            assert not names
            into_mod.namespaces[as_name] = new_module
        else:
            if names:
                new_module = PythonModuleView(new_module, names)
            into_mod.from_imports.append(new_module)

    def process(self, translator: 'Translator') -> None:
        """
        Performs preprocessing on the result of the analysis, which infers some
        things, creates some data structures for the translation etc.
        """
        self.module.global_module.process(translator)
        for module in self.modules.values():
            module.process(translator)

    def add_native_silver_builtins(self, interface: Dict) -> None:
        """
        Adds the classes, methods and functions in the interface-dict to
        the program. Meant to be used with a dict containing all methods/...
        that have native Silver representations and won't be created by the
        translator.
        """
        # Create global classes first
        for class_name in interface:
            cls = self.find_or_create_class(class_name,
                                            module=self.module.global_module)
            cls.interface = True
            cls.defined = True
        for class_name in interface:
            cls = self.find_or_create_class(class_name)
            if_cls = interface[class_name]
            if 'extends' in if_cls:
                superclass = self.find_or_create_class(if_cls['extends'],
                    module=self.module.global_module)
                cls.superclass = superclass
            for method_name in if_cls.get('methods', []):
                if_method = if_cls['methods'][method_name]
                self._add_native_silver_method(method_name, if_method, cls,
                                               False)
            for method_name in if_cls.get('functions', []):
                if_method = if_cls['functions'][method_name]
                self._add_native_silver_method(method_name, if_method, cls,
                                               True)

    def _add_native_silver_method(self, method_name: str, if_method: str,
                                  cls: PythonClass, pure: bool) -> None:
        method = PythonMethod(method_name, None, cls, self.module,
                              pure, False, self.node_factory, True,
                              if_method)
        ctr = 0
        for arg_type in if_method['args']:
            name = 'arg_' + str(ctr)
            arg = self.node_factory.create_python_var(name, None,
                self.find_or_create_class(arg_type))
            ctr += 1
            method.add_arg(name, arg)
        if if_method['type']:
            method.type = self.find_or_create_class(if_method['type'])
        if if_method.get('generic_type'):
            method.generic_type = if_method['generic_type']
        if pure:
            cls.functions[method_name] = method
        else:
            cls.methods[method_name] = method

    def visit_module(self, module: str) -> None:
        self.visit(self.asts[module], None)

    def visit_Module(self, node: ast.Module) -> None:
        # Top level elements may only be imports, classes, functions, or global
        # var assignments.
        for stmt in node.body:
            if isinstance(stmt, (ast.ClassDef, ast.FunctionDef, ast.Import,
                                 ast.ImportFrom, ast.Assign)):
                continue
            if (isinstance(stmt, ast.Expr) and
                    isinstance(stmt.value, ast.Str)):
                # A docstring.
                continue
            if get_func_name(stmt) == 'Import':
                continue
            if get_func_name(stmt) in CONTRACT_WRAPPER_FUNCS:
                raise InvalidProgramException(stmt, 'invalid.contract.position')
            raise InvalidProgramException(stmt, 'global.statement')
        self.visit_default(node)

    def visit_default(self, node: ast.AST) -> None:
        for field in node._fields:
            fieldval = getattr(node, field)
            if isinstance(fieldval, ast.AST):
                self.visit(fieldval, node)
            elif isinstance(fieldval, list):
                for item in fieldval:
                    if isinstance(item, ast.AST):
                        self.visit(item, node)

    def visit(self, child_node: ast.AST, parent: ast.AST) -> None:
        child_node._parent = parent
        method = 'visit_' + child_node.__class__.__name__
        visitor = getattr(self, method, self.visit_default)
        visitor(child_node)

    def get_target(self, node: ast.AST,
                   container: ContainerInterface) -> PythonNode:
        """
        Finds the PythonNode that the given 'node' refers to, e.g. a PythonClass
        or a PythonVar, if the immediate container (e.g. a PythonMethod) of the
        node is 'container'.
        """
        containers = [container]
        if isinstance(container, (PythonMethod, PythonIOOperation)):
            containers.extend(container.get_module().get_included_modules())
        else:
            containers.extend(container.get_included_modules())
        return do_get_target(node, containers, container)

    def find_or_create_class(self, name: str, module=None) -> PythonClass:
        """
        Gets the class with the given 'name' from the given 'module' (or the
        current module if none is provided). If no such class exists, one will
        be created.
        """
        if not module:
            module = self.module
        if name in module.global_module.classes:
            cls = module.global_module.classes[name]
        elif name in module.classes:
            cls = module.classes[name]
        else:
            cls = self.node_factory.create_python_class(name, module,
                                                        self.node_factory)
            module.classes[name] = cls
        return cls

    def find_or_create_target_class(self, node: ast.AST) -> PythonClass:
        """
        Assuming that the given node is a reference to a class, retrieves the
        PythonClass object if it already exists, otherwise creates one.
        """
        if isinstance(node, ast.Name):
            return self.find_or_create_class(node.id)
        elif isinstance(node, ast.Attribute):
            ctx = self.get_target(node.value, self.module)
            return self.find_or_create_class(node.attr, module=ctx)
        else:
            raise UnsupportedException(node,
                                       'class literal has unsupported format')

    def visit_ClassDef(self, node: ast.ClassDef) -> None:
        if self.current_function or self.current_class:
            raise UnsupportedException(node, 'nested class declaration')
        name = node.name
        self.define_new(self.module, name, node)
        cls = self.find_or_create_class(name)
        cls.defined = True
        cls.node = node
        if len(node.bases) > 1:
            raise UnsupportedException(node)
        if len(node.bases) == 1:
            superclass = self.find_or_create_target_class(node.bases[0])
            cls.superclass = superclass
        else:
            cls.superclass = self.find_or_create_class(OBJECT_TYPE)
        self.current_class = cls
        for member in node.body:
            self.visit(member, node)
        self.current_class = None

    def visit_FunctionDef(self, node: ast.FunctionDef) -> None:
        if self.current_function:
            raise UnsupportedException(node, 'nested function declaration')
        name = node.name
        if not isinstance(name, str):
            raise Exception(name)
        if self.is_io_operation(node):
            self.io_operation_analyzer.analyze_io_operation(node)
            return
        if self.current_class is None:
            scope_container = self.module
        else:
            scope_container = self.current_class
        self.define_new(scope_container, name, node)
        if self.is_predicate(node):
            container = scope_container.predicates
        elif self.is_pure(node):
            container = scope_container.functions
        elif self.is_static_method(node):
            container = scope_container.static_methods
        else:
            container = scope_container.methods
        if name in container:
            func = container[name]
            if not self.is_static_method(node):
                func.cls = self.current_class
            func.pure = self.is_pure(node)
            func.node = node
            func.superscope = scope_container
        else:
            contract_only = self.contract_only or self.is_contract_only(node)
            func = self.node_factory.create_python_method(name, node,
                self.current_class, scope_container, self.is_pure(node),
                contract_only, self.node_factory)
            container[name] = func
        if self.is_static_method(node):
            func.method_type = MethodType.static_method
        elif self.is_class_method(node):
            func.method_type = MethodType.class_method
            self.current_class._has_classmethod = True
        func.predicate = self.is_predicate(node)
        functype = self.module.get_func_type(func.get_scope_prefix())
        if func.pure and not functype:
            raise InvalidProgramException(node, 'function.type.none')
        func.type = self.convert_type(functype)
        self.current_function = func
        self.visit(node.args, node)
        for child in node.body:
            if is_io_existential(child):
                self._is_io_existential = True
                self.visit(child.value.args[0], node)
            else:
                self.visit(child, node)
        self.current_function = None

    def visit_loop(self, node: Union[ast.While, ast.For]) -> None:
        if not self.current_function:
            raise UnsupportedException(node, 'top level loop')
        old_loop_invariant = self.current_loop_invariant
        self.current_function.loop_invariants[node] = []
        self.current_loop_invariant = self.current_function.loop_invariants[
            node]
        if isinstance(node, ast.While):
            self.visit(node.test, node)
        else:
            self.visit(node.target, node)
        for child in node.body:
            if is_io_existential(child):
                self._is_io_existential = True
                self.visit(child.value.args[0], node)
            else:
                self.visit(child, node)
        self.current_loop_invariant = old_loop_invariant

    def visit_While(self, node: ast.While) -> None:
        self.visit_loop(node)

    def visit_For(self, node: ast.While) -> None:
        self.visit_loop(node)

    def visit_arguments(self, node: ast.arguments) -> None:
        assert self.current_function is not None
        for arg in node.args:
            self.visit(arg, node)
        self.current_function.nargs = len(node.args)
        for kw_only in node.kwonlyargs:
            self.visit(kw_only, node)
        defaults = node.defaults
        args = list(self.current_function.args.values())
        for index in range(len(defaults)):
            arg = args[index - len(defaults)]
            arg.default = defaults[index]
        if node.vararg:
            arg = node.vararg
            annotated_type = self.typeof(arg)
            assert annotated_type.name == TUPLE_TYPE
            annotated_type.exact_length = False
            var_arg = self.node_factory.create_python_var(arg.arg, arg,
                                                          annotated_type)
            self.current_function.var_arg = var_arg
        if node.kwarg:
            arg = node.kwarg
            annotated_type = self.typeof(arg)
            kw_arg = self.node_factory.create_python_var(arg.arg, arg,
                                                         annotated_type)
            self.current_function.kw_arg = kw_arg

    def visit_Lambda(self, node: ast.Lambda) -> None:
        assert self.current_function
        name = construct_lambda_prefix(node.lineno, node.col_offset)
        self.current_scopes.append(name)
        assert not self._aliases
        for arg in node.args.args:
            if self._is_io_existential:
                var = self.node_factory.create_python_io_existential_var(
                    arg.arg, arg, self.typeof(arg))
                self._aliases[arg.arg] = var
            else:
                var = self.node_factory.create_python_var(
                    arg.arg, arg, self.typeof(arg))
            alts = self.get_alt_types(node)
            var.alt_types = alts
            local_name = name + '$' + arg.arg
            if self._is_io_existential:
                self.current_function.io_existential_vars[local_name] = var
            else:
                self.current_function.special_vars[local_name] = var
        self._is_io_existential = False
        self.visit(node.body, node)
        self.current_scopes.pop()
        self._aliases.clear()

    def visit_arg(self, node: ast.arg) -> None:
        assert self.current_function is not None
        self.current_function.args[node.arg] = \
            self.node_factory.create_python_var(node.arg, node,
                                                self.typeof(node))
        alts = self.get_alt_types(node)
        self.current_function.args[node.arg].alt_types = alts

    def track_access(self, node: ast.AST, var: PythonVar) -> None:
        if var is None:
            return
        if isinstance(node.ctx, ast.Load):
            var.reads.append(node)
        elif isinstance(node.ctx, ast.Store):
            var.writes.append(node)
        else:
            raise UnsupportedException(node)

    def visit_Call(self, node: ast.Call) -> None:
        """
        Collects preconditions, postconditions, raised exceptions and
        invariants.
        """
        if (isinstance(node.func, ast.Name) and
                node.func.id in CONTRACT_WRAPPER_FUNCS):
            if not self.current_function or self.current_function.predicate:
                raise InvalidProgramException(node, 'invalid.contract.position')
            if node.func.id == 'Requires':
                self.current_function.precondition.append(
                    (node.args[0], self._aliases.copy()))
            elif node.func.id == 'Ensures':
                self.current_function.postcondition.append(
                    (node.args[0], self._aliases.copy()))
            elif node.func.id == 'Exsures':
                exception = self.get_target(node.args[0], self.module)
                if exception not in self.current_function.declared_exceptions:
                    self.current_function.declared_exceptions[exception] = []
                self.current_function.declared_exceptions[exception].append(
                    (node.args[1], self._aliases.copy()))
            elif node.func.id == 'Invariant':
                self.current_loop_invariant.append(
                    (node, self._aliases.copy()))
        if (isinstance(node.func, ast.Name) and
            node.func.id in IO_OPERATION_PROPERTY_FUNCS):
            raise InvalidProgramException(
                node, 'invalid.io_operation.misplaced_property')
        self.visit_default(node)

    def _get_parent_of_type(self, node: ast.AST, typ: type) -> ast.AST:
        """
        Returns the closest parent node of 'node' that is of the given type
        (e.g. ast.Name), or None if there is no such node.
        """
        parent = node._parent
        while not isinstance(parent, ast.Module):
            if isinstance(parent, typ):
                return parent
            parent = parent._parent
        return None

    def _get_parents_of_type(self, node: ast.AST, typ: type) -> List[ast.AST]:
        """
        Returns all parent nodes of 'node' that are of the given type (e.g.
        ast.Name), sorted from bottom (closest to 'node') to the top of the
        tree. If there is no such parent node, the returned list will be empty.
        """
        result = []
        current = get_parent_of_type(node, typ)
        while current:
            result.append(current)
            current = get_parent_of_type(current, typ)
        return result

    def visit_Name(self, node: ast.Name) -> None:
        """
        This method tracks all local variables, global variables,
        lambda arguments and static fields in the program and creates the
        corresponding PythonNodes.
        """
        # Since lots of things in the AST (that we don't care about here) are
        # also ast.Names, we filter out those cases first.
        if node.id in LITERALS:
            return
        if node.id.startswith('IOExists'):
            raise InvalidProgramException(node, 'invalid.ioexists.misplaced')
        if get_parent_of_type(node, ast.Call):
            return
        arg_parent = get_parent_of_type(node, ast.arg)
        if arg_parent:
            if arg_parent.annotation is node:
                # We're looking at a parameter type annotation
                return
        func_def_parent = get_parent_of_type(node, ast.FunctionDef)
        if func_def_parent:
            if func_def_parent.returns is node:
                # We're looking at a return type annotation
                return
            if node in func_def_parent.decorator_list:
                # We're looking at a decorator
                return
        handler_parents = self._get_parents_of_type(node, ast.ExceptHandler)
        for handler_parent in handler_parents:
            if handler_parent:
                if handler_parent.type is node:
                    # We're looking at an exception type that's caught
                    return
                if handler_parent.name and handler_parent.name == node.id:
                    # We're looking at an alias for a caught exception,
                    # those are handled along with the try-block itself.
                    return
        # Node could be global reference or static member
        # or local variable or function argument.
        if self.current_function is None:
            # Node is global in some way.
            if self.current_class is None:
                if node.id in self.module.classes:
                    return
                # Node is a global variable.
                if isinstance(node.ctx, ast.Store):
                    cls = self.typeof(node)
                    self.define_new(self.module, node.id, node)
                    existing_var = self.get_target(node, self.module)
                    if existing_var:
                        var = existing_var
                    else:
                        var = self.node_factory.create_python_global_var(
                            node.id, node, cls)
                    assign = node._parent
                    if (not isinstance(assign, ast.Assign)
                            or len(assign.targets) != 1):
                        msg = ('only simple assignments and reads allowed for '
                               'global variables')
                        raise UnsupportedException(assign, msg)
                    var.value = assign.value
                    self.module.global_vars[node.id] = var
                var = self.module.global_vars[node.id]
                self.track_access(node, var)
            else:
                # Node is a static field.
                cls = self.typeof(node)
                self.define_new(self.current_class, node.id, node)
                var = self.node_factory.create_python_var(node.id,
                                                          node, cls)
                assign = node._parent
                if (not isinstance(assign, ast.Assign)
                        or len(assign.targets) != 1):
                    msg = ('only simple assignments and reads allowed for '
                           'static fields')
                    raise UnsupportedException(assign, msg)
                var.value = assign.value
                self.current_class.static_fields[node.id] = var
                if node.id in self.current_class.fields:
                    # It's possible that we encountered a read of this field
                    # before seeing the definition, assumed it's a normal
                    # (non-static) field, and created the field. We remove it
                    # again now that we now it's actually static.
                    del self.current_class.fields[node.id]
                return
        if not isinstance(self.get_target(node, self.module), PythonGlobalVar):
            # Node is a local variable, lambda argument, or a global variable
            # that hasn't been encountered yet
            var = None
            # First check if the node refers to something local that we already
            # know; in that case we don't have to do anything
            if node.id in self.current_function.locals:
                var = self.current_function.locals[node.id]
            elif node.id in self.current_function.args:
                pass
            elif node.id in self.current_function.special_vars:
                pass
            elif node.id in self.current_function.io_existential_vars:
                pass
            elif (self.current_function.var_arg and
                    self.current_function.var_arg.name == node.id):
                pass
            elif (self.current_function.kw_arg and
                    self.current_function.kw_arg.name == node.id):
                pass
            elif isinstance(self.get_target(node, self.module), PythonModule):
                return
            elif isinstance(self.get_target(node, self.module), PythonClass):
                return
            else:
                # We don't know this identifier yet, so it must be something
                # new
                if isinstance(node.ctx, ast.Store):
                    # Assume it's the first write to a local variable
                    var = self.node_factory.create_python_var(node.id,
                                                              node,
                                                              self.typeof(node))
                    alts = self.get_alt_types(node)
                    var.alt_types = alts
                    self.current_function.locals[node.id] = var
                else:
                    # This is a read of a variable we don't know, so it must
                    # be a global variable whose definition comes after the
                    # current method. Any local variable would first be accessed
                    # with a write.
                    var = self.node_factory.create_python_global_var(
                        node.id, node, self.typeof(node))
                    self.module.global_vars[node.id] = var
            self.track_access(node, var)

    def visit_Attribute(self, node: ast.Attribute) -> None:
        """
        Tracks field accesses to find out which fields exist.
        """
        self.visit_default(node)
        # If the LHS of this attribute is a module, or if this
        # is part of a complex expression and it's guaranteed that the field
        # is also accessed in a simpler expression elsewhere, we just do
        # nothing here.
        if (not isinstance(node._parent, ast.Call) and
                not isinstance(node.value, ast.Subscript) and
                not isinstance(self.get_target(node.value, self.module),
                               PythonModule)):
            receiver = self.typeof(node.value)
            field = receiver.add_field(node.attr, node, self.typeof(node))
            self.track_access(node, field)

    def convert_type(self, mypy_type) -> PythonType:
        """
        Converts an internal mypy type to a PythonType.
        """
        if self.types.is_void_type(mypy_type):
            result = None
        elif self.types.is_instance_type(mypy_type):
            result = self.convert_type(mypy_type.type)
            if mypy_type.args:
                args = [self.convert_type(arg) for arg in mypy_type.args]
                result = GenericType(result, args)
        elif self.types.is_normal_type(mypy_type):
            prefix = mypy_type._fullname
            if prefix.endswith('.' + mypy_type.name()):
                prefix = prefix[:-(len(mypy_type.name()) + 1)]
            target_module = self.module
            for module in self.modules.values():
                if module.type_prefix == prefix:
                    target_module = module
                    break
            result = self.find_or_create_class(mypy_type.name(),
                                               module=target_module)
        elif self.types.is_tuple_type(mypy_type):
            args = [self.convert_type(arg_type) for arg_type in mypy_type.items]
            result = GenericType(self.module.global_module.classes[TUPLE_TYPE],
                                 args)
        else:
            raise UnsupportedException(mypy_type)
        return result

    def get_alt_types(self, node: ast.AST) -> Dict[int, PythonType]:
        """
        If the given node refers to a local variable, returns a dict with
        the alt-types of the given variable, i.e. the types it has at other
        places where it is referenced (e.g. because a reference happens after
        an isinstance-check).
        The format is a dict that maps line numbers to types; for anything but
        references to local vars, the dict is empty.
        """
        if isinstance(node, (ast.Name, ast.arg)):
            context = []
            if self.current_class is not None:
                context.append(self.current_class.name)
            if self.current_function is not None:
                context.append(self.current_function.name)
            name = node.id if isinstance(node, ast.Name) else node.arg
            _, alts = self.module.get_type(context, name)
            result = {}
            if alts:
                for line, type in alts.items():
                    result[line] = self.convert_type(type)
            return result
        else:
            return {}

    def typeof(self, node: ast.AST) -> PythonType:
        """
        Returns the type of the given AST node.
        """
        if isinstance(node, ast.Name):
            if node.id in LITERALS:
                raise UnsupportedException(node)
            if node.id in self.module.classes:
                return self.module.classes[node.id]
            context = []
            if self.current_class is not None:
                context.append(self.current_class.name)
            if self.current_function is not None:
                context.append(self.current_function.name)
            context.extend(self.current_scopes)
            type, alts = self.module.get_type(context, node.id)
            key = (node.lineno, node.col_offset)
            if alts and key in alts:
                return self.convert_type(alts[key])
            return self.convert_type(type)
        elif isinstance(node, ast.Attribute):
            receiver = self.typeof(node.value)
            context = [receiver.name]
            type, _ = self.module.get_type(context, node.attr)
            return self.convert_type(type)
        elif isinstance(node, ast.arg):
            # Special case for cls parameter of classmethods; for those, we
            # return the type 'type[C]', where C is the class the method
            # belongs to.
            if self.current_function.method_type == MethodType.class_method:
                args_list = self.current_function.node.args.args
                if args_list and node is args_list[0]:
                    cls = self.module.global_module.classes['type']
                    return GenericType(cls, [self.current_class])
            context = []
            if self.current_class is not None:
                context.append(self.current_class.name)
            context.append(self.current_function.name)
            context.extend(self.current_scopes)
            type, _ = self.module.get_type(context, node.arg)
            return self.convert_type(type)
        elif (isinstance(node, ast.Call) and
              isinstance(node.func, ast.Name) and
              node.func.id in CONTRACT_FUNCS):
            if node.func.id == 'Result':
                return self.current_function.type
            else:
                raise UnsupportedException(node)
        elif isinstance(node, ast.Call) and isinstance(node.func,
                                                       ast.Attribute):
            receiver = self.typeof(node.func.value)
            method = receiver.get_func_or_method(node.func.attr)
            return method.type
        else:
            raise UnsupportedException(node)

    def _get_basic_name(self, node: Union[ast.Name, ast.Attribute]) -> str:
        """
        For a reference.of.this.kind, returns the last part ('kind' in this
        case).
        """
        if isinstance(node, ast.Name):
            return node.id
        else:
            return self._get_basic_name(node.value)

    def visit_With(self, node: ast.With) -> None:
        """
        With-blocks get translated to try-finally-blocks, so we create a
        PythonTryBlock here.
        """
        if not self.current_function:
            raise UnsupportedException(node, 'top level with statement')
        self.visit_default(node)
        try_name = self.current_function.get_fresh_name('with')
        try_block = PythonTryBlock(node, try_name, self.node_factory,
                                   self.current_function, node.body)
        try_block.sil_name = try_name
        self.current_function.labels.append(try_name)
        post_name = self.current_function.get_fresh_name('post_with')
        try_block.post_name = post_name
        self.current_function.labels.append(post_name)
        finally_name = self.current_function.get_fresh_name('with_finally')
        if len(node.items) != 1:
            msg = 'with block may only have one item'
            raise UnsupportedException(node, msg)
        try_block.with_item = node.items[0]
        try_block.finally_name = finally_name
        self.current_function.labels.append(finally_name)
        self.current_function.try_blocks.append(try_block)

    def visit_Try(self, node: ast.Try) -> None:
        """
        Creates PythonTryBlocks and PythonExceptionHandlers.
        """
        if not self.current_function:
            raise UnsupportedException(node, 'top level try statement')
        try_name = self.current_function.get_fresh_name('try')
        try_block = PythonTryBlock(node, try_name, self.node_factory,
                                   self.current_function, node.body)
        try_block.sil_name = try_name
        self.current_function.labels.append(try_name)
        post_name = self.current_function.get_fresh_name('post_try')
        try_block.post_name = post_name
        self.current_function.labels.append(post_name)
        self.current_function.try_blocks.append(try_block)
        for handler in node.handlers:
            handler_name = self.current_function.get_fresh_name(
                'handler' + self._get_basic_name(handler.type))
            type = self.find_or_create_target_class(handler.type)
            py_handler = PythonExceptionHandler(handler, type, try_block,
                                                handler_name, handler.body,
                                                handler.name)
            self.current_function.labels.append(handler_name)
            try_block.handlers.append(py_handler)
        if node.orelse:
            handler_name = self.current_function.get_fresh_name('try_else')
            py_handler = PythonExceptionHandler(node, None, try_block,
                                                handler_name, node.orelse, None)
            try_block.else_block = py_handler
        if node.finalbody:
            finally_name = self.current_function.get_fresh_name('try_finally')
            try_block.finally_block = node.finalbody
            try_block.finally_name = finally_name
            self.current_function.labels.append(finally_name)
        self.visit_default(node)

    def _incompatible_decorators(self, decorators) -> bool:
        return ((('Predicate' in decorators) and ('Pure' in decorators)) or
                (('IOOperation' in decorators) and (len(decorators) != 1)))

    def is_contract_only(self, func: ast.FunctionDef) -> bool:
        decorators = {d.id for d in func.decorator_list}
        if self._incompatible_decorators(decorators):
            raise InvalidProgramException(func, "decorators.incompatible")
        return 'ContractOnly' in decorators

    def is_pure(self, func: ast.FunctionDef) -> bool:
        decorators = {d.id for d in func.decorator_list}
        if self._incompatible_decorators(decorators):
            raise InvalidProgramException(func, "decorators.incompatible")
        return 'Pure' in decorators

    def is_predicate(self, func: ast.FunctionDef) -> bool:
        decorators = {d.id for d in func.decorator_list}
        if self._incompatible_decorators(decorators):
            raise InvalidProgramException(func, "decorators.incompatible")
        return 'Predicate' in decorators

    def is_static_method(self, func: ast.FunctionDef) -> bool:
        decorators = {d.id for d in func.decorator_list}
        if self._incompatible_decorators(decorators):
            raise InvalidProgramException(func, "decorators.incompatible")
        return 'staticmethod' in decorators

    def is_class_method(self, func: ast.FunctionDef) -> bool:
        decorators = {d.id for d in func.decorator_list}
        if self._incompatible_decorators(decorators):
            raise InvalidProgramException(func, "decorators.incompatible")
        return 'classmethod' in decorators

    def is_io_operation(self, func: ast.FunctionDef) -> bool:
        decorators = {d.id for d in func.decorator_list}
        if self._incompatible_decorators(decorators):
            raise InvalidProgramException(func, "decorators.incompatible")
        return 'IOOperation' in decorators<|MERGE_RESOLUTION|>--- conflicted
+++ resolved
@@ -128,7 +128,6 @@
         imports = [s for s in parse_result.body
                    if isinstance(s, (ast.Import, ast.ImportFrom))]
         for stmt in parse_result.body:
-<<<<<<< HEAD
             if isinstance(stmt, ast.Import):
                 for name in stmt.names:
                     module_name = name.name
@@ -146,6 +145,8 @@
                     continue
                 if module_name == 'py2viper_contracts.io_builtins':
                     path = py2viper_contracts.io_builtins.__file__
+                elif module_name == 'py2viper_contracts.lock':
+                    path = py2viper_contracts.lock.__file__
                 else:
                     assert module_name in self.types.files
                     path = self.types.files[module_name]
@@ -155,24 +156,6 @@
                     names = [(name.name, name.asname if name.asname else None)
                              for name in stmt.names] # TODO rename?
                 self.add_module(path, abs_path, None, names)
-=======
-            if get_func_name(stmt) != 'Import':
-                continue
-            if isinstance(stmt, ast.Expr):
-                call = stmt.value
-            else:
-                call = stmt
-            if len(call.args) != 1 or not isinstance(call.args[0], ast.Str):
-                raise UnsupportedException(call)
-            imported = call.args[0].s
-            if imported == 'io_builtins':
-                imp_path = py2viper_contracts.io_builtins.__file__
-            elif imported == 'lock':
-                imp_path = py2viper_contracts.lock.__file__
-            else:
-                imp_path = os.path.dirname(abs_path) + os.sep + imported
-            self.add_module(imp_path)
->>>>>>> b6fbdb37
 
     def add_module(self, abs_path: str, into: str, as_name: Optional[str],
                    names: List[Tuple[str, str]] = None) -> None:
