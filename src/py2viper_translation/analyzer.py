--- conflicted
+++ resolved
@@ -25,16 +25,10 @@
 from py2viper_translation.lib.util import (
     get_func_name,
     InvalidProgramException,
-<<<<<<< HEAD
     is_io_existential,
     UnsupportedException,
-    )
-from typing import Dict
-=======
-    UnsupportedException
 )
 from typing import Dict, Set
->>>>>>> 7dc0ef80
 
 
 logger = logging.getLogger('py2viper_translation.analyzer')
@@ -544,7 +538,11 @@
         self.current_function.try_blocks.append(try_block)
 
     def _incompatible_decorators(self, decorators: Set[str]) -> bool:
-        return ('Predicate' in decorators) and ('Pure' in decorators)
+        return (
+               (('Predicate' in decorators) and ('Pure' in decorators)) or
+               (('Predicate' in decorators) and ('IOOperation' in decorators)) or
+               (('Pure' in decorators) and ('IOOperation' in decorators))
+               )
 
     def is_pure(self, func: ast.FunctionDef) -> bool:
         decorators = {d.id for d in func.decorator_list}
@@ -553,16 +551,13 @@
         return 'Pure' in decorators
 
     def is_predicate(self, func: ast.FunctionDef) -> bool:
-<<<<<<< HEAD
-        return (len(func.decorator_list) == 1
-                and func.decorator_list[0].id == 'Predicate')
-
-    def is_io_operation(self, func: ast.FunctionDef) -> bool:
-        return (len(func.decorator_list) == 1
-                and func.decorator_list[0].id == 'IOOperation')
-=======
         decorators = {d.id for d in func.decorator_list}
         if self._incompatible_decorators(decorators):
             raise InvalidProgramException(func, "decorators.incompatible")
         return 'Predicate' in decorators
->>>>>>> 7dc0ef80
+
+    def is_io_operation(self, func: ast.FunctionDef) -> bool:
+        decorators = {d.id for d in func.decorator_list}
+        if self._incompatible_decorators(decorators):
+            raise InvalidProgramException(func, "decorators.incompatible")
+        return 'IOOperation' in decorators