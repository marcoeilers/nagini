import ast
import logging
import mypy
import os
import py2viper_contracts.io_builtins
import py2viper_translation.external.astpp
import tokenize

from collections import OrderedDict
from py2viper_contracts.contracts import CONTRACT_FUNCS, CONTRACT_WRAPPER_FUNCS
from py2viper_contracts.io import IO_OPERATION_PROPERTY_FUNCS
from py2viper_translation.analyzer_io import IOOperationAnalyzer
from py2viper_translation.external.ast_util import mark_text_ranges
from py2viper_translation.lib.constants import LITERALS, OBJECT_TYPE, TUPLE_TYPE
from py2viper_translation.lib.program_nodes import (
    GenericType,
    MethodType,
    ProgramNodeFactory,
    PythonClass,
    PythonExceptionHandler,
    PythonNode,
    PythonProgram,
    PythonProgramView,
    PythonTryBlock,
    PythonType,
    PythonVar,
    PythonMethod,
)
from py2viper_translation.lib.typeinfo import TypeInfo
from py2viper_translation.lib.util import (
    construct_lambda_prefix,
    get_func_name,
    InvalidProgramException,
    is_io_existential,
    UnsupportedException,
)
from typing import Dict, Set, Union


logger = logging.getLogger('py2viper_translation.analyzer')


class Analyzer(ast.NodeVisitor):
    """
    Walks through the Python AST and collects the structures to be translated.
    """

    def __init__(self, jvm: 'JVM', viperast: 'ViperAST', types: TypeInfo,
                 path: str, node_factory: ProgramNodeFactory):
        self.viper = viperast
        self.java = jvm.java
        self.scala = jvm.scala
        self.viper = jvm.viper
        self.types = types
        self.global_prog = PythonProgram(types, node_factory, None, None)
        self.global_prog.global_prog = self.global_prog
        self.program = PythonProgram(types, node_factory, '__main__',
                                     self.global_prog, sil_names=self.global_prog.sil_names)
        self.current_class = None
        self.current_function = None
        self.current_scopes = []
        self.contract_only = False
        self.modules = [os.path.abspath(path)]
        self.module_programs = {os.path.abspath(path): self.program}
        self.asts = {}
        self.node_factory = node_factory
        self.io_operation_analyzer = IOOperationAnalyzer(self, node_factory)
        self._is_io_existential = False     # Are we defining an
                                            # IOExists block?
        self._aliases = {}                  # Dict[str, PythonBaseVar]
        self.current_loop_invariant = None

    def define_new(self, container: Union[PythonProgram, PythonClass],
                   name: str, node: ast.AST) -> None:
        """
        Called when a new top level element named ``name`` is created in
        ``container``. Checks there is any existing element with the
        same name, and raises an exception in that case.
        """
        if isinstance(container, PythonProgram):
            if name in container.classes:
                cls = container.classes[name]
                if cls.defined:
                    raise InvalidProgramException(node, 'multiple.definitions')
            if name in container.global_vars:
                raise InvalidProgramException(node, 'multiple.definitions')
        if (name in container.functions or
                    name in container.methods or
                    name in container.predicates):
            raise InvalidProgramException(node, 'multiple.definitions')

    def collect_imports(self, abs_path: str) -> None:
        """
        Parses the file at the given location, puts the result into self.asts.
        Scans the parsed file for Import-statements and adds all imported paths
        to self.modules.
        """
<<<<<<< HEAD
        with tokenize.open(abs_path) as file:
=======
        if abs_path.startswith('mod$'):
            return
        with open(abs_path, 'r') as file:
>>>>>>> c9527597
            text = file.read()
        parse_result = ast.parse(text)
        try:
            mark_text_ranges(parse_result, text)
        except Exception:
            # ignore
            pass
        self.asts[abs_path] = parse_result
        logger.debug(py2viper_translation.external.astpp.dump(parse_result))
        assert isinstance(parse_result, ast.Module)
        imports = [s for s in parse_result.body if isinstance(s, (ast.Import, ast.ImportFrom))]
        for stmt in parse_result.body:
<<<<<<< HEAD
            if get_func_name(stmt) != 'Import':
                continue
            if isinstance(stmt, ast.Expr):
                call = stmt.value
            else:
                call = stmt
            if len(call.args) != 1 or not isinstance(call.args[0], ast.Str):
                raise UnsupportedException(call)
            imported = call.args[0].s
            if imported == 'io_builtins':
                imp_path = py2viper_contracts.io_builtins.__file__
            else:
                imp_path = os.path.dirname(abs_path) + os.sep + imported
            self.add_module(imp_path)

    def add_module(self, abs_path: str) -> None:
=======
            if isinstance(stmt, ast.Import):
                for name in stmt.names:
                    module = name.name
                    if module == 'typing':
                        continue
                    as_ = name.asname
                    assert module in self.types.files
                    path = self.types.files[module]
                    self.add_module(path, abs_path, as_ if as_ else module)
            elif isinstance(stmt, ast.ImportFrom):
                module = stmt.module
                if (module == 'py2viper_contracts.contracts' or
                            module == 'typing'):
                    continue
                assert module in self.types.files
                path = self.types.files[module]
                if len(stmt.names) == 1 and stmt.names[0].name== '*':
                    names = None
                else:
                    names = [(a.name, a.asname if a.asname else None) for a in stmt.names]
                self.add_module(path, abs_path, None, names)
            # if get_func_name(stmt) != 'Import':
            #     continue
            # if isinstance(stmt, ast.Expr):
            #     call = stmt.value
            # else:
            #     call = stmt
            #
            # if (not isinstance(call.args[0], ast.Str) or
            #         (len(call.args) > 1 and
            #              not isinstance(call.args[1], ast.Str))):
            #     raise UnsupportedException(call)
            # imported = call.args[0].s
            # imp_path = os.path.dirname(abs_path) + os.sep + imported
            # self.add_module(imp_path, abs_path, call.args[1].s if len(call.args) > 1 else None)

    def add_module(self, abs_path: str, into: str, as_: str, names=None) -> None:
        if as_ and '.' in as_:
            split = as_.split('.', 1)
            first = split[0]
            rest = split[1]
            self.add_module('mod$' + first, into, first)
            self.add_module(abs_path, 'mod$' + first, rest)
            return
>>>>>>> c9527597
        if abs_path not in self.modules:
            self.modules.append(abs_path)
            type_prefix = self.types.get_type_prefix(abs_path)
            new_prog = PythonProgram(self.program.types, self.node_factory,
                                     type_prefix, self.program.global_prog,
                                     self.program.sil_names)
            self.module_programs[abs_path] = new_prog
        else:
            new_prog = self.module_programs[abs_path]
        into_prog = self.module_programs[into]
        if as_:
            assert not names
            into_prog.namespaces[as_] = new_prog
        else:
            if names:
                new_prog = PythonProgramView(new_prog, names)
            into_prog.from_imports.append(new_prog)

    def process(self, translator: 'Translator') -> None:
        """
        Performs preprocessing on the result of the analysis, which infers some
        things, creates some data structures for the translation etc.
        """
        self.program.global_prog.process(translator)
        for program in self.module_programs.values():
            program.process(translator)

    def add_interface(self, interface: Dict) -> None:
        """
        Adds the classes, methods and functions in the interface-dict to
        the program. Meant to be used with a dict containing all methods/...
        that have native Silver representations and won't be created by the
        translator.
        """
        # create global classes first
        for class_name in interface:
            cls = self.get_class(class_name, interface=True,
                                 program=self.program.global_prog)
            cls.defined = True
        for class_name in interface:
            cls = self.get_class(class_name)
            if_cls = interface[class_name]
            if 'extends' in if_cls:
                superclass = self.get_class(if_cls['extends'],
                                            program=self.program.global_prog)
                cls.superclass = superclass
            for method_name in if_cls.get('methods', []):
                if_method = if_cls['methods'][method_name]
                self._add_interface_method(method_name, if_method, cls, False)
            for method_name in if_cls.get('functions', []):
                if_method = if_cls['functions'][method_name]
                self._add_interface_method(method_name, if_method, cls, True)

    def _add_interface_method(self, method_name, if_method, cls, pure):
        method = PythonMethod(method_name, None, cls, self.program,
                              pure, False, self.node_factory, True,
                              if_method)
        ctr = 0
        for arg_type in if_method['args']:
            name = 'arg_' + str(ctr)
            arg = self.node_factory.create_python_var(name, None,
                                                      self.get_class(arg_type))
            ctr += 1
            method.add_arg(name, arg)
        if if_method['type']:
            method.type = self.get_class(if_method['type'])
        if if_method.get('generic_type'):
            method.generic_type = if_method['generic_type']
        if pure:
            cls.functions[method_name] = method
        else:
            cls.methods[method_name] = method

    def visit_module(self, module: str) -> None:
        self.visit(self.asts[module], None)

    def visit_Module(self, node: ast.Module) -> None:
        # Top level elements may only be imports, classes, functions, global
        # var assignments or Import() calls.
        for stmt in node.body:
            if isinstance(stmt, (ast.ClassDef, ast.FunctionDef, ast.Import,
                                 ast.ImportFrom, ast.Assign)):
                continue
            if (isinstance(stmt, ast.Expr) and
                    isinstance(stmt.value, ast.Str)):
                # A docstring.
                continue
            if get_func_name(stmt) == 'Import':
                continue
            if get_func_name(stmt) in CONTRACT_WRAPPER_FUNCS:
                raise InvalidProgramException(stmt, 'invalid.contract.position')
            raise InvalidProgramException(stmt, 'global.statement')
        self.visit_default(node)

    def visit_default(self, node: ast.AST) -> None:
        for field in node._fields:
            fieldval = getattr(node, field)
            if isinstance(fieldval, ast.AST):
                self.visit(fieldval, node)
            elif isinstance(fieldval, list):
                for item in fieldval:
                    if isinstance(item, ast.AST):
                        self.visit(item, node)

    def visit(self, child_node: ast.AST, parent: ast.AST) -> None:
        child_node._parent = parent
        method = 'visit_' + child_node.__class__.__name__
        visitor = getattr(self, method, self.visit_default)
        visitor(child_node)

    def get_target(self, node: ast.AST, container: PythonNode) -> PythonProgram:
        if isinstance(node, ast.Name):
            containers = [container]
            if isinstance(container, PythonMethod):
                containers.append(container.get_program())
            containers.append(containers[-1].global_prog)
            for ctx in containers:
                for field in ['var_aliases', 'locals', 'classes', 'functions',
                              'global_vars', 'methods', 'predicates',
                              'namespaces']:
                    if hasattr(ctx, field):
                        field_val = getattr(ctx, field)
                        if node.id in field_val:
                            return field_val[node.id]
            return None
        elif isinstance(node, ast.Call):
            return self.get_target(node.func, container)
        elif isinstance(node, ast.Attribute):
            ctx = self.get_target(node.value, container)
            if isinstance(ctx, (PythonVar, PythonMethod)):
                ctx = ctx.type
            containers = [ctx]
            while isinstance(containers[-1], PythonClass) and containers[-1].superclass:
                containers.append(containers[-1].superclass)
            for ctx in containers:
                for field in ['classes', 'functions', 'global_vars',
                              'methods', 'predicates', 'namespaces']:
                    if hasattr(ctx, field):
                        field_val = getattr(ctx, field)
                        if node.attr in field_val:
                            return field_val[node.attr]
            return None
        else:
            raise UnsupportedException(node)

    def get_class(self, name: str, interface=False,
                  program=None) -> PythonClass:
        if not program:
            program = self.program
        if name in program.global_prog.classes:
            cls = program.global_prog.classes[name]
            if interface:
                cls.interface = interface
        elif name in program.classes:
            cls = program.classes[name]
            if interface:
                cls.interface = interface
        else:
            cls = self.node_factory.create_python_class(name, program,
                self.node_factory, interface=interface)
            program.classes[name] = cls
        return cls

    def get_target_class(self, node: ast.AST) -> PythonClass:
        if isinstance(node, ast.Name):
            return self.get_class(node.id)
        elif isinstance(node, ast.Attribute):
            ctx = self.get_target(node.value, self.program)
            return self.get_class(node.attr, program=ctx)
        else:
            raise UnsupportedException(node)

    def visit_ClassDef(self, node: ast.ClassDef) -> None:
        assert self.current_class is None
        assert self.current_function is None
        name = node.name
        self.define_new(self.program, name, node)
        cls = self.get_class(name)
        cls.defined = True
        cls.node = node
        if len(node.bases) > 1:
            raise UnsupportedException(node)
        if len(node.bases) == 1:
            superclass = self.get_target_class(node.bases[0])
            cls.superclass = superclass
        else:
            cls.superclass = self.get_class(OBJECT_TYPE)
        self.current_class = cls
        for member in node.body:
            self.visit(member, node)
        self.current_class = None

    def visit_FunctionDef(self, node: ast.FunctionDef) -> None:
        assert self.current_function is None
        name = node.name
        if not isinstance(name, str):
            raise Exception(name)
        if self.is_io_operation(node):
            self.io_operation_analyzer.analyze_io_operation(node)
            return
        if self.current_class is None:
            scope_container = self.program
        else:
            scope_container = self.current_class
        self.define_new(scope_container, name, node)
        if self.is_predicate(node):
            container = scope_container.predicates
        elif self.is_pure(node):
            container = scope_container.functions
        else:
            container = scope_container.methods
        if name in container:
            func = container[name]
            if not self.is_static_method(node):
                func.cls = self.current_class
            func.pure = self.is_pure(node)
            func.node = node
            func.superscope = scope_container
        else:
<<<<<<< HEAD
            contract_only = self.contract_only or self.is_contract_only(node)
            func = self.node_factory.create_python_method(name, node,
                self.current_class, scope_container, self.is_pure(node),
                contract_only, self.node_factory)
=======
            cls = self.current_class
            func = self.node_factory.create_python_method(name, node,
                cls, scope_container, self.is_pure(node),
                self.contract_only, self.node_factory)
>>>>>>> c9527597
            container[name] = func
        if self.is_static_method(node):
            func.method_type = MethodType.static_method
        elif self.is_class_method(node):
            func.method_type = MethodType.class_method
            self.current_class._has_classmethod = True
        func.predicate = self.is_predicate(node)
        functype = self.program.get_func_type(func.get_scope_prefix())
        if func.pure and not functype:
            raise InvalidProgramException(node, 'function.type.none')
        func.type = self.convert_type(functype)
        self.current_function = func
        self.visit(node.args, node)
        for child in node.body:
            if is_io_existential(child):
                self._is_io_existential = True
                self.visit(child.value.args[0], node)
            else:
                self.visit(child, node)
        self.current_function = None

    def visit_loop(self, node: Union[ast.While, ast.For]) -> None:
        assert self.current_function is not None
        old_loop_invariant = self.current_loop_invariant
        self.current_function.loop_invariants[node] = []
        self.current_loop_invariant = self.current_function.loop_invariants[
            node]
        if isinstance(node, ast.While):
            self.visit(node.test, node)
        else:
            self.visit(node.target, node)
        for child in node.body:
            if is_io_existential(child):
                self._is_io_existential = True
                self.visit(child.value.args[0], node)
            else:
                self.visit(child, node)
        self.current_loop_invariant = old_loop_invariant

    def visit_While(self, node: ast.While) -> None:
        self.visit_loop(node)

    def visit_For(self, node: ast.While) -> None:
        self.visit_loop(node)

    def visit_arguments(self, node: ast.arguments) -> None:
        assert self.current_function is not None
        for arg in node.args:
            self.visit(arg, node)
        self.current_function.nargs = len(node.args)
        for kw_only in node.kwonlyargs:
            self.visit(kw_only, node)
        defaults = node.defaults
        args = list(self.current_function.args.values())
        for index in range(len(defaults)):
            arg = args[index - len(defaults)]
            arg.default = defaults[index]
        if node.vararg:
            arg = node.vararg
            annotated_type = self.typeof(arg)
            assert annotated_type.name == TUPLE_TYPE
            annotated_type.exact_length = False
            var_arg = self.node_factory.create_python_var(arg.arg, arg,
                                                          annotated_type)
            self.current_function.var_arg = var_arg
        if node.kwarg:
            arg = node.kwarg
            annotated_type = self.typeof(arg)
            kw_arg = self.node_factory.create_python_var(arg.arg, arg,
                                                         annotated_type)
            self.current_function.kw_arg = kw_arg

    def visit_Lambda(self, node: ast.Lambda) -> None:
        assert self.current_function
        name = construct_lambda_prefix(node.lineno, node.col_offset)
        self.current_scopes.append(name)
        assert not self._aliases
        for arg in node.args.args:
            if self._is_io_existential:
                var = self.node_factory.create_python_io_existential_var(
                    arg.arg, arg, self.typeof(arg))
                self._aliases[arg.arg] = var
            else:
                var = self.node_factory.create_python_var(
                    arg.arg, arg, self.typeof(arg))
            alts = self.get_alt_types(node)
            var.alt_types = alts
            local_name = name + '$' + arg.arg
            if self._is_io_existential:
                self.current_function.io_existential_vars[local_name] = var
            else:
                self.current_function.special_vars[local_name] = var
        self._is_io_existential = False
        self.visit(node.body, node)
        self.current_scopes.pop()
        self._aliases.clear()

    def visit_arg(self, node: ast.arg) -> None:
        assert self.current_function is not None
        self.current_function.args[node.arg] = \
            self.node_factory.create_python_var(node.arg, node,
                                                self.typeof(node))
        alts = self.get_alt_types(node)
        self.current_function.args[node.arg].alt_types = alts

    def track_access(self, node: ast.AST, var: PythonVar) -> None:
        if var is None:
            return
        if isinstance(node.ctx, ast.Load):
            var.reads.append(node)
        elif isinstance(node.ctx, ast.Store):
            var.writes.append(node)
        else:
            raise UnsupportedException(node)

    def visit_Call(self, node: ast.Call) -> None:
        if (isinstance(node.func, ast.Name) and
                node.func.id in CONTRACT_WRAPPER_FUNCS):
            if not self.current_function or self.current_function.predicate:
                raise InvalidProgramException(node, 'invalid.contract.position')
            if node.func.id == 'Requires':
                self.current_function.precondition.append(
                    (node.args[0], self._aliases.copy()))
            elif node.func.id == 'Ensures':
                self.current_function.postcondition.append(
                    (node.args[0], self._aliases.copy()))
            elif node.func.id == 'Exsures':
                exception = self.get_target(node.args[0], self.program)
                if exception not in self.current_function.declared_exceptions:
                    self.current_function.declared_exceptions[exception] = []
                self.current_function.declared_exceptions[exception].append(
                    (node.args[1], self._aliases.copy()))
            elif node.func.id == 'Invariant':
                self.current_loop_invariant.append(
                    (node, self._aliases.copy()))
        if (isinstance(node.func, ast.Name) and
            node.func.id in IO_OPERATION_PROPERTY_FUNCS):
            raise InvalidProgramException(
                node, 'invalid.io_operation.misplaced_property')
        self.visit_default(node)

    def _get_parent_of_type(self, node: ast.AST, typ: type) -> ast.AST:
        parent = node._parent
        while not isinstance(parent, ast.Module):
            if isinstance(parent, typ):
                return parent
            parent = parent._parent
        return None

    def visit_Name(self, node: ast.Name) -> None:
        if node.id in LITERALS:
            return
<<<<<<< HEAD
        if node.id.startswith('IOExists'):
            raise InvalidProgramException(node, 'invalid.ioexists.misplaced')
        if isinstance(node._parent, ast.Call):
=======
        if self._get_parent_of_type(node, ast.Call):
>>>>>>> c9527597
            return
        arg_parent = self._get_parent_of_type(node, ast.arg)
        if arg_parent:
            if arg_parent.annotation is node:
                return
        func_def_parent = self._get_parent_of_type(node, ast.FunctionDef)
        if func_def_parent:
            if func_def_parent.returns is node:
                return
            if node in func_def_parent.decorator_list:
                return
        handler_parent = self._get_parent_of_type(node, ast.ExceptHandler)
        if handler_parent:
            if handler_parent.type is node:
                return
        # node could be global reference or static member
        # or local variable or function argument.
        if self.current_function is None:
            # node is global in some way.
            if self.current_class is None:
                if node.id in self.program.classes:
                    return
                # node is a global variable.
                if isinstance(node.ctx, ast.Store):
                    cls = self.typeof(node)
                    self.define_new(self.program, node.id, node)
                    var = self.node_factory.create_python_global_var(
                        node.id, node, cls)
                    assign = node._parent
                    if (not isinstance(assign, ast.Assign)
                            or len(assign.targets) != 1):
                        raise UnsupportedException(assign)
                    var.value = assign.value
                    self.program.global_vars[node.id] = var
                var = self.program.global_vars[node.id]
                self.track_access(node, var)
            else:
                # node is a static field.
                cls = self.typeof(node)
                self.define_new(self.current_class, node.id, node)
                var = self.node_factory.create_python_var(node.id,
                                                          node, cls)
                assign = node._parent
                if (not isinstance(assign, ast.Assign)
                    or len(assign.targets) != 1):
                    raise UnsupportedException(assign)
                var.value = assign.value
                self.current_class.static_fields[node.id] = var
                if node.id in self.current_class.fields:
                    del self.current_class.fields[node.id]
                return
        if node.id not in self.program.global_vars:
            # node is a local variable, lambda argument, or a static
            # field.
            if self.current_function is None:
                # node is a static field.
                raise UnsupportedException(node)
            else:
                # node refers to a local variable or lambda argument.
                var = None
                if node.id in self.current_function.locals:
                    var = self.current_function.locals[node.id]
                elif node.id in self.current_function.args:
                    pass
                elif node.id in self.current_function.special_vars:
                    pass
                elif node.id in self.current_function.io_existential_vars:
                    pass
                elif (self.current_function.var_arg and
                        self.current_function.var_arg.name == node.id):
                    pass
                elif (self.current_function.kw_arg and
                        self.current_function.kw_arg.name == node.id):
                    pass
                elif isinstance(self.get_target(node, self.program), PythonProgram):
                    return
                else:
                    var = self.node_factory.create_python_var(node.id,
                                                              node,
                                                              self.typeof(node))
                    alts = self.get_alt_types(node)
                    var.alt_types = alts
                    self.current_function.locals[node.id] = var
                self.track_access(node, var)

    def visit_Attribute(self, node: ast.Attribute) -> None:
        self.visit_default(node)
        if not isinstance(node._parent, ast.Call) and not isinstance(node.value, ast.Subscript) and not isinstance(self.get_target(node.value, self.program), PythonProgram):
            receiver = self.typeof(node.value)
            field = receiver.add_field(node.attr, node, self.typeof(node))
            self.track_access(node, field)

    def convert_type(self, mypy_type) -> PythonType:
        """
        Converts an internal mypy type to a PythonType.
        """
        if self.types.is_void_type(mypy_type):
            result = None
        elif self.types.is_instance_type(mypy_type):
            result = self.convert_type(mypy_type.type)
            if mypy_type.args:
                args = [self.convert_type(arg) for arg in mypy_type.args]
                result = GenericType(result, args)
        elif self.types.is_normal_type(mypy_type):
            prefix = mypy_type._fullname
            if prefix.endswith('.' + mypy_type.name()):
                prefix = prefix[:-(len(mypy_type.name()) + 1)]
            program = self.program
            for module in self.module_programs.values():
                if module.type_prefix == prefix:
                    program = module
                    break
            result = self.get_class(mypy_type.name(), program=program)
        elif self.types.is_tuple_type(mypy_type):
            args = [self.convert_type(arg_type) for arg_type in mypy_type.items]
            result = GenericType(self.program.global_prog.classes[TUPLE_TYPE],
                                 args)
        else:
            raise UnsupportedException(mypy_type)
        return result

    def get_alt_types(self, node: ast.AST) -> Dict[int, PythonType]:
        """
        If the given node refers to a local variable, returns a dict with
        the alt-types of the given variable, i.e. the types it has at other
        places where it is referenced (e.g. because a reference happens after
        an isinstance-check).
        The format is a dict that maps line numbers to types; for anything but
        references to local vars, the dict is empty.
        """
        if isinstance(node, (ast.Name, ast.arg)):
            context = []
            if self.current_class is not None:
                context.append(self.current_class.name)
            if self.current_function is not None:
                context.append(self.current_function.name)
            name = node.id if isinstance(node, ast.Name) else node.arg
            _, alts = self.program.get_type(context, name)
            result = {}
            if alts:
                for line, type in alts.items():
                    result[line] = self.convert_type(type)
            return result
        else:
            return {}

    def typeof(self, node: ast.AST) -> PythonType:
        """
        Returns the type of the given AST node.
        """
        if isinstance(node, ast.Name):
            if node.id in LITERALS:
                raise UnsupportedException(node)
            if node.id in self.program.classes:
                return self.program.classes[node.id]
            context = []
            if self.current_class is not None:
                context.append(self.current_class.name)
            if self.current_function is not None:
                context.append(self.current_function.name)
            context.extend(self.current_scopes)
            type, alts = self.program.get_type(context, node.id)
            key = (node.lineno, node.col_offset)
            if alts and key in alts:
                return self.convert_type(alts[key])
            return self.convert_type(type)
        elif isinstance(node, ast.Attribute):
            receiver = self.typeof(node.value)
            context = [receiver.name]
            type, _ = self.program.get_type(context, node.attr)
            return self.convert_type(type)
        elif isinstance(node, ast.arg):
            # special case for cls parameter of classmethods:
            if self.current_function.method_type == MethodType.class_method:
                args_list = self.current_function.node.args.args
                if args_list and node is args_list[0]:
                    cls = self.program.global_prog.classes['type']
                    arg = self.current_class
                    return GenericType(cls, [arg])
            context = []
            if self.current_class is not None:
                context.append(self.current_class.name)
            context.append(self.current_function.name)
            context.extend(self.current_scopes)
            type, _ = self.program.get_type(context, node.arg)
            return self.convert_type(type)
        elif (isinstance(node, ast.Call) and
              isinstance(node.func, ast.Name) and
              node.func.id in CONTRACT_FUNCS):
            if node.func.id == 'Result':
                return self.current_function.type
            else:
                raise UnsupportedException(node)
        elif isinstance(node, ast.Call) and isinstance(node.func,
                                                       ast.Attribute):
            receiver = self.typeof(node.func.value)
            method = receiver.get_func_or_method(node.func.attr)
            return method.type
        else:
            raise UnsupportedException(node)

    def _get_basic_name(self, node: Union[ast.Name, ast.Attribute]) -> str:
        if isinstance(node, ast.Name):
            return node.id
        else:
            return self._get_basic_name(node.value)

    def visit_With(self, node: ast.With) -> None:
        assert self.current_function is not None
        self.visit_default(node)
        try_name = self.current_function.get_fresh_name('with')
        try_block = PythonTryBlock(node, try_name, self.node_factory,
                                   self.current_function, node.body)
        try_block.sil_name = try_name
        self.current_function.labels.append(try_name)
        post_name = self.current_function.get_fresh_name('post_with')
        try_block.post_name = post_name
        self.current_function.labels.append(post_name)
        finally_name = self.current_function.get_fresh_name('with_finally')
        # try_block.finally_block = node.finalbody
        if len(node.items) != 1:
            raise UnsupportedException(node)
        try_block.with_item = node.items[0]
        try_block.finally_name = finally_name
        self.current_function.labels.append(finally_name)
        self.current_function.try_blocks.append(try_block)

    def visit_Try(self, node: ast.Try) -> None:
        assert self.current_function is not None
        try_name = self.current_function.get_fresh_name('try')
        try_block = PythonTryBlock(node, try_name, self.node_factory,
                                   self.current_function, node.body)
        try_block.sil_name = try_name
        self.current_function.labels.append(try_name)
        post_name = self.current_function.get_fresh_name('post_try')
        try_block.post_name = post_name
        self.current_function.labels.append(post_name)
        self.current_function.try_blocks.append(try_block)
        for handler in node.handlers:
            handler_name = self.current_function.get_fresh_name(
                'handler' + self._get_basic_name(handler.type))
            type = self.get_target_class(handler.type)
            py_handler = PythonExceptionHandler(handler, type, try_block,
                                                handler_name, handler.body,
                                                handler.name)
            self.current_function.labels.append(handler_name)
            try_block.handlers.append(py_handler)
        if node.orelse:
            handler_name = self.current_function.get_fresh_name('try_else')
            py_handler = PythonExceptionHandler(node, None, try_block,
                                                handler_name, node.orelse, None)
            try_block.else_block = py_handler
        if node.finalbody:
            finally_name = self.current_function.get_fresh_name('try_finally')
            try_block.finally_block = node.finalbody
            try_block.finally_name = finally_name
            self.current_function.labels.append(finally_name)
        self.visit_default(node)

    def _incompatible_decorators(self, decorators) -> bool:
        return ((('Predicate' in decorators) and ('Pure' in decorators)) or
                (('IOOperation' in decorators) and (len(decorators) != 1)))

    def is_contract_only(self, func: ast.FunctionDef) -> bool:
        decorators = {d.id for d in func.decorator_list}
        if self._incompatible_decorators(decorators):
            raise InvalidProgramException(func, "decorators.incompatible")
        return 'ContractOnly' in decorators

    def is_pure(self, func: ast.FunctionDef) -> bool:
        decorators = {d.id for d in func.decorator_list}
        if self._incompatible_decorators(decorators):
            raise InvalidProgramException(func, "decorators.incompatible")
        return 'Pure' in decorators

    def is_predicate(self, func: ast.FunctionDef) -> bool:
        decorators = {d.id for d in func.decorator_list}
        if self._incompatible_decorators(decorators):
            raise InvalidProgramException(func, "decorators.incompatible")
        return 'Predicate' in decorators

<<<<<<< HEAD
    def is_io_operation(self, func: ast.FunctionDef) -> bool:
        decorators = {d.id for d in func.decorator_list}
        if self._incompatible_decorators(decorators):
            raise InvalidProgramException(func, "decorators.incompatible")
        return 'IOOperation' in decorators
=======
    def is_static_method(self, func: ast.FunctionDef) -> bool:
        decorators = {d.id for d in func.decorator_list}
        if self._incompatible_decorators(decorators):
            raise InvalidProgramException(func, "decorators.incompatible")
        return 'staticmethod' in decorators

    def is_class_method(self, func: ast.FunctionDef) -> bool:
        decorators = {d.id for d in func.decorator_list}
        if self._incompatible_decorators(decorators):
            raise InvalidProgramException(func, "decorators.incompatible")
        return 'classmethod' in decorators
>>>>>>> c9527597
<|MERGE_RESOLUTION|>--- conflicted
+++ resolved
@@ -95,13 +95,9 @@
         Scans the parsed file for Import-statements and adds all imported paths
         to self.modules.
         """
-<<<<<<< HEAD
-        with tokenize.open(abs_path) as file:
-=======
         if abs_path.startswith('mod$'):
             return
-        with open(abs_path, 'r') as file:
->>>>>>> c9527597
+        with tokenize.open(abs_path) as file:
             text = file.read()
         parse_result = ast.parse(text)
         try:
@@ -114,24 +110,6 @@
         assert isinstance(parse_result, ast.Module)
         imports = [s for s in parse_result.body if isinstance(s, (ast.Import, ast.ImportFrom))]
         for stmt in parse_result.body:
-<<<<<<< HEAD
-            if get_func_name(stmt) != 'Import':
-                continue
-            if isinstance(stmt, ast.Expr):
-                call = stmt.value
-            else:
-                call = stmt
-            if len(call.args) != 1 or not isinstance(call.args[0], ast.Str):
-                raise UnsupportedException(call)
-            imported = call.args[0].s
-            if imported == 'io_builtins':
-                imp_path = py2viper_contracts.io_builtins.__file__
-            else:
-                imp_path = os.path.dirname(abs_path) + os.sep + imported
-            self.add_module(imp_path)
-
-    def add_module(self, abs_path: str) -> None:
-=======
             if isinstance(stmt, ast.Import):
                 for name in stmt.names:
                     module = name.name
@@ -146,27 +124,16 @@
                 if (module == 'py2viper_contracts.contracts' or
                             module == 'typing'):
                     continue
-                assert module in self.types.files
-                path = self.types.files[module]
+                if module == 'io_builtins':
+                    path = py2viper_contracts.io_builtins.__file__
+                else:
+                    assert module in self.types.files
+                    path = self.types.files[module]
                 if len(stmt.names) == 1 and stmt.names[0].name== '*':
                     names = None
                 else:
                     names = [(a.name, a.asname if a.asname else None) for a in stmt.names]
                 self.add_module(path, abs_path, None, names)
-            # if get_func_name(stmt) != 'Import':
-            #     continue
-            # if isinstance(stmt, ast.Expr):
-            #     call = stmt.value
-            # else:
-            #     call = stmt
-            #
-            # if (not isinstance(call.args[0], ast.Str) or
-            #         (len(call.args) > 1 and
-            #              not isinstance(call.args[1], ast.Str))):
-            #     raise UnsupportedException(call)
-            # imported = call.args[0].s
-            # imp_path = os.path.dirname(abs_path) + os.sep + imported
-            # self.add_module(imp_path, abs_path, call.args[1].s if len(call.args) > 1 else None)
 
     def add_module(self, abs_path: str, into: str, as_: str, names=None) -> None:
         if as_ and '.' in as_:
@@ -176,7 +143,6 @@
             self.add_module('mod$' + first, into, first)
             self.add_module(abs_path, 'mod$' + first, rest)
             return
->>>>>>> c9527597
         if abs_path not in self.modules:
             self.modules.append(abs_path)
             type_prefix = self.types.get_type_prefix(abs_path)
@@ -396,17 +362,11 @@
             func.node = node
             func.superscope = scope_container
         else:
-<<<<<<< HEAD
+            cls = self.current_class
             contract_only = self.contract_only or self.is_contract_only(node)
             func = self.node_factory.create_python_method(name, node,
-                self.current_class, scope_container, self.is_pure(node),
+                cls, scope_container, self.is_pure(node),
                 contract_only, self.node_factory)
-=======
-            cls = self.current_class
-            func = self.node_factory.create_python_method(name, node,
-                cls, scope_container, self.is_pure(node),
-                self.contract_only, self.node_factory)
->>>>>>> c9527597
             container[name] = func
         if self.is_static_method(node):
             func.method_type = MethodType.static_method
@@ -559,13 +519,9 @@
     def visit_Name(self, node: ast.Name) -> None:
         if node.id in LITERALS:
             return
-<<<<<<< HEAD
         if node.id.startswith('IOExists'):
             raise InvalidProgramException(node, 'invalid.ioexists.misplaced')
-        if isinstance(node._parent, ast.Call):
-=======
         if self._get_parent_of_type(node, ast.Call):
->>>>>>> c9527597
             return
         arg_parent = self._get_parent_of_type(node, ast.arg)
         if arg_parent:
@@ -847,13 +803,6 @@
             raise InvalidProgramException(func, "decorators.incompatible")
         return 'Predicate' in decorators
 
-<<<<<<< HEAD
-    def is_io_operation(self, func: ast.FunctionDef) -> bool:
-        decorators = {d.id for d in func.decorator_list}
-        if self._incompatible_decorators(decorators):
-            raise InvalidProgramException(func, "decorators.incompatible")
-        return 'IOOperation' in decorators
-=======
     def is_static_method(self, func: ast.FunctionDef) -> bool:
         decorators = {d.id for d in func.decorator_list}
         if self._incompatible_decorators(decorators):
@@ -865,4 +814,9 @@
         if self._incompatible_decorators(decorators):
             raise InvalidProgramException(func, "decorators.incompatible")
         return 'classmethod' in decorators
->>>>>>> c9527597
+
+    def is_io_operation(self, func: ast.FunctionDef) -> bool:
+        decorators = {d.id for d in func.decorator_list}
+        if self._incompatible_decorators(decorators):
+            raise InvalidProgramException(func, "decorators.incompatible")
+        return 'IOOperation' in decorators