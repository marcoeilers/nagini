--- conflicted
+++ resolved
@@ -424,14 +424,9 @@
 
     def _is_illegal_magic_method_name(self, name: str) -> bool:
         """
-<<<<<<< HEAD
         Anything that could potentially be a magic method, i.e. anything that
         has __this__ form, is considered illegal unless it is one of the names
         we explicitly support.
-=======
-        Anything that could potentially be a magic method, i.e. anything that has __this__ form,
-        is considered illegal unless it is one of the names we explicitly support.
->>>>>>> a843ee47
         """
         if name.startswith('__') and name.endswith('__'):
             if name not in LEGAL_MAGIC_METHODS:
