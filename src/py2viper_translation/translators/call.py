import ast

from collections import OrderedDict
from py2viper_contracts.contracts import (
    CONTRACT_FUNCS,
    CONTRACT_WRAPPER_FUNCS
)
from py2viper_contracts.io import IO_CONTRACT_FUNCS
from py2viper_contracts.obligations import OBLIGATION_CONTRACT_FUNCS
from py2viper_translation.lib.constants import (
    BUILTINS,
    DICT_TYPE,
    END_LABEL,
    ERROR_NAME,
    PRIMITIVES,
    RANGE_TYPE,
    RESULT_NAME,
    SET_TYPE,
    STRING_TYPE,
    TUPLE_TYPE,
)
from py2viper_translation.lib.program_nodes import (
    MethodType,
    PythonClass,
    PythonField,
    PythonIOOperation,
    PythonMethod,
    PythonModule,
    PythonType,
    PythonVar
)
from py2viper_translation.lib.typedefs import (
    Expr,
    Stmt,
    StmtsAndExpr,
)
from py2viper_translation.lib.util import (
    get_body_start_index,
    get_func_name,
    InvalidProgramException,
    UnsupportedException,
)
from py2viper_translation.translators.abstract import Context
from py2viper_translation.translators.common import CommonTranslator
from typing import Dict, List, Tuple, Union


class CallTranslator(CommonTranslator):

    def _translate_isinstance(self, node: ast.Call,
                              ctx: Context) -> StmtsAndExpr:
        assert len(node.args) == 2
        target = self.get_target(node.args[1], ctx)
        assert isinstance(target, (PythonClass, PythonVar))
        stmt, obj = self.translate_expr(node.args[0], ctx)
        pos = self.to_position(node, ctx)
        if isinstance(target, PythonClass):
            check = self.type_check(obj, target, pos, ctx, inhale_exhale=False)
        else:
            check = self.type_factory.dynamic_type_check(obj, target.ref(), pos,
                                                         ctx)
        return stmt, check

    def _translate_type_func(self, node: ast.Call,
                             ctx: Context) -> StmtsAndExpr:
        assert len(node.args) == 1
        stmt, obj = self.translate_expr(node.args[0], ctx)
        pos = self.to_position(node, ctx)
        result = self.type_factory.typeof(obj, ctx)
        return stmt, result

    def _translate_len(self, node: ast.Call, ctx: Context) -> StmtsAndExpr:
        assert len(node.args) == 1
        stmt, target = self.translate_expr(node.args[0], ctx)
        args = [target]
        arg_type = self.get_type(node.args[0], ctx)
        call = self.get_function_call(arg_type, '__len__', [target], [None],
                                      node, ctx)
        return stmt, call

    def _translate_super(self, node: ast.Call, ctx: Context) -> StmtsAndExpr:
        if len(node.args) == 2:
            if self.is_valid_super_call(node, ctx):
                return self.translate_expr(node.args[1], ctx)
            else:
                raise InvalidProgramException(node, 'invalid.super.call')
        elif not node.args:
            arg_name = next(iter(ctx.actual_function.args))
            if arg_name in ctx.var_aliases:
                replacement = ctx.var_aliases[arg_name]
                return replacement.ref(node, ctx)
            return [], ctx.current_function.args[arg_name].ref(node, ctx)
        else:
            raise InvalidProgramException(node, 'invalid.super.call')

    def _var_concrete_type_check(self, name: str, type: PythonClass, position,
                                 ctx: Context) -> 'silver.ast.DomainFuncApp':
        """
        Creates an expression checking if the var with the given name
        is of exactly the given type.
        """
        obj_var = self.viper.LocalVar(name, self.viper.Ref,
                                      self.no_position(ctx),
                                      self.no_info(ctx))
        return self.type_factory.concrete_type_check(obj_var, type, position,
                                                     ctx)

    def inhale_field_type(self, f: PythonField, receiver: Expr,
                          ctx: Context) -> Stmt:
        """
        Creates an inhale statement that inhales type information for the
        given field.
        """
        position = self.no_position(ctx)
        info = self.no_info(ctx)
        field_acc = self.viper.FieldAccess(receiver, f.sil_field, position,
                                           info)
        check = self.type_check(field_acc, f.type, position, ctx)
        return self.viper.Inhale(check, position, info)

    def _translate_constructor_call(self, target_class: PythonClass,
            node: ast.Call, args: List, arg_stmts: List,
            ctx: Context) -> StmtsAndExpr:
        """
        Translates a call to the constructor of target_class with args, where
        node is the call node and arg_stmts are statements related to argument
        evaluation.
        """
        if ctx.current_function is None:
            raise UnsupportedException(node, 'Global constructor calls are not '
                                             'supported.')
        res_var = ctx.current_function.create_variable(target_class.name +
                                                       '_res',
                                                       target_class,
                                                       self.translator)
        fields = target_class.get_all_sil_fields()
        field_type_inhales = [self.inhale_field_type(field, res_var.ref(), ctx)
                              for field in target_class.get_all_fields()
                              if field.type.name not in PRIMITIVES]
        new = self.viper.NewStmt(res_var.ref(), fields, self.no_position(ctx),
                                 self.no_info(ctx))
        pos = self.to_position(node, ctx)
        result_has_type = self._var_concrete_type_check(res_var.name,
                                                        target_class,
                                                        pos,
                                                        ctx)
        # Inhale the type information about the newly created object
        # so that it's already present when calling __init__.
        type_inhale = self.viper.Inhale(result_has_type, pos,
                                        self.no_info(ctx))
        args = [res_var.ref()] + args
        stmts = [new, type_inhale] + field_type_inhales
        target = target_class.get_method('__init__')
        if target:
            target_class = target.cls
            targets = []
            if target.declared_exceptions:
                error_var = self.get_error_var(node, ctx)
                targets.append(error_var)
            method_name = target_class.get_method('__init__').sil_name
            init = self.create_method_call_node(
                ctx, method_name, args, targets, self.to_position(node, ctx),
                self.no_info(ctx), target_method=target, target_node=node)
            stmts.extend(init)
            if target.declared_exceptions:
                catchers = self.create_exception_catchers(error_var,
                    ctx.actual_function.try_blocks, node, ctx)
                stmts = stmts + catchers
        return arg_stmts + stmts, res_var.ref()

    def _translate_set(self, node: ast.Call, ctx: Context) -> StmtsAndExpr:
        if node.args:
            raise UnsupportedException(node)
        args = []
        set_class = ctx.module.global_module.classes[SET_TYPE]
        res_var = ctx.current_function.create_variable('set',
            set_class, self.translator)
        targets = [res_var.ref()]
        constr_call = self.get_method_call(set_class, '__init__', [],
                                           [], targets, node, ctx)
        stmt = constr_call
        # Inhale the type of the newly created set (including type arguments)
        set_type = self.get_type(node, ctx)
        if (node._parent and isinstance(node._parent, ast.Assign) and
                len(node._parent.targets) == 1):
            set_type = self.get_type(node._parent.targets[0], ctx)
        position = self.to_position(node, ctx)
        stmt.append(self.viper.Inhale(self.type_check(res_var.ref(node, ctx),
                                                      set_type, position, ctx),
                                      position, self.no_info(ctx)))
        return stmt, res_var.ref()

    def _translate_range(self, node: ast.Call, ctx: Context) -> StmtsAndExpr:
        if len(node.args) != 2:
            msg = 'range() is currently only supported with two args.'
            raise UnsupportedException(node, msg)
        range_class = ctx.module.global_module.classes[RANGE_TYPE]
        start_stmt, start = self.translate_expr(node.args[0], ctx)
        end_stmt, end = self.translate_expr(node.args[1], ctx)

        length = self.viper.Sub(end, start, self.to_position(node.args[1], ctx),
                                self.no_info(ctx))
        args = [start, length]
        arg_types = [None, None]
        call = self.get_function_call(range_class, '__create__', args,
                                      arg_types, node, ctx)
        return start_stmt + end_stmt, call

    def _translate_builtin_func(self, node: ast.Call,
                                ctx: Context) -> StmtsAndExpr:
        """
        Translates a call to a builtin function like len() or isinstance()
        """
        func_name = get_func_name(node)
        if func_name == 'isinstance':
            return self._translate_isinstance(node, ctx)
        elif func_name == 'super':
            return self._translate_super(node, ctx)
        elif func_name == 'len':
            return self._translate_len(node, ctx)
        elif func_name == 'set':
            return self._translate_set(node, ctx)
        elif func_name == 'range':
            return self._translate_range(node, ctx)
        elif func_name == 'type':
            return self._translate_type_func(node, ctx)
        else:
            raise UnsupportedException(node)

    def _translate_method_call(self, target: PythonMethod, args: List[Expr],
                               arg_stmts: List[Stmt],
                               position: 'silver.ast.Position', node: ast.AST,
                               ctx: Context) -> StmtsAndExpr:
        """
        Translates a call to an impure method.
        """
        targets = []
        result_var = None
        if ctx.current_function is None:
            if ctx.current_class is None:
                # Global variable
                raise UnsupportedException(node, 'Global method call '
                                           'not supported.')
            else:
                # Static field
                raise UnsupportedException(node, 'Static fields not supported')
        if target.type is not None:
            result_var = result_var = ctx.current_function.create_variable(
                target.name + '_res', target.type, self.translator)
            targets.append(result_var.ref())
        if target.declared_exceptions:
            error_var = self.get_error_var(node, ctx)
            targets.append(error_var)
        call = self.create_method_call_node(
            ctx, target.sil_name, args, targets, position, self.no_info(ctx),
            target_method=target, target_node=node)
        if target.declared_exceptions:
            call = call + self.create_exception_catchers(error_var,
                ctx.actual_function.try_blocks, node, ctx)
        return (arg_stmts + call,
                result_var.ref() if result_var else None)

    def _translate_function_call(self, target: PythonMethod, args: List[Expr],
                                 formal_args: List[Expr], arg_stmts: List[Stmt],
                                 position: 'silver.ast.Position', node: ast.AST,
                                 ctx: Context) -> StmtsAndExpr:
        """Translates a call to a pure method."""
        type = self.translate_type(target.type, ctx)
        call = self.viper.FuncApp(target.sil_name, args, position,
                                  self.no_info(ctx), type, formal_args)
        call_type = self.get_type(node, ctx)
        if (call_type and call_type.name in PRIMITIVES and
                target.type.name not in PRIMITIVES):
            call = self.unbox_primitive(call, call_type, node, ctx)
        return arg_stmts, call

    def _get_call_target(self, node: ast.Call,
                         ctx: Context) -> Union[PythonClass, PythonMethod]:
        """
        Returns the target of the given call; for constructor calls, the class
        whose constructor is called, for everything else the method.
        """
        target = self.get_target(node.func, ctx)
        if target:
            return target
        name = get_func_name(node)
        if name in ctx.module.classes:
            # Constructor call
            return ctx.module.classes[name]
        if isinstance(node.func, ast.Attribute):
            if isinstance(node.func.value, ast.Name):
                if node.func.value.id in ctx.module.classes:
                    # Statically bound call
                    target_class = ctx.module.classes[node.func.value.id]
                    return target_class.get_func_or_method(node.func.attr)
            if isinstance(node.func.value, ast.Call):
                if get_func_name(node.func.value) == 'super':
                    # Super call
                    target_class = self.get_type(node.func.value, ctx)
                    return target_class.get_func_or_method(node.func.attr)
            # Method called on an object
            receiver_class = self.get_type(node.func.value, ctx)
            target = receiver_class.get_predicate(node.func.attr)
            if not target:
                target = receiver_class.get_func_or_method(node.func.attr)
            return target
        else:
            # Global function/method called
            receiver_class = None
            target = ctx.module.predicates.get(name)
            if not target:
                target = ctx.module.get_func_or_method(name)
            return target

    def _has_implicit_receiver_arg(self, node: ast.Call, ctx: Context) -> bool:
        """
        Checks if the given call node will have to have a receiver added to the
        arguments in the Silver encoding.
        """
        # Get target
        called_func = self.get_target(node.func, ctx)
        if isinstance(called_func, PythonClass):
            # constructor
            return True
        # If normal
        assert isinstance(called_func, PythonMethod)
        if (isinstance(node.func, ast.Attribute) and
                get_func_name(node.func.value) == 'super'):
            return True
        if called_func.method_type == MethodType.normal:
            if isinstance(node.func, ast.Attribute):
                called_name = get_func_name(node.func.value)
                if called_name == 'Result':
                    return True
                rec_target = self.get_target(node.func.value, ctx)
                if isinstance(rec_target, PythonModule):
                    return False
                elif (isinstance(rec_target, PythonClass) and
                          not isinstance(node.func.value, ast.Call)):
                    return False
                else:
                    return True
            else:
                return False
        elif called_func.method_type == MethodType.class_method:
            return True
        else:
            return False

    def _translate_args(self, node: ast.Call,
                        ctx: Context) -> Tuple[List[Stmt], List[Expr],
                                               List[PythonType]]:
        """
        Returns the args and types of the given call. Named args are put into
        the correct position; for *args and **kwargs, tuples and dicts are
        created and all arguments not bound to any other parameter are put in
        there.
        """
        target = self._get_call_target(node, ctx)
        if isinstance(target, PythonClass):
            constr = target.methods.get('__init__')
            target = constr

        args = []
        arg_types = []
        arg_stmts = []

        normal_args = node.args[:target.nargs] if target else node.args

        for arg in normal_args:
            arg_stmt, arg_expr = self.translate_expr(arg, ctx)
            arg_type = self.get_type(arg, ctx)
            arg_stmts += arg_stmt
            args.append(arg_expr)
            arg_types.append(arg_type)

        if not target:
            return arg_stmts, args, arg_types

        var_args = node.args[target.nargs:]

        keys = list(target.args.keys())
        if self._has_implicit_receiver_arg(node, ctx):
            keys = keys[1:]

        no_missing = len(keys) - len(args)
        args += [False] * no_missing
        arg_types += [False] * no_missing

        kw_args = OrderedDict()

        # Named args
        for kw in node.keywords:
            if kw.arg in keys:
                index = keys.index(kw.arg)
                arg_stmt, arg_expr = self.translate_expr(kw.value, ctx)
                arg_type = self.get_type(kw.value, ctx)
                arg_stmts += arg_stmt
                args[index] = arg_expr
                arg_types[index] = arg_type
            else:
                if target.kw_arg:
                    kw_args[kw.arg] = kw.value

        # Default args
        for index, (arg, key) in enumerate(zip(args, keys)):
            if arg is False:
                # Not set yet, need default
                args[index] = target.args[key].default_expr
                arg_types[index] = self.get_type(target.args[key].default, ctx)

        if target.var_arg:
            var_stmt, var_arg_list = self._wrap_var_args(var_args, node, ctx)
            args.append(var_arg_list)
            arg_types.append(target.var_arg.type)
            arg_stmts += var_stmt

        if target.kw_arg:
<<<<<<< HEAD
            kw_stmt, kw_arg_dict = self._wrap_kw_args(kw_args, node, ctx)
=======
            kw_stmt, kw_arg_dict = self.wrap_kw_args(kw_args, node,
                                                     target.kw_arg.type, ctx)
>>>>>>> 202665d2
            args.append(kw_arg_dict)
            arg_types.append(target.kw_arg.type)
            arg_stmts += kw_stmt

        return arg_stmts, args, arg_types

    def _translate_receiver(self, node: ast.Call, target: PythonMethod,
            ctx: Context) -> Tuple[List[Stmt], List[Expr], List[PythonType]]:
        rec_stmts, receiver = self.translate_expr(node.func.value, ctx)
        receiver_type = self.get_type(node.func.value, ctx)
        if (target.method_type == MethodType.class_method and
                receiver_type.name != 'type'):
            receiver = self.type_factory.typeof(receiver, ctx)

        return rec_stmts, [receiver], [receiver_type]

    def _wrap_var_args(self, args: List[ast.AST], node: ast.AST,
                       ctx: Context) -> StmtsAndExpr:
        """
        Wraps the given arguments into a tuple to be passed to an *args param.
        """
        tuple_class = ctx.module.global_module.classes[TUPLE_TYPE]
        stmts = []
        vals = []
        val_types = []
        for arg in args:
            arg_stmt, arg_val = self.translate_expr(arg, ctx)
            stmts += arg_stmt
            vals.append(arg_val)
            val_types.append(self.get_type(arg, ctx))
        func_name = '__create' + str(len(args)) + '__'
        # __createX__ must be called with the types of the arguments as
        # additional arguments.
        vals = vals + [self.get_tuple_type_arg(v, t, node, ctx)
                       for (t, v) in zip(val_types, vals)]
        type_class = ctx.module.global_module.classes['type']
        val_types += [type_class] * len(val_types)
        call = self.get_function_call(tuple_class, func_name, vals, val_types,
                                      node, ctx)
        return stmts, call

<<<<<<< HEAD
    def _wrap_kw_args(self, args: Dict[str, ast.AST], node: ast.Dict,
                      ctx: Context) -> StmtsAndExpr:
=======
    def wrap_kw_args(self, args: Dict[str, ast.AST], node: ast.Call,
                     kw_type: PythonType, ctx: Context) -> StmtsAndExpr:
>>>>>>> 202665d2
        """
        Wraps the given arguments into a dict to be passed to an **kwargs param.
        """
        res_var = ctx.current_function.create_variable('kw_args',
            ctx.module.global_module.classes[DICT_TYPE], self.translator)
        dict_class = ctx.module.global_module.classes[DICT_TYPE]
        arg_types = []
        constr_call = self.get_method_call(dict_class, '__init__', [],
                                           [], [res_var.ref()], node, ctx)
        position = self.to_position(node, ctx)
        type_inhale = self.viper.Inhale(self.type_check(res_var.ref(), kw_type,
                                                        position, ctx),
                                        position, self.no_info(ctx))
        stmt = constr_call + [type_inhale]
        str_type = ctx.module.global_module.classes[STRING_TYPE]
        for key, val in args.items():
            # Key string literal
            length = len(key)
            length_arg = self.viper.IntLit(length, self.no_position(ctx),
                                           self.no_info(ctx))
            val_arg = self.viper.IntLit(self._get_string_value(key),
                                        self.no_position(ctx),
                                        self.no_info(ctx))
            str_create_args = [length_arg, val_arg]
            str_create_arg_types = [None, None]
            func_name = '__create__'
            key_val = self.get_function_call(str_type, func_name,
                                             str_create_args,
                                             str_create_arg_types, node, ctx)
            val_stmt, val_val = self.translate_expr(val, ctx)
            val_type = self.get_type(val, ctx)
            args = [res_var.ref(), key_val, val_val]
            arg_types = [None, str_type, val_type]
            append_call = self.get_method_call(dict_class, '__setitem__', args,
                                               arg_types, [], node, ctx)
            stmt += val_stmt + append_call
        return stmt, res_var.ref()

    def inline_method(self, method: PythonMethod, args: List[PythonVar],
                      result_var: PythonVar, error_var: PythonVar,
                      ctx: Context) -> Tuple[List[Stmt], 'silver.ast.Label']:
        """
        Inlines a call to the given method, if the given argument vars contain
        the values of the arguments. Saves the result in result_var and any
        uncaught exceptions in error_var.
        """
        old_label_aliases = ctx.label_aliases
        old_var_aliases = ctx.var_aliases
        var_aliases = {}

        for name, arg in zip(method.args.keys(), args):
            var_aliases[name] = arg

        var_aliases[RESULT_NAME] = result_var
        if error_var:
            var_aliases[ERROR_NAME] = error_var
        ctx.inlined_calls.append(method)
        ctx.var_aliases = var_aliases
        ctx.label_aliases = {}

        # Create local var aliases
        locals_to_copy = method.locals.copy()
        for local_name, local in locals_to_copy.items():
            local_var = ctx.current_function.create_variable(local_name,
                                                             local.type,
                                                             self.translator)
            ctx.set_alias(local_name, local_var, local)

        # Create label aliases
        for label in method.labels:
            new_label = ctx.current_function.get_fresh_name(label)
            ctx.label_aliases[label] = new_label
        end_label_name = ctx.label_aliases[END_LABEL]
        end_label = self.viper.Label(end_label_name, self.no_position(ctx),
                                     self.no_info(ctx))
        ctx.added_handlers.append((method, ctx.var_aliases, ctx.label_aliases))

        # Translate body
        index = get_body_start_index(method.node.body)
        stmts = []

        for stmt in method.node.body[index:]:
            stmts += self.translate_stmt(stmt, ctx)

        ctx.inlined_calls.remove(method)
        ctx.var_aliases = old_var_aliases
        ctx.label_aliases = old_label_aliases
        return stmts, end_label

    def _inline_call(self, method: PythonMethod, node: ast.Call, is_super: bool,
                     inline_reason: str, ctx: Context) -> StmtsAndExpr:
        """
        Inlines a statically bound call to the given method. If is_super is set,
        adds self to the arguments, since this will not be part of the args
        of the call node.
        """
        assert ctx.current_function
        if method in ctx.inlined_calls:
            raise InvalidProgramException(node, 'recursive.static.call')
        position = self.to_position(node, ctx)
        old_position = ctx.position
        ctx.position.append((inline_reason, position))
        arg_stmts, arg_vals, arg_types = self._translate_args(node, ctx)
        args = []
        stmts = arg_stmts

        # Create local vars for parameters and assign args to them
        if is_super:
            arg_vals = ([next(iter(ctx.actual_function.args.values())).ref()] +
                        arg_vals)
        for arg_val, (_, arg) in zip(arg_vals, method.args.items()):
            arg_var = ctx.current_function.create_variable('arg', arg.type,
                                                           self.translator)
            assign = self.viper.LocalVarAssign(arg_var.ref(), arg_val,
                                               self.to_position(node, ctx),
                                               self.no_info(ctx))
            stmts.append(assign)
            args.append(arg_var)

        # Create target vars
        res_var = None
        if method.type:
            res_var = ctx.current_function.create_variable(RESULT_NAME,
                                                           method.type,
                                                           self.translator)
        optional_error_var = None
        error_var = self.get_error_var(node, ctx)
        if method.declared_exceptions:
            var = PythonVar(ERROR_NAME, None,
                            ctx.module.global_module.classes['Exception'])
            var._ref = error_var
            optional_error_var = var
        old_fold = ctx.ignore_family_folds
        ctx.ignore_family_folds = True
        inline_stmts, end_lbl = self.inline_method(method, args, res_var,
                                                   optional_error_var, ctx)
        ctx.ignore_family_folds = old_fold
        stmts += inline_stmts
        stmts.append(end_lbl)
        if method.declared_exceptions:
            stmts += self.create_exception_catchers(error_var,
                ctx.actual_function.try_blocks, node, ctx)
        # Return result
        result = res_var.ref() if method.type else None
        ctx.position.pop()
        return stmts, result

    def _translate_normal_call(self, node: ast.Call,
                               ctx: Context) -> StmtsAndExpr:
        """
        Translates 'normal' function calls, i.e. function, method, constructor
        or predicate calls.
        """
        formal_args = []
        arg_stmts, args, arg_types = self._translate_args(node, ctx)
        name = get_func_name(node)
        position = self.to_position(node, ctx)
        target = self._get_call_target(node, ctx)
        if not target:
            # Must be a function that exists (otherwise mypy would complain)
            # we don't know, so probably some builtin we don't support yet.
            msg = 'Unsupported builtin function'
            if ctx.actual_function.method_type == MethodType.class_method:
                msg += ' or indirect call of classmethod argument'
            raise UnsupportedException(node, msg + '.')
        if isinstance(target, PythonClass):
            return self._translate_constructor_call(target, node, args,
                                                    arg_stmts, ctx)
        is_predicate = True
        if isinstance(node.func, ast.Attribute):
            receiver_target = self.get_target(node.func.value, ctx)
            if (isinstance(receiver_target, PythonClass) and
                    (not isinstance(node.func.value, ast.Call) or
                     get_func_name(node.func.value) == 'super')):
                if target.method_type == MethodType.static_method:
                    # Static method
                    receiver_class = None
                    is_predicate = target.predicate
                elif target.method_type == MethodType.class_method:
                    rec_stmt, receiver = self.translate_expr(node.func.value,
                                                             ctx)
                    arg_stmts = rec_stmt + arg_stmts
                    args = [receiver] + args
                    arg_types = ([ctx.module.global_module.classes['type']] +
                                 arg_types)
                    receiver_class = receiver_target
                    is_predicate = False
                else:
                    # Statically bound call
                    is_super = get_func_name(node.func.value) == 'super'
                    if is_super:
                        if not self.is_valid_super_call(node.func.value,
                                                        ctx.actual_function):
                            raise InvalidProgramException(node.func.value,
                                                          'invalid.super.call')
                    return self._inline_call(target, node, is_super,
                                            'static call', ctx)
            elif isinstance(receiver_target, PythonModule):
                # Normal, receiverless call to imported function
                receiver_class = None
                is_predicate = target.predicate
            elif (isinstance(node.func.value, ast.Call) and
                        get_func_name(node.func.value) == 'super'):
                    # Super call
                    return self._inline_call(target, node, True, 'static call',
                                             ctx)
            else:
                # Method called on an object
                recv_stmts, recv_exprs, recv_types = self._translate_receiver(
                    node, target, ctx)
                is_predicate = target.predicate
                receiver_class = target.cls
                if target.method_type != MethodType.static_method:
                    arg_stmts = recv_stmts + arg_stmts
                    args = recv_exprs + args
                    arg_types = recv_types + arg_types
        else:
            # Global function/method called
            receiver_class = None
            is_predicate = target.predicate
        actual_args = []
        target_params = target.get_args()
        if target.var_arg:
            target_params.append(target.var_arg)
        if target.kw_arg:
            target_params.append(target.kw_arg)
        for arg, param, type in zip(args, target_params, arg_types):
            if (type and type.name in PRIMITIVES and
                    param.type.name not in PRIMITIVES):
                actual_arg = self.box_primitive(arg, type, None, ctx)
            else:
                actual_arg = arg
            actual_args.append(actual_arg)
        args = actual_args
        for arg in target.get_args():
            formal_args.append(arg.decl)
        target_name = target.sil_name
        if is_predicate:
            if receiver_class:
                family_root = receiver_class
                while (family_root.superclass and
                       family_root.superclass.get_predicate(name)):
                    family_root = family_root.superclass
                target_name = family_root.get_predicate(name).sil_name
            perm = self.viper.FullPerm(position, self.no_info(ctx))
            return arg_stmts, self.create_predicate_access(target_name, args,
                                                           perm, node, ctx)
        elif target.pure:
            return self._translate_function_call(target, args, formal_args,
                                                 arg_stmts, position, node, ctx)
        else:
            return self._translate_method_call(target, args, arg_stmts,
                                               position, node, ctx)

    def translate_Call(self, node: ast.Call, ctx: Context) -> StmtsAndExpr:
        """
        Translates any kind of call. This can be a call to a contract function
        like Assert, a builtin Python function like isinstance, a
        constructor call, a 'call' to a predicate, a pure function or impure
        method call, on a receiver object or not.
        """
        if get_func_name(node) in CONTRACT_WRAPPER_FUNCS:
            raise InvalidProgramException(node, 'invalid.contract.position')
        elif get_func_name(node) in CONTRACT_FUNCS:
            return self.translate_contractfunc_call(node, ctx)
        elif get_func_name(node) in IO_CONTRACT_FUNCS:
            return self.translate_io_contractfunc_call(node, ctx)
        elif get_func_name(node) in OBLIGATION_CONTRACT_FUNCS:
            return self.translate_obligation_contractfunc_call(node, ctx)
        elif get_func_name(node) in BUILTINS:
            return self._translate_builtin_func(node, ctx)
        elif self._is_cls_call(node, ctx):
            return self._translate_cls_call(node, ctx)
        elif isinstance(self.get_target(node, ctx), PythonIOOperation):
            return self.translate_io_operation_call(node, ctx)
        else:
            return self._translate_normal_call(node, ctx)

    def _is_cls_call(self, node: ast.Call, ctx: Context) -> bool:
        """
        Checks if the given call is a call to the cls parameter in a class
        method.
        """
        if (ctx.actual_function and
            isinstance(ctx.actual_function, PythonMethod) and
            ctx.actual_function.method_type == MethodType.class_method):
            if isinstance(node.func, ast.Name):
                if node.func.id == next(iter(ctx.actual_function.args.keys())):
                    return True
        return False

    def _translate_cls_call(self, node: ast.Call, ctx: Context) -> StmtsAndExpr:
        """
        Translates a call to the cls parameter in a class method.
        """
        target_class = ctx.actual_function.cls
        args = []
        arg_stmts = []
        for arg in node.args:
            arg_stmt, arg_val = self.translate_expr(arg, ctx)
            arg_stmts += arg_stmt
            args.append(arg_val)
        res_var = ctx.current_function.create_variable(target_class.name +
                                                       '_res',
                                                       target_class,
                                                       self.translator)

        fields = target_class.get_all_sil_fields()
        new = self.viper.NewStmt(res_var.ref(), fields, self.no_position(ctx),
                                 self.no_info(ctx))
        pos = self.to_position(node, ctx)
        type_stmt, dynamic_type = self.translate_expr(node.func, ctx)
        assert not type_stmt
        result_has_type = self.type_factory.dynamic_type_check(res_var.ref(),
            dynamic_type, self.to_position(node, ctx), ctx)
        # Inhale the type information about the newly created object
        # so that it's already present when calling __init__.
        type_inhale = self.viper.Inhale(result_has_type, pos,
                                        self.no_info(ctx))
        args = [res_var.ref()] + args
        stmts = [new, type_inhale]
        target = target_class.get_method('__init__')
        if target:
            target_class = target.cls
            targets = []
            if target.declared_exceptions:
                error_var = self.get_error_var(node, ctx)
                targets.append(error_var)
            target_method = target_class.get_method('__init__')
            method_name = target_method.sil_name
            init = self.create_method_call_node(ctx, method_name, args, targets,
                                                self.to_position(node, ctx),
                                                self.no_info(ctx),
                                                target_method=target_method,
                                                target_node=node)
            stmts.extend(init)
            if target.declared_exceptions:
                catchers = self.create_exception_catchers(error_var,
                    ctx.actual_function.try_blocks, node, ctx)
                stmts = stmts + catchers
        return arg_stmts + stmts, res_var.ref()<|MERGE_RESOLUTION|>--- conflicted
+++ resolved
@@ -416,12 +416,8 @@
             arg_stmts += var_stmt
 
         if target.kw_arg:
-<<<<<<< HEAD
-            kw_stmt, kw_arg_dict = self._wrap_kw_args(kw_args, node, ctx)
-=======
-            kw_stmt, kw_arg_dict = self.wrap_kw_args(kw_args, node,
-                                                     target.kw_arg.type, ctx)
->>>>>>> 202665d2
+            kw_stmt, kw_arg_dict = self._wrap_kw_args(kw_args, node,
+                                                      target.kw_arg.type, ctx)
             args.append(kw_arg_dict)
             arg_types.append(target.kw_arg.type)
             arg_stmts += kw_stmt
@@ -463,13 +459,8 @@
                                       node, ctx)
         return stmts, call
 
-<<<<<<< HEAD
-    def _wrap_kw_args(self, args: Dict[str, ast.AST], node: ast.Dict,
-                      ctx: Context) -> StmtsAndExpr:
-=======
-    def wrap_kw_args(self, args: Dict[str, ast.AST], node: ast.Call,
-                     kw_type: PythonType, ctx: Context) -> StmtsAndExpr:
->>>>>>> 202665d2
+    def _wrap_kw_args(self, args: Dict[str, ast.AST], node: ast.Call,
+                      kw_type: PythonType, ctx: Context) -> StmtsAndExpr:
         """
         Wraps the given arguments into a dict to be passed to an **kwargs param.
         """
