--- conflicted
+++ resolved
@@ -4,13 +4,9 @@
 from py2viper_translation.lib.constants import (
     BOOL_TYPE,
     INT_TYPE,
-<<<<<<< HEAD
+    OPERATOR_FUNCTIONS,
     PRIMITIVES,
     UNION_TYPE,
-=======
-    OPERATOR_FUNCTIONS,
-    PRIMITIVES,
->>>>>>> 732bd74b
 )
 from py2viper_translation.lib.context import Context
 from py2viper_translation.lib.errors import Rules
@@ -111,7 +107,6 @@
     def no_info(self, ctx: Context) -> 'silver.ast.Info':
         return self.to_info([], ctx)
 
-<<<<<<< HEAD
     def normalize_type(self, typ: PythonType, ctx: Context) -> PythonType:
         if typ is None:
             return ctx.module.global_module.classes['NoneType']
@@ -140,9 +135,6 @@
                                                             node, ctx)
         return type_lit
 
-    def is_primitive_operation(self, node: ast.AST, left_type: PythonClass,
-                               right_type: PythonClass) -> bool:
-=======
     def translate_operator(self, left: Expr, right: Expr, left_type: PythonType,
                            right_type: PythonType, node: ast.AST,
                            ctx: Context) -> StmtsAndExpr:
@@ -180,7 +172,6 @@
 
     def _is_primitive_operation(self, node: ast.AST, left_type: PythonClass,
                                 right_type: PythonClass) -> bool:
->>>>>>> 732bd74b
         """
         Decides if the binary operation from node, called with arguments of the
         given types, should be translated as a native Silver operation or
