import ast

from abc import ABCMeta
from py2viper_translation.lib.constants import (
    BOOL_TYPE,
    INT_TYPE,
    OPERATOR_FUNCTIONS,
    PRIMITIVES,
    UNION_TYPE,
)
from py2viper_translation.lib.context import Context
from py2viper_translation.lib.errors import Rules
from py2viper_translation.lib.program_nodes import (
    get_target as do_get_target,
    GenericType,
    PythonClass,
    PythonExceptionHandler,
    PythonField,
    PythonIOOperation,
    PythonMethod,
    PythonModule,
    PythonNode,
    PythonTryBlock,
    PythonType,
    PythonVar,
)
from py2viper_translation.lib.jvmaccess import JVM
from py2viper_translation.lib.typedefs import (
    Expr,
    Stmt,
    StmtsAndExpr,
)
from py2viper_translation.lib.typeinfo import TypeInfo
from py2viper_translation.lib.util import (
    get_func_name,
    get_surrounding_try_blocks,
    InvalidProgramException,
    UnsupportedException
)
from py2viper_translation.lib.viper_ast import ViperAST
from py2viper_translation.translators.abstract import (
    AbstractTranslator,
    Context,
)
from typing import List, Tuple, Union


class CommonTranslator(AbstractTranslator, metaclass=ABCMeta):
    """
    Abstract class which all specialized translators extend. Provides some
    functionality which is needed by many or all specialized translators.
    """

    def __init__(self, config: 'TranslatorConfig', jvm: JVM, source_file: str,
                 type_info: 'TypeInfo', viper_ast: ViperAST) -> None:
        super().__init__(config, jvm, source_file, type_info, viper_ast)
        self.primitive_operations = {
            ast.Add: self.viper.Add,
            ast.Sub: self.viper.Sub,
            ast.Mult: self.viper.Mul,
            ast.FloorDiv: self.viper.Div,
            ast.Mod: self.viper.Mod,
        }

    def translate_generic(self, node: ast.AST, ctx: Context) -> None:
        """
        Visitor that is used if no other visitor is implemented.
        Simply raises an exception.
        """
        raise UnsupportedException(node)

    def translate_block(self, stmtlist: List['silver.ast.Stmt'],
                        position: 'silver.ast.Position',
                        info: 'silver.ast.Info') -> Stmt:
        """
        Wraps a (Python) list of (Viper) statements into a Viper block
        """
        body = []
        for stmt in stmtlist:
            body.append(stmt)
        return self.viper.Seqn(body, position, info)

    def to_ref(self, e: Expr, ctx: Context) -> Expr:
        result = e
        if e.typ() == self.viper.Int:
            if (isinstance(e, self.viper.ast.FuncApp) and
                    e.funcname() == 'int___unbox__'):
                result = e.args().head()
            else:
                prim_int = ctx.module.global_module.classes['__prim__int']
                result = self.get_function_call(prim_int, '__box__',
                                                [result], [None], None, ctx,
                                                position=e.pos())
        elif e.typ() == self.viper.Bool:
            if (isinstance(e, self.viper.ast.FuncApp) and
                    e.funcname() == 'bool___unbox__'):
                result = e.args().head()
            else:
                prim_bool = ctx.module.global_module.classes['__prim__bool']
                result = self.get_function_call(prim_bool, '__box__',
                                                [result], [None], None, ctx,
                                                position=e.pos())
        return result

    def to_bool(self, e: Expr, ctx: Context, node: ast.AST = None) -> Expr:
        if e.typ() == self.viper.Bool:
            return e
        if e.typ() != self.viper.Ref:
            e = self.to_ref(e, ctx)
        if (isinstance(e, self.viper.ast.FuncApp) and
                e.funcname() == '__prim__bool___box__'):
            return e.args().head()
        result = e
        call_bool = True
        if node:
            node_type = self.get_type(node, ctx)
            if node_type.name == 'bool':
                call_bool = False
            if call_bool:
                result = self.get_function_call(node_type, '__bool__',
                                                [result], [None], node, ctx,
                                                position=e.pos())
        if result.typ() != self.viper.Bool:
            bool_type = ctx.module.global_module.classes['bool']
            result = self.get_function_call(bool_type, '__unbox__',
                                            [result], [None], node, ctx,
                                            position=e.pos())
        return result

    def to_int(self, e: Expr, ctx: Context) -> Expr:
        if e.typ() == self.viper.Int:
            return e
        if e.typ() != self.viper.Ref:
            e = self.to_ref(e, ctx)
        if (isinstance(e, self.viper.ast.FuncApp) and
                    e.funcname() == '__prim__int___box__'):
            return e.args().head()
        result = e
        int_type = ctx.module.global_module.classes['int']
        result = self.get_function_call(int_type, '__unbox__',
                                        [result], [None], None, ctx,
                                        position=e.pos())
        return result

    def unwrap(self, e: Expr) -> Expr:
        if isinstance(e, self.viper.ast.FuncApp):
            if (e.funcname().endswith('__box__') or
                    e.funcname().endswith('__unbox__')):
                return e.args().head()
        return e

    def to_position(
            self, node: ast.AST, ctx: Context, error_string: str=None,
            rules: Rules=None) -> 'silver.ast.Position':
        """
        Extracts the position from a node, assigns an ID to the node and stores
        the node and the position in the context for it.
        """
        return self.viper.to_position(node, ctx.position, error_string, rules)

    def no_position(self, ctx: Context, error_string: str=None,
            rules: Rules=None) -> 'silver.ast.Position':
        return self.to_position(None, ctx, error_string, rules)

    def to_info(self, comments: List[str], ctx: Context) -> 'silver.ast.Info':
        """
        Wraps the given comments into an Info object.
        If ctx.info is set to override the given info, returns that.
        """
        if ctx.info is not None:
            return ctx.info
        if comments:
            return self.viper.SimpleInfo(comments)
        else:
            return self.viper.NoInfo

    def no_info(self, ctx: Context) -> 'silver.ast.Info':
        return self.to_info([], ctx)

    def normalize_type(self, typ: PythonType, ctx: Context) -> PythonType:
        """
        Normalizes a type, i.e., converts it to the wrapper type if it's
        a primitive, returns the actual NoneType if it's None, otherwise just
        returns the type.
        """
        if typ is None:
            return ctx.module.global_module.classes['NoneType']
        if typ.name in PRIMITIVES:
            return ctx.module.global_module.classes['__boxed_' + typ.name]
        return typ

    def get_tuple_type_arg(self, arg: Expr, arg_type: PythonType, node: ast.AST,
                           ctx: Context) -> Expr:
        """
        Creates an expression of type PyType that represents the type of 'arg',
        to be handed to the constructor function for tuples. This is different
        than what's used elsewhere. For, e.g., Optional[NoneType, A, C], this
        will return
        arg == null ? NoneType : issubtype(typeof(arg), A) ? A : C
        """
        position = self.no_position(ctx)
        info = self.no_info(ctx)
        if arg_type.name == UNION_TYPE:
            first_arg = self.normalize_type(arg_type.type_args[0], ctx)
            result = self.type_factory.translate_type_literal(first_arg, node,
                                                              ctx)
            for option in arg_type.type_args[1:]:
                option = self.normalize_type(option, ctx)
                check = self.type_check(arg, option, position, ctx, False)
                type_lit = self.type_factory.translate_type_literal(option,
                                                                    node, ctx)
                result = self.viper.CondExp(check, type_lit, result, position,
                                            info)
            return result
        arg_type = self.normalize_type(arg_type, ctx)
        type_lit = self.type_factory.translate_type_literal(arg_type,
                                                            node, ctx)
        return type_lit

    def translate_operator(self, left: Expr, right: Expr, left_type: PythonType,
                           right_type: PythonType, node: ast.AST,
                           ctx: Context) -> StmtsAndExpr:
        """
        Translates the invocation of the binary operator of 'node' on the
        given two arguments, either to a primitive Silver operation or to a
        function or method call.
        """
        position = self.to_position(node, ctx)
        info = self.no_info(ctx)
        stmt = []
        if self._is_primitive_operation(node, left_type, right_type):
            op = self._get_primitive_operation(node)
            result = op(left, right, position, info)
        else:
            func_name = OPERATOR_FUNCTIONS[type(node.op)]
            called_method = left_type.get_func_or_method(func_name)
            if called_method.pure:
                result = self.get_function_call(left_type, func_name,
                                                [left, right],
                                                [left_type, right_type],
                                                node, ctx)
            else:
                result_type = called_method.type
                res_var = ctx.actual_function.create_variable('op_res',
                                                              result_type,
                                                              self.translator)
                stmt += self.get_method_call(left_type, func_name,
                                             [left, right],
                                             [left_type, right_type],
                                             [res_var.ref(node, ctx)], node,
                                             ctx)
                result = res_var.ref(node, ctx)
        return stmt, result

    def _is_primitive_operation(self, node: ast.AST, left_type: PythonClass,
                                right_type: PythonClass) -> bool:
        """
        Decides if the binary operation from node, called with arguments of the
        given types, should be translated as a native Silver operation or
        as a call to a special function.
        """
        return False
        if left_type.name in {INT_TYPE, BOOL_TYPE}:
            if right_type.name not in {INT_TYPE, BOOL_TYPE}:
                raise InvalidProgramException(node, 'invalid.operation.type')
            else:
                return True
        return False

    def _get_primitive_operation(self, node: ast.BinOp):
        """
        Returns the constructor for the Silver node representing the given
        operation. If, for example, 'node' is an addition, this will return
        self.viper.Add.
        """
        return self.primitive_operations[type(node.op)]

    def get_function_call(self, receiver: PythonType,
                          func_name: str, args: List[Expr],
                          arg_types: List[PythonType], node: ast.AST,
                          ctx: Context,
                          position = None) -> 'silver.ast.FuncApp':
        """
        Creates a function application of the function called func_name, with
        the given receiver and arguments. Boxes arguments if necessary, and
        unboxed the result if needed as well.
        """
        if receiver:
            target_cls = receiver
            func = target_cls.get_function(func_name)
        else:
            for container in ctx.module.get_included_modules():
                if func_name in container.functions:
                    func = container.functions[func_name]
                    break
        if not func:
            raise InvalidProgramException(node, 'unknown.function.called')
        formal_args = []
        actual_args = []
        for arg, param, type in zip(args, func.args.values(), arg_types):
            formal_args.append(param.decl)
            if param.type.name == '__prim__bool':
                actual_arg = self.to_bool(arg, ctx)
            elif param.type.name == '__prim__int':
                actual_arg = self.to_int(arg, ctx)
            else:
                actual_arg = self.to_ref(arg, ctx)
            actual_args.append(actual_arg)
        type = self.translate_type(func.type, ctx)
        sil_name = func.sil_name
<<<<<<< HEAD
=======

        actual_position = position if position else self.to_position(node, ctx)
>>>>>>> 0a7caf4d
        call = self.viper.FuncApp(sil_name, actual_args,
                                  actual_position,
                                  self.no_info(ctx), type, formal_args)
        # if node and not isinstance(node, ast.Assign):
        #     node_type = self.get_type(node, ctx)
        # else:
        #     node_type = None
        # if (node_type and node_type in PRIMITIVES and
        #         func.type.name not in PRIMITIVES):
        #     # Have to unbox
        #     call = self.unbox_primitive(call, node_type, node, ctx)
        return call

    def get_method_call(self, receiver: PythonType,
                        func_name: str, args: List[Expr],
                        arg_types: List[PythonType],
                        targets: List['silver.ast.LocalVarRef'],
                        node: ast.AST,
                        ctx: Context) -> List[Stmt]:
        """
        Creates a method call to the methoc called func_name, with
        the given receiver and arguments. Boxes arguments if necessary.
        """
        if receiver:
            target_cls = receiver
            func = target_cls.get_method(func_name)
        else:
            func = ctx.module.methods[func_name]
        if not func:
            raise InvalidProgramException(node, 'unknown.function.called')
        actual_args = []
        for arg, param, type in zip(args, func.args.values(), arg_types):
            if param.type.name == '__prim__bool':
                actual_arg = self.to_bool(arg, ctx)
            elif param.type.name == '__prim__int':
                actual_arg = self.to_int(arg, ctx)
            else:
                actual_arg = self.to_ref(arg, ctx)
            actual_args.append(actual_arg)
        sil_name = func.sil_name
        call = self.create_method_call_node(
            ctx, sil_name, actual_args, targets, self.to_position(node, ctx),
            self.no_info(ctx), target_method=func, target_node=node)
        return call

    def get_error_var(self, stmt: ast.AST,
                      ctx: Context) -> 'silver.ast.LocalVarRef':
        """
        Returns the error variable of the try-block protecting stmt, otherwise
        the error return variable of the surrounding function, otherwise
        creates a new local variable of type Exception.
        """
        tries = get_surrounding_try_blocks(ctx.actual_function.try_blocks,
                                           stmt)
        if tries:
            err_var = tries[0].get_error_var(self.translator)
            if err_var.sil_name in ctx.var_aliases:
                err_var = ctx.var_aliases[err_var.sil_name]
            return err_var.ref()
        if ctx.actual_function.declared_exceptions:
            return ctx.error_var.ref()
        else:
            new_var = ctx.current_function.create_variable('error',
                ctx.module.global_module.classes['Exception'], self.translator)
            return new_var.ref()

    def var_type_check(self, name: str, type: PythonType,
                       position: 'silver.ast.Position',
                       ctx: Context, inhale_exhale: bool=True) -> Expr:
        """
        Creates an expression checking if the var with the given name
        is of the given type.
        """
        if name in ctx.var_aliases:
            obj_var = ctx.var_aliases[name].ref()
        else:
            obj_var = self.viper.LocalVar(name, self.viper.Ref,
                                          self.no_position(ctx),
                                          self.no_info(ctx))
        return self.type_check(obj_var, type, position, ctx,
                               inhale_exhale=inhale_exhale)

    def create_predicate_access(self, pred_name: str, args: List, perm: Expr,
                                node: ast.AST, ctx: Context) -> Expr:
        """
        Creates a predicate access for the predicate with the given name,
        with the given args and permission.
        """
        pred_acc = self.viper.PredicateAccess(args, pred_name,
                                              self.to_position(node, ctx),
                                              self.no_info(ctx))
        pred_acc_pred = self.viper.PredicateAccessPredicate(pred_acc, perm,
            self.to_position(node, ctx), self.no_info(ctx))
        return pred_acc_pred

    def add_handlers_for_inlines(self, ctx: Context) -> List[Stmt]:
        stmts = []
        old_var_valiases = ctx.var_aliases
        old_lbl_aliases = ctx.label_aliases
        for (added_method, var_aliases, lbl_aliases) in ctx.added_handlers:
            ctx.var_aliases = var_aliases
            ctx.label_aliases = lbl_aliases
            ctx.inlined_calls.append(added_method)
            for block in added_method.try_blocks:
                for handler in block.handlers:
                    stmts += self.translate_handler(handler, ctx)
                if block.else_block:
                    stmts += self.translate_handler(block.else_block, ctx)
                if block.finally_block:
                    stmts += self.translate_finally(block, ctx)
            ctx.inlined_calls.remove(added_method)
        ctx.added_handlers = []
        ctx.var_aliases = old_var_valiases
        ctx.label_aliases = old_lbl_aliases
        return stmts

    def box_primitive(self, primitive: Expr, type: PythonType, node: ast.AST,
                      ctx: Context) -> StmtsAndExpr:
        """
        Wraps the primitive of type type into a Ref object.
        """
        args = [primitive]
        arg_types = [None]
        name = '__box__'
        call = self.get_function_call(type, name, args, arg_types, node, ctx)
        return call

    def unbox_primitive(self, box: Expr, type: PythonType, node: ast.AST,
                        ctx: Context) -> Expr:
        """
        Assuming box is a wrapper-Ref containing a primitive of type type,
        returns the boxed primitive.
        """
        args = [box]
        arg_types = [None]
        name = '__unbox__'
        call = self.get_function_call(
            ctx.module.global_module.classes['__boxed_' + type.name], name,
            args, arg_types, node, ctx)
        return call

    def _get_string_value(self, string: str) -> int:
        """
        Computes an integer value that uniquely represents the given string.
        """
        result = 0
        for (index, char) in enumerate(string):
            result += pow(256, index) * ord(char)
        return result

    def is_valid_super_call(self, node: ast.Call, container) -> bool:
        """
        Checks if a super() call is valid:
        It must either have no arguments, or otherwise the
        first arg must be a class, the second a reference to self.
        """
        if not node.args:
            return True
        elif len(node.args) == 2:
            target = do_get_target(node.args[0],
                                   container.get_module().get_included_modules(),
                                   container)
            return (isinstance(target, PythonClass) and
                    isinstance(node.args[1], ast.Name) and
                    (node.args[1].id == next(iter(container.args))))
        else:
            return False

    def get_target(self, node: ast.AST, ctx: Context) -> PythonModule:
        container = ctx.actual_function if ctx.actual_function else ctx.module
        containers = [ctx]
        if isinstance(container, (PythonMethod, PythonIOOperation)):
            containers.append(container)
            containers.extend(container.get_module().get_included_modules())
        else:
            # Assume module
            containers.extend(container.get_included_modules())
        result = do_get_target(node, containers, container)
        return result<|MERGE_RESOLUTION|>--- conflicted
+++ resolved
@@ -308,11 +308,8 @@
             actual_args.append(actual_arg)
         type = self.translate_type(func.type, ctx)
         sil_name = func.sil_name
-<<<<<<< HEAD
-=======
 
         actual_position = position if position else self.to_position(node, ctx)
->>>>>>> 0a7caf4d
         call = self.viper.FuncApp(sil_name, actual_args,
                                   actual_position,
                                   self.no_info(ctx), type, formal_args)
