import ast

from py2viper_translation.lib.constants import (
    DICT_TYPE,
    END_LABEL,
    LIST_TYPE,
    OBJECT_TYPE,
    SET_TYPE,
    TUPLE_TYPE,
)
from py2viper_translation.lib.program_nodes import PythonType, PythonVar
from py2viper_translation.lib.typedefs import (
    Expr,
    Stmt,
    StmtsAndExpr,
)
from py2viper_translation.lib.util import (
    AssignCollector,
    contains_stmt,
    flatten,
    get_body_start_index,
    get_func_name,
    get_surrounding_try_blocks,
    InvalidProgramException,
    is_get_ghost_output,
    is_invariant,
    UnsupportedException,
)
from py2viper_translation.translators.abstract import Context
from py2viper_translation.translators.common import CommonTranslator
from typing import List, Optional, Tuple


class StatementTranslator(CommonTranslator):

    def translate_stmt(self, node: ast.AST, ctx: Context) -> List[Stmt]:
        """
        Generic visitor function for translating statements
        """
        method = 'translate_stmt_' + node.__class__.__name__
        visitor = getattr(self, method, self.translate_generic)
        return visitor(node, ctx)

    def translate_stmt_AugAssign(self, node: ast.AugAssign,
                                 ctx: Context) -> List[Stmt]:
        left_stmt, left = self.translate_expr(node.target, ctx)
        if left_stmt:
            raise InvalidProgramException(node, 'purity.violated')
        stmt, right = self.translate_expr(node.value, ctx)
        left_type = self.get_type(node.target, ctx)
        right_type = self.get_type(node.value, ctx)
        position = self.to_position(node, ctx)
        info = self.no_info(ctx)
        op_stmt, result = self.translate_operator(left, right, left_type,
                                                  right_type, node, ctx)
        stmt += op_stmt
        result = self.to_ref(result, ctx)
        if isinstance(node.target, ast.Name):
            assign = self.viper.LocalVarAssign(left, result, position, info)
        elif isinstance(node.target, ast.Attribute):
            assign = self.viper.FieldAssign(left, result, position, info)
        return stmt + [assign]

    def translate_stmt_Pass(self, node: ast.Pass, ctx: Context) -> List[Stmt]:
        return []

    def _create_for_loop_invariant(self, iter_var: PythonVar,
                                   target_var: PythonVar,
                                   err_var: PythonVar,
                                   iterable: Expr,
                                   iterable_type: PythonType,
                                   node: ast.AST,
                                   ctx: Context) -> List[Stmt]:
        """
        Creates the default invariant for for loops using iterators. It's a
        static block of code that's always the same except for possible boxing
        and unboxing, and looks like this:

        invariant acc(a.list_acc, 1 / 20)
        invariant acc(iter.list_acc, 1 / 20)
        invariant iter.list_acc == list___sil_seq__(a)
        invariant acc(iter.__iter_index, write)
        invariant acc(iter.__previous, 1 / 20)
        invariant acc(iter.__previous.list_acc, write)
        invariant iter.__iter_index - 1 == list___len__(iter.__previous)
        invariant (iter_err == null) ==> (iter.__iter_index >= 0) &&
                  (iter.__iter_index <= |iter.list_acc|)
        invariant (iter_err == null) ==> (c ==
                                          iter.list_acc[iter.__iter_index - 1])
        invariant (iter_err == null) ==> (c in iter.list_acc)
        invariant (iter_err == null) ==>(iter.__previous.list_acc ==
                                         iter.list_acc[..iter.__iter_index - 1])
        invariant (iter_err == null) ==> get_type_arg1(iter) == T()
        invariant (iter_err == null) ==> issubtype(typeof(c), T())
        invariant (iter_err != null) ==> (iter.__previous.list_acc ==
                                          iter.list_acc)
        """
        pos = self.to_position(node, ctx)
        info = self.no_info(ctx)
        seq_ref = self.viper.SeqType(self.viper.Ref)
        set_ref = self.viper.SetType(self.viper.Ref)

        param = self.viper.LocalVarDecl('self', self.viper.Ref, pos, info)

        seq_func_name = iterable_type.name + '___sil_seq__'
        iter_seq = self.viper.FuncApp(seq_func_name, [iterable], pos, info,
                                      seq_ref, [param])
        full_perm = self.viper.FullPerm(pos, info)
        wildcard = self.viper.WildcardPerm(pos, info)

        invariant = []
        one = self.viper.IntLit(1, pos, info)
        zero = self.viper.IntLit(0, pos, info)
        twenty = self.viper.IntLit(20, pos, info)
        frac_perm_120 = self.viper.FractionalPerm(one, twenty, pos, info)
        if iterable_type.name in {DICT_TYPE, LIST_TYPE, SET_TYPE}:
            field_name = iterable_type.name + '_acc'
            field_type = seq_ref if iterable_type.name == LIST_TYPE else set_ref
            acc_field = self.viper.Field(field_name, field_type, pos, info)
            field_acc = self.viper.FieldAccess(iterable, acc_field, pos, info)
            field_pred = self.viper.FieldAccessPredicate(field_acc,
                                                         frac_perm_120, pos,
                                                         info)
            invariant.append(field_pred)
        else:
            raise UnsupportedException(node)

        list_acc_field = self.viper.Field('list_acc', seq_ref, pos, info)
        iter_acc = self.viper.FieldAccess(iter_var.ref(), list_acc_field, pos,
                                          info)
        iter_acc_pred = self.viper.FieldAccessPredicate(iter_acc, frac_perm_120,
                                                        pos, info)
        invariant.append(iter_acc_pred)

        iter_list_equal = self.viper.EqCmp(iter_acc, iter_seq, pos, info)
        invariant.append(iter_list_equal)

        index_field = self.viper.Field('__iter_index', self.viper.Int, pos,
                                       info)
        iter_index_acc = self.viper.FieldAccess(iter_var.ref(), index_field,
                                                pos, info)
        iter_index_acc_pred = self.viper.FieldAccessPredicate(iter_index_acc,
                                                              full_perm, pos,
                                                              info)
        invariant.append(iter_index_acc_pred)

        previous_field = self.viper.Field('__previous', self.viper.Ref, pos,
                                          info)
        iter_previous_acc = self.viper.FieldAccess(iter_var.ref(),
                                                   previous_field,
                                                   pos, info)
        iter_previous_acc_pred = self.viper.FieldAccessPredicate(
            iter_previous_acc, frac_perm_120, pos, info)
        invariant.append(iter_previous_acc_pred)

        previous_list_acc = self.viper.FieldAccess(iter_previous_acc,
                                                   list_acc_field, pos, info)
        previous_list_acc_pred = self.viper.FieldAccessPredicate(
            previous_list_acc, full_perm, pos, info)
        invariant.append(previous_list_acc_pred)

        index_minus_one = self.viper.Sub(iter_index_acc, one, pos, info)
        object_class = ctx.module.global_module.classes[OBJECT_TYPE]
        list_class = ctx.module.global_module.classes[LIST_TYPE]
        previous_len = self.get_function_call(list_class, '__len__',
                                              [iter_previous_acc],
                                              [object_class], None, ctx)
        previous_len_eq = self.viper.EqCmp(index_minus_one, previous_len, pos,
                                           info)
        invariant.append(previous_len_eq)
        null = self.viper.NullLit(pos, info)
        no_error = self.viper.EqCmp(err_var.ref(), null, pos, info)
        some_error = self.viper.NeCmp(err_var.ref(), null, pos, info)

        index_nonneg = self.viper.GeCmp(iter_index_acc, zero, pos, info)
        iter_list_len = self.viper.SeqLength(iter_acc, pos, info)
        index_le_len = self.viper.LeCmp(iter_index_acc, iter_list_len, pos,
                                        info)
        index_bounds = self.viper.And(index_nonneg, index_le_len, pos, info)
        invariant.append(self.viper.Implies(no_error, index_bounds, pos, info))

        iter_current_index = self.viper.SeqIndex(iter_acc, index_minus_one, pos,
                                                 info)
        boxed_target = target_var.ref()

        current_element_index = self.viper.EqCmp(target_var.ref(),
                                                 iter_current_index, pos, info)
        current_element_contained = self.viper.SeqContains(boxed_target,
                                                           iter_acc, pos, info)
        invariant.append(self.viper.Implies(no_error, current_element_index,
                                            pos, info))
        invariant.append(self.viper.Implies(no_error, current_element_contained,
                                            pos, info))

        previous_elements = self.viper.SeqTake(iter_acc, index_minus_one, pos,
                                               info)
        iter_previous_contents = self.viper.EqCmp(previous_list_acc,
                                                  previous_elements, pos, info)
        invariant.append(self.viper.Implies(no_error, iter_previous_contents,
                                            pos, info))

        target_type = self.type_check(target_var.ref(), target_var.type, pos,
                                      ctx)
        invariant.append(self.viper.Implies(no_error, target_type,
                                            pos, info))

        previous_is_all = self.viper.EqCmp(previous_list_acc, iter_acc, pos,
                                           info)
        invariant.append(self.viper.Implies(some_error, previous_is_all, pos,
                                            info))
        return invariant

    def _get_iterator(self, iterable: Expr, iterable_type: PythonType,
                      node: ast.AST, ctx: Context) -> Tuple[PythonVar,
                                                            List[Stmt]]:
        iter_class = ctx.module.global_module.classes['Iterator']
        iter_var = ctx.actual_function.create_variable('iter', iter_class,
                                                       self.translator)
        assert not node in ctx.loop_iterators
        ctx.loop_iterators[node] = iter_var
        args = [iterable]
        arg_types = [iterable_type]
        iter_assign = self.get_method_call(iterable_type, '__iter__', args,
                                           arg_types, [iter_var.ref()], node,
                                           ctx)
        return iter_var, iter_assign

    def _get_next_call(self, iter_var: PythonVar, target_var: PythonVar,
                       node: ast.For,
                       ctx: Context) -> Tuple[PythonVar, List[Stmt]]:
        exc_class = ctx.module.global_module.classes['Exception']
        err_var = ctx.actual_function.create_variable('iter_err', exc_class,
                                                      self.translator)
        iter_class = ctx.module.global_module.classes['Iterator']
        args = [iter_var.ref()]
        arg_types = [iter_class]
        targets = [target_var.ref(node.target, ctx), err_var.ref()]
        next_call = self.get_method_call(iter_class, '__next__', args,
                                         arg_types, targets, node, ctx)
        return err_var, next_call

    def _get_iterator_delete(self, iter_var: PythonVar, node: ast.For,
                             ctx: Context) -> List[Stmt]:
        iter_class = ctx.module.global_module.classes['Iterator']
        args = [iter_var.ref()]
        arg_types = [iter_class]
        iter_del = self.get_method_call(iter_class, '__del__', args, arg_types,
                                        [], node, ctx)
        return iter_del

    def _get_havoced_vars(self, nodes: List[ast.AST],
                          ctx: Context) -> List[PythonVar]:
        """
        Finds all local variables written to within the given partial ASTs which already
        existed before.
        """
        result = []
        collector = AssignCollector()
        for stmt in nodes:
            collector.visit(stmt)
        for name in collector.assigned_vars:
            if name in ctx.var_aliases:
                var = ctx.var_aliases[name]
            else:
                var = ctx.actual_function.get_variable(name)
            if (name in ctx.actual_function.args or
                    (var.writes and not contains_stmt(nodes, var.writes[0]))):
                result.append(var)
        return result

    def _get_havoced_var_type_info(self, nodes: List[ast.AST],
                                   ctx: Context) -> List[Expr]:
        """
        Creates a list of assertions containing type information for all local
        variables written to within the given partial ASTs which already
        existed before.
        To be used to remember type information about arguments/local variables
        which are assigned to in loops and therefore havoced.
        """
        result = []
        vars = self._get_havoced_vars(nodes, ctx)
        for var in vars:
            result.append(self.type_check(var.ref(), var.type,
                                          self.no_position(ctx), ctx))
        return result

    def translate_stmt_For(self, node: ast.For, ctx: Context) -> List[Stmt]:
        iterable_type = self.get_type(node.iter, ctx)
        iterable_stmt, iterable = self.translate_expr(node.iter, ctx)
        iter_var, iter_assign = self._get_iterator(iterable, iterable_type,
                                                   node, ctx)
        target_var = ctx.actual_function.get_variable(node.target.id)

        err_var, next_call = self._get_next_call(iter_var, target_var,
                                                 node, ctx)
        self.enter_loop_translation(node, ctx, err_var)

        invariant = self._create_for_loop_invariant(iter_var, target_var,
                                                    err_var, iterable,
                                                    iterable_type, node, ctx)
        bodyindex = get_body_start_index(node.body)
        invariant.extend(self._get_havoced_var_type_info(node.body[bodyindex:],
                                                         ctx))

        for expr, aliases in ctx.actual_function.loop_invariants[node]:
            with ctx.additional_aliases(aliases):
                invariant.append(self.translate_contract(expr, ctx))

        body = flatten(
            [self.translate_stmt(stmt, ctx) for stmt in node.body[bodyindex:]])
        body.extend(next_call)
        cond = self.viper.EqCmp(err_var.ref(),
                                self.viper.NullLit(self.no_position(ctx),
                                                   self.no_info(ctx)),
                                self.to_position(node, ctx),
                                self.no_info(ctx))
        loop = self.create_while_node(
            ctx, cond, invariant, [], body, node)
        iter_del = self._get_iterator_delete(iter_var, node, ctx)
        self.leave_loop_translation(ctx)
        del ctx.loop_iterators[node]
<<<<<<< HEAD
        return iter_assign + next_call + loop + iter_del
=======
        result = iterable_stmt + iter_assign + next_call + [target_assign] + loop + iter_del
        if ctx.actual_function.type:
            null = self.viper.NullLit(self.no_position(ctx), self.no_info(ctx))
            result_none = self.viper.LocalVarAssign(
                ctx.actual_function.result.ref(),
                null, self.no_position(ctx),
                self.no_info(ctx))
            result.append(result_none)
        return result
>>>>>>> 92bdcf4f

    def translate_stmt_Assert(self, node: ast.Assert,
                              ctx: Context) -> List[Stmt]:
        stmt, expr = self.translate_expr(node.test, ctx, self.viper.Bool)
        assertion = self.viper.Assert(expr, self.to_position(node, ctx),
                                      self.no_info(ctx))
        return stmt + [assertion]

    def translate_stmt_With(self, node: ast.With, ctx: Context) -> List[Stmt]:
        try_block = None
        for block in ctx.actual_function.try_blocks:
            if block.node is node:
                try_block = block
                break
        assert try_block
        code_var = try_block.get_finally_var(self.translator)
        if code_var.sil_name in ctx.var_aliases:
            code_var = ctx.var_aliases[code_var.sil_name]
        code_var = code_var.ref()
        zero = self.viper.IntLit(0, self.no_position(ctx), self.no_info(ctx))
        # Get context mgr
        ctx_stmt, ctx_mgr = self.translate_expr(try_block.with_item.context_expr,
                                                ctx)
        ctx_type = self.get_type(try_block.with_item.context_expr, ctx)
        enter_method = ctx_type.get_method('__enter__')
        # Create temp var
        enter_res_type = enter_method.type
        with_ctx = ctx.current_function.create_variable('with_ctx',
                                                         ctx_type,
                                                         self.translator)
        try_block.with_var = with_ctx
        ctx_assign = self.viper.LocalVarAssign(with_ctx.ref(), ctx_mgr,
                                               self.no_position(ctx),
                                               self.no_info(ctx))
        enter_res = ctx.current_function.create_variable('enter_res',
                                                         enter_res_type,
                                                         self.translator)
        # Call enter
        enter_call = self.get_method_call(ctx_type, '__enter__',
                                          [with_ctx.ref()],
                                          [ctx_type],
                                          [enter_res.ref(node, ctx)], node, ctx)
        assign = self.viper.LocalVarAssign(code_var, zero,
                                           self.no_position(ctx),
                                           self.no_info(ctx))
        if try_block.with_item.optional_vars:
            as_expr = try_block.with_item.optional_vars
            as_var = ctx.current_function.get_variable(as_expr.id)
            enter_assign = self.viper.LocalVarAssign(as_var.ref(as_expr, ctx),
                                                     enter_res.ref(),
                                                     self.to_position(as_expr,
                                                                      ctx),
                                                     self.no_info(ctx))
            body = [enter_assign, assign]
        else:
            body = [assign]
        body += flatten([self.translate_stmt(stmt, ctx) for stmt in node.body])
        finally_name = ctx.get_label_name(try_block.finally_name)
        goto = self.viper.Goto(finally_name,
                               self.to_position(node, ctx),
                               self.no_info(ctx))
        body.append(goto)
        label_name = ctx.get_label_name(try_block.post_name)
        end_label = self.viper.Label(label_name,
                                     self.to_position(node, ctx),
                                     self.no_info(ctx))
        return ctx_stmt + [ctx_assign] + enter_call + body + [end_label]

    def translate_stmt_Try(self, node: ast.Try, ctx: Context) -> List[Stmt]:
        try_block = None
        for block in ctx.actual_function.try_blocks:
            if block.node is node:
                try_block = block
                break
        assert try_block
        code_var = try_block.get_finally_var(self.translator)
        if code_var.sil_name in ctx.var_aliases:
            code_var = ctx.var_aliases[code_var.sil_name]
        code_var = code_var.ref()
        zero = self.viper.IntLit(0, self.no_position(ctx), self.no_info(ctx))
        assign = self.viper.LocalVarAssign(code_var, zero,
                                           self.no_position(ctx),
                                           self.no_info(ctx))
        body = [assign]
        body += flatten([self.translate_stmt(stmt, ctx) for stmt in node.body])
        try_block.handler_aliases = ctx.var_aliases.copy()
        if try_block.else_block:
            else_label = ctx.get_label_name(try_block.else_block.name)
            goto = self.viper.Goto(else_label,
                                   self.to_position(node, ctx),
                                   self.no_info(ctx))
            body.append(goto)
        elif try_block.finally_block:
            finally_name = ctx.get_label_name(try_block.finally_name)
            goto = self.viper.Goto(finally_name,
                                   self.to_position(node, ctx),
                                   self.no_info(ctx))
            body.append(goto)
        label_name = ctx.get_label_name(try_block.post_name)
        end_label = self.viper.Label(label_name,
                                     self.to_position(node, ctx),
                                     self.no_info(ctx))
        return body + [end_label]

    def translate_stmt_Raise(self, node: ast.Raise, ctx: Context) -> List[Stmt]:
        var = self.get_error_var(node, ctx)
        stmt, exception = self.translate_expr(node.exc, ctx)
        assignment = self.viper.LocalVarAssign(var, exception,
                                               self.to_position(node, ctx),
                                               self.no_info(ctx))
        catchers = self.create_exception_catchers(var,
            ctx.actual_function.try_blocks, node, ctx)
        return stmt + [assignment] + catchers

    def translate_stmt_Call(self, node: ast.Call, ctx: Context) -> List[Stmt]:
        stmt, expr = self.translate_Call(node, ctx)
        if expr:
            type = self.get_type(node, ctx)
            var = ctx.current_function.create_variable('expr', type,
                                                       self.translator)
            assign = self.viper.LocalVarAssign(var.ref(node, ctx), expr,
                                               self.to_position(node, ctx),
                                               self.no_info(ctx))
            stmt.append(assign)
        return stmt

    def translate_stmt_Expr(self, node: ast.Expr, ctx: Context) -> List[Stmt]:
        if isinstance(node.value, ast.Call):
            return self.translate_stmt(node.value, ctx)
        elif isinstance(node.value, ast.Str):
            return []
        else:
            raise UnsupportedException(node)

    def translate_stmt_If(self, node: ast.If, ctx: Context) -> List[Stmt]:
        cond_stmt, cond = self.translate_expr(node.test, ctx,
                                              target_type=self.viper.Bool)
        then_body = flatten([self.translate_stmt(stmt, ctx)
                             for stmt in node.body])
        then_block = self.translate_block(then_body,
                                          self.to_position(node, ctx),
                                          self.no_info(ctx))
        else_body = flatten([self.translate_stmt(stmt, ctx)
                             for stmt in node.orelse])
        else_block = self.translate_block(
            else_body,
            self.to_position(node, ctx), self.no_info(ctx))
        position = self.to_position(node, ctx)
        return cond_stmt + [self.viper.If(cond, then_block, else_block,
                                          position, self.no_info(ctx))]

    def assign_to(self, lhs: ast.AST, rhs: Expr, rhs_index: Optional[int],
                  rhs_type: PythonType, node: ast.AST,
                  ctx: Context) -> List[Stmt]:
        if rhs_index is not None:
            index_lit = self.viper.IntLit(rhs_index, self.no_position(ctx),
                                          self.no_info(ctx))
            args = [rhs, index_lit]
            arg_types = [rhs_type, None]
            rhs = self.get_function_call(rhs_type, '__getitem__', args,
                                         arg_types, node, ctx)
            rhs_index_type = rhs_type.type_args[rhs_index]
        if isinstance(lhs, ast.Subscript):
            if not isinstance(node.targets[0].slice, ast.Index):
                raise UnsupportedException(node)
            target_cls = self.get_type(lhs.value, ctx)
            lhs_stmt, target = self.translate_expr(lhs.value, ctx)
            ind_stmt, index = self.translate_expr(lhs.slice.value, ctx,
                                                  target_type=self.viper.Int)
            index_type = self.get_type(lhs.slice.value, ctx)

            args = [target, index, rhs]
            arg_types = [None, index_type, rhs_type]
            call = self.get_method_call(target_cls, '__setitem__', args,
                                        arg_types, [], node, ctx)
            return lhs_stmt + ind_stmt + call
        target = lhs
        lhs_stmt, var = self.translate_expr(target, ctx)
        if isinstance(target, ast.Name):
            assignment = self.viper.LocalVarAssign
        else:
            assignment = self.viper.FieldAssign
        assign = assignment(var,
                            rhs, self.to_position(node, ctx),
                            self.no_info(ctx))
        return lhs_stmt + [assign]

    def translate_stmt_Assign(self, node: ast.Assign,
                              ctx: Context) -> List[Stmt]:
        if is_get_ghost_output(node):
            return self.translate_get_ghost_output(node, ctx)
        rhs_type = self.get_type(node.value, ctx)
        rhs_stmt, rhs = rhs_stmt, rhs = self.translate_expr(node.value, ctx)
        assign_stmts = []
        for target in node.targets:
            assign_stmts += self.translate_single_assign(target, rhs, rhs_type,
                                                         node, ctx)
        return rhs_stmt + assign_stmts

    def translate_single_assign(self, target: ast.AST, rhs: Expr,
                                rhs_type: PythonType, node: ast.AST,
                                ctx: Context) -> List[Stmt]:
        stmt = []
        if isinstance(target, ast.Tuple):
            if (rhs_type.name != TUPLE_TYPE or
                    len(rhs_type.type_args) != len(node.targets[0].elts)):
                raise InvalidProgramException(node, 'invalid.assign')
            # Translate rhs
            for index in range(len(target.elts)):
                stmt += self.assign_to(target.elts[index], rhs,
                                       index, rhs_type,
                                       node, ctx)
            return stmt
        lhs_stmt = self.assign_to(target, rhs, None, rhs_type, node, ctx)
        return lhs_stmt

    def translate_stmt_While(self, node: ast.While,
                             ctx: Context) -> List[Stmt]:
        self.enter_loop_translation(node, ctx)
        cond_stmt, cond = self.translate_expr(node.test, ctx,
                                              target_type=self.viper.Bool)
        if cond_stmt:
            raise InvalidProgramException(node, 'purity.violated')
        invariants = []
        locals = []
        for expr, aliases in ctx.actual_function.loop_invariants[node]:
            with ctx.additional_aliases(aliases):
                invariants.append(self.translate_contract(expr, ctx))
        bodyindex = get_body_start_index(node.body)
        var_types = self._get_havoced_var_type_info(node.body[bodyindex:], ctx)
        invariants = var_types + invariants
        body = flatten(
            [self.translate_stmt(stmt, ctx) for stmt in node.body[bodyindex:]])
        loop = self.create_while_node(
            ctx, cond, invariants, locals, body, node)
        self.leave_loop_translation(ctx)
        if ctx.actual_function.type:
            null = self.viper.NullLit(self.no_position(ctx), self.no_info(ctx))
            result_none = self.viper.LocalVarAssign(
                ctx.actual_function.result.ref(),
                null, self.no_position(ctx),
                self.no_info(ctx))
            loop.append(result_none)
        return loop

    def _translate_return(self, node: ast.Return, ctx: Context) -> List[Stmt]:
        if not node.value:
            return []
        type_ = ctx.actual_function.type
        rhs_stmt, rhs = self.translate_expr(node.value, ctx)
        assign = self.viper.LocalVarAssign(
            ctx.result_var.ref(node, ctx),
            rhs, self.to_position(node, ctx),
            self.no_info(ctx))

        return rhs_stmt + [assign]

    def translate_stmt_Return(self, node: ast.Return,
                              ctx: Context) -> List[Stmt]:
        return_stmts = self._translate_return(node, ctx)
        tries = get_surrounding_try_blocks(ctx.actual_function.try_blocks,
                                           node)
        for try_block in tries:
            if try_block.finally_block or try_block.with_item:
                lhs = try_block.get_finally_var(self.translator).ref()
                rhs = self.viper.IntLit(1, self.no_position(ctx),
                                        self.no_info(ctx))
                finally_assign = self.viper.LocalVarAssign(lhs, rhs,
                    self.no_position(ctx), self.no_info(ctx))
                label_name = ctx.get_label_name(try_block.finally_name)
                jmp = self.viper.Goto(label_name,
                                      self.to_position(node, ctx),
                                      self.no_info(ctx))
                return return_stmts + [finally_assign, jmp]
        end_label = ctx.get_label_name(END_LABEL)
        jmp_to_end = self.viper.Goto(end_label, self.to_position(node, ctx),
                                     self.no_info(ctx))
        return return_stmts + [jmp_to_end]<|MERGE_RESOLUTION|>--- conflicted
+++ resolved
@@ -5,6 +5,7 @@
     END_LABEL,
     LIST_TYPE,
     OBJECT_TYPE,
+    PRIMITIVES,
     SET_TYPE,
     TUPLE_TYPE,
 )
@@ -182,6 +183,12 @@
         iter_current_index = self.viper.SeqIndex(iter_acc, index_minus_one, pos,
                                                  info)
         boxed_target = target_var.ref()
+        if target_var.type.name in PRIMITIVES:
+            boxed_target = self.box_primitive(boxed_target, target_var.type,
+                                              None, ctx)
+            iter_current_index = self.unbox_primitive(iter_current_index,
+                                                      target_var.type, None,
+                                                      ctx)
 
         current_element_index = self.viper.EqCmp(target_var.ref(),
                                                  iter_current_index, pos, info)
@@ -319,10 +326,7 @@
         iter_del = self._get_iterator_delete(iter_var, node, ctx)
         self.leave_loop_translation(ctx)
         del ctx.loop_iterators[node]
-<<<<<<< HEAD
-        return iter_assign + next_call + loop + iter_del
-=======
-        result = iterable_stmt + iter_assign + next_call + [target_assign] + loop + iter_del
+        result = iterable_stmt + iter_assign + next_call + loop + iter_del
         if ctx.actual_function.type:
             null = self.viper.NullLit(self.no_position(ctx), self.no_info(ctx))
             result_none = self.viper.LocalVarAssign(
@@ -331,7 +335,6 @@
                 self.no_info(ctx))
             result.append(result_none)
         return result
->>>>>>> 92bdcf4f
 
     def translate_stmt_Assert(self, node: ast.Assert,
                               ctx: Context) -> List[Stmt]:
