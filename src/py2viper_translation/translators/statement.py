import ast

from py2viper_translation.lib.constants import (
    BYTES_TYPE,
    DICT_TYPE,
    END_LABEL,
    INT_TYPE,
    LIST_TYPE,
    OBJECT_TYPE,
    PRIMITIVE_BOOL_TYPE,
    PRIMITIVES,
    RANGE_TYPE,
    SET_TYPE,
    TUPLE_TYPE,
)
from py2viper_translation.lib.program_nodes import (
    GenericType,
    PythonClass,
    PythonType,
    PythonVar,
)
from py2viper_translation.lib.typedefs import (
    Expr,
    Stmt,
    StmtsAndExpr,
)
from py2viper_translation.lib.util import (
    AssignCollector,
    contains_stmt,
    flatten,
    get_body_start_index,
    get_func_name,
    get_parent_of_type,
    get_surrounding_try_blocks,
    InvalidProgramException,
    is_get_ghost_output,
    is_invariant,
    UnsupportedException,
)
from py2viper_translation.translators.abstract import Context
from py2viper_translation.translators.common import CommonTranslator
from typing import List, Optional, Tuple, Union


class StatementTranslator(CommonTranslator):
    def __init__(self, config: 'TranslatorConfig', jvm: 'JVM', source_file: str,
                 type_info: 'TypeInfo', viper_ast: 'ViperAST') -> None:
        super().__init__(config, jvm, source_file, type_info, viper_ast)
        # Keep track of the end and after labels of loops we are currently in.
        self.loops = {}

    def translate_stmt(self, node: ast.AST, ctx: Context) -> List[Stmt]:
        """
        Generic visitor function for translating statements
        """
        method = 'translate_stmt_' + node.__class__.__name__
        visitor = getattr(self, method, self.translate_generic)
        return visitor(node, ctx)

    def translate_stmt_AugAssign(self, node: ast.AugAssign,
                                 ctx: Context) -> List[Stmt]:
        left_stmt, left = self.translate_expr(node.target, ctx)
        if left_stmt:
            raise InvalidProgramException(node, 'purity.violated')
        stmt, right = self.translate_expr(node.value, ctx)
        left_type = self.get_type(node.target, ctx)
        right_type = self.get_type(node.value, ctx)
        position = self.to_position(node, ctx)
        info = self.no_info(ctx)
        op_stmt, result = self.translate_operator(left, right, left_type,
                                                  right_type, node, ctx)
        stmt += op_stmt
        result = self.to_ref(result, ctx)
        if isinstance(node.target, ast.Name):
            assign = self.viper.LocalVarAssign(left, result, position, info)
        elif isinstance(node.target, ast.Attribute):
            assign = self.viper.FieldAssign(left, result, position, info)
        return stmt + [assign]

    def translate_stmt_Pass(self, node: ast.Pass, ctx: Context) -> List[Stmt]:
        return []

    def _create_for_loop_invariant(self, iter_var: PythonVar,
                                   target_var: PythonVar,
                                   err_var: PythonVar,
                                   iterable: Expr,
                                   iterable_type: PythonType,
                                   assign_expr: List[Expr],
                                   node: ast.AST,
                                   ctx: Context) -> List[Stmt]:
        """
        Creates the default invariant for for loops using iterators. It's a
        static block of code that's always the same except for possible boxing
        and unboxing, and looks like this:

        .. code-block:: silver
            invariant acc(a.list_acc, 1 / 20)
            invariant acc(iter.list_acc, 1 / 20)
            invariant iter.list_acc == list___sil_seq__(a)
            invariant acc(iter.__iter_index, write)
            invariant acc(iter.__previous, 1 / 20)
            invariant acc(iter.__previous.list_acc, write)
            invariant issubtype(typeof(iter.__previous), list()) && ...
            invariant iter_err == null ==>
                      iter.__iter_index - 1 == list___len__(iter.__previous)
            invariant iter_err != null ==>
                      iter.__iter_index == list___len__(iter.__previous)
            invariant iter.__iter_index >= 0 &&
                      iter.__iter_index <= |iter.list_acc|
            invariant |iter.list_acc| > 0 ==>
                      c == iter.list_acc[iter.__iter_index - 1]
            invariant (if there are multiple loop targets, relations between
                       c and the loop targets, e.g. a == getitem(c, 0) etc.,
                       as given in ``assign_expr``)
            invariant |iter.list_acc| > 0 ==> (c in iter.list_acc)
            invariant iter_err == null ==>
                          iter.__previous.list_acc ==
                          iter.list_acc[..iter.__iter_index - 1]
            invariant |iter.list_acc| > 0 ==>
                      issubtype(typeof(c), list()) && ...
            invariant iter_err != null ==>
                      iter.__previous.list_acc == iter.list_acc
        """
        pos = self.to_position(node, ctx)
        info = self.no_info(ctx)
        seq_ref = self.viper.SeqType(self.viper.Ref)
        set_ref = self.viper.SetType(self.viper.Ref)

        param = self.viper.LocalVarDecl('self', self.viper.Ref, pos, info)

        seq_func_name = iterable_type.name + '___sil_seq__'
        iter_seq = self.viper.FuncApp(seq_func_name, [iterable], pos, info,
                                      seq_ref, [param])
        full_perm = self.viper.FullPerm(pos, info)
        wildcard = self.viper.WildcardPerm(pos, info)

        invariant = []
        one = self.viper.IntLit(1, pos, info)
        zero = self.viper.IntLit(0, pos, info)
        twenty = self.viper.IntLit(20, pos, info)
        frac_perm_120 = self.viper.FractionalPerm(one, twenty, pos, info)
        if iterable_type.name in {DICT_TYPE, LIST_TYPE, SET_TYPE}:
            field_name = iterable_type.name + '_acc'
            field_type = seq_ref if iterable_type.name == LIST_TYPE else set_ref
            acc_field = self.viper.Field(field_name, field_type, pos, info)
            field_acc = self.viper.FieldAccess(iterable, acc_field, pos, info)
            field_pred = self.viper.FieldAccessPredicate(field_acc,
                                                         frac_perm_120, pos,
                                                         info)
            invariant.append(field_pred)
        elif iterable_type.name == RANGE_TYPE:
            pass
        else:
            raise UnsupportedException(node)

        list_acc_field = self.viper.Field('list_acc', seq_ref, pos, info)
        iter_acc = self.viper.FieldAccess(iter_var.ref(), list_acc_field, pos,
                                          info)
        iter_acc_pred = self.viper.FieldAccessPredicate(iter_acc, frac_perm_120,
                                                        pos, info)
        invariant.append(iter_acc_pred)

        iter_list_equal = self.viper.EqCmp(iter_acc, iter_seq, pos, info)
        invariant.append(iter_list_equal)

        index_field = self.viper.Field('__iter_index', self.viper.Int, pos,
                                       info)
        iter_index_acc = self.viper.FieldAccess(iter_var.ref(), index_field,
                                                pos, info)
        iter_index_acc_pred = self.viper.FieldAccessPredicate(iter_index_acc,
                                                              full_perm, pos,
                                                              info)
        invariant.append(iter_index_acc_pred)

        previous_field = self.viper.Field('__previous', self.viper.Ref, pos,
                                          info)
        iter_previous_acc = self.viper.FieldAccess(iter_var.ref(),
                                                   previous_field,
                                                   pos, info)
        iter_previous_acc_pred = self.viper.FieldAccessPredicate(
            iter_previous_acc, frac_perm_120, pos, info)
        invariant.append(iter_previous_acc_pred)

        previous_list_acc = self.viper.FieldAccess(iter_previous_acc,
                                                   list_acc_field, pos, info)
        previous_list_acc_pred = self.viper.FieldAccessPredicate(
            previous_list_acc, full_perm, pos, info)
        invariant.append(previous_list_acc_pred)
        list_class = ctx.module.global_module.classes[LIST_TYPE]

        previous_type = GenericType(list_class, [target_var.type])
        invariant.append(self.type_check(iter_previous_acc, previous_type, pos,
                                         ctx))

        index_minus_one = self.viper.Sub(iter_index_acc, one, pos, info)
        object_class = ctx.module.global_module.classes[OBJECT_TYPE]

        previous_len = self.get_function_call(list_class, '__len__',
                                              [iter_previous_acc],
                                              [object_class], None, ctx)
        no_error_previous_len_eq = self.viper.EqCmp(index_minus_one,
                                                    previous_len, pos, info)
        error_previous_len_eq = self.viper.EqCmp(iter_index_acc, previous_len,
                                                 pos, info)

        null = self.viper.NullLit(pos, info)

        no_error = self.viper.EqCmp(err_var.ref(), null, pos, info)
        some_error = self.viper.NeCmp(err_var.ref(), null, pos, info)

        invariant.append(self.viper.Implies(no_error, no_error_previous_len_eq,
                                            pos, info))
        invariant.append(self.viper.Implies(some_error, error_previous_len_eq,
                                            pos, info))

        index_nonneg = self.viper.GeCmp(iter_index_acc, zero, pos, info)
        iter_list_len = self.viper.SeqLength(iter_acc, pos, info)

        non_empty_iterator = self.viper.GtCmp(iter_list_len, zero, pos, info)

        no_error_implies_non_empty = self.viper.Implies(no_error,
                                                        non_empty_iterator, pos,
                                                        info)
        invariant.append(no_error_implies_non_empty)

        index_le_len = self.viper.LeCmp(iter_index_acc, iter_list_len, pos,
                                        info)
        index_bounds = self.viper.And(index_nonneg, index_le_len, pos, info)
        invariant.append(index_bounds)

        iter_current_index = self.viper.SeqIndex(iter_acc, index_minus_one, pos,
                                                 info)
        boxed_target = target_var.ref()
        if target_var.type.name in PRIMITIVES:
            boxed_target = self.box_primitive(boxed_target, target_var.type,
                                              None, ctx)
            iter_current_index = self.unbox_primitive(iter_current_index,
                                                      target_var.type, None,
                                                      ctx)

        current_element_index = self.viper.EqCmp(target_var.ref(),
                                                 iter_current_index, pos, info)
        current_element_contained = self.viper.SeqContains(boxed_target,
                                                           iter_acc, pos, info)
        invariant.append(self.viper.Implies(non_empty_iterator,
                                            current_element_index, pos, info))
        invariant.append(self.viper.Implies(non_empty_iterator,
                                            current_element_contained, pos,
                                            info))

        previous_elements = self.viper.SeqTake(iter_acc, index_minus_one, pos,
                                               info)
        iter_previous_contents = self.viper.EqCmp(previous_list_acc,
                                                  previous_elements, pos, info)
        invariant.append(self.viper.Implies(no_error, iter_previous_contents,
                                            pos, info))

        target_type = self.type_check(target_var.ref(), target_var.type, pos,
                                      ctx)
        invariant.append(self.viper.Implies(non_empty_iterator, target_type,
                                            pos, info))
        # Add information about and permissions for actual loop targets
        for target_info in assign_expr:
            invariant.append(self.viper.Implies(non_empty_iterator, target_info,
                                                pos, info))

        previous_is_all = self.viper.EqCmp(previous_list_acc, iter_acc, pos,
                                           info)
        invariant.append(self.viper.Implies(some_error, previous_is_all, pos,
                                            info))
        return invariant

    def _get_iterator(self, iterable: Expr, iterable_type: PythonType,
                      node: ast.AST, ctx: Context) -> Tuple[PythonVar,
                                                            List[Stmt]]:
        iter_class = ctx.module.global_module.classes['Iterator']
        iter_var = ctx.actual_function.create_variable('iter', iter_class,
                                                       self.translator)
        assert not node in ctx.loop_iterators
        ctx.loop_iterators[node] = iter_var
        args = [iterable]
        arg_types = [iterable_type]
        iter_assign = self.get_method_call(iterable_type, '__iter__', args,
                                           arg_types, [iter_var.ref()], node,
                                           ctx)
        return iter_var, iter_assign

    def _get_next_call(self, iter_var: PythonVar, target_var: PythonVar,
                       node: ast.For,
                       ctx: Context) -> Tuple[PythonVar, List[Stmt]]:
        exc_class = ctx.module.global_module.classes['Exception']
        err_var = ctx.actual_function.create_variable('iter_err', exc_class,
                                                      self.translator)
        iter_class = ctx.module.global_module.classes['Iterator']
        args = [iter_var.ref()]
        arg_types = [iter_class]
        targets = [target_var.ref(node.target, ctx), err_var.ref()]
        next_call = self.get_method_call(iter_class, '__next__', args,
                                         arg_types, targets, node, ctx)
        return err_var, next_call

    def _get_iterator_delete(self, iter_var: PythonVar, node: ast.For,
                             ctx: Context) -> List[Stmt]:
        iter_class = ctx.module.global_module.classes['Iterator']
        args = [iter_var.ref()]
        arg_types = [iter_class]
        iter_del = self.get_method_call(iter_class, '__del__', args, arg_types,
                                        [], node, ctx)
        return iter_del

    def _get_havoced_vars(self, nodes: List[ast.AST],
                          ctx: Context) -> List[PythonVar]:
        """
        Finds all local variables written to within the given partial ASTs which
        already existed before.
        """
        result = []
        collector = AssignCollector()
        for stmt in nodes:
            collector.visit(stmt)
        for name in collector.assigned_vars:
            if name in ctx.var_aliases:
                var = ctx.var_aliases[name]
            else:
                var = ctx.actual_function.get_variable(name)
            if (name in ctx.actual_function.args or
                    (var.writes and not contains_stmt(nodes, var.writes[0]))):
                result.append(var)
        return result

    def _get_havoced_var_type_info(self, nodes: List[ast.AST],
                                   ctx: Context) -> List[Expr]:
        """
        Creates a list of assertions containing type information for all local
        variables written to within the given partial ASTs which already
        existed before.
        To be used to remember type information about arguments/local variables
        which are assigned to in loops and therefore havoced.
        """
        result = []
        vars = self._get_havoced_vars(nodes, ctx)
        for var in vars:
            result.append(self.type_check(var.ref(), var.type,
                                          self.no_position(ctx), ctx))
        return result

    def translate_stmt_For(self, node: ast.For, ctx: Context) -> List[Stmt]:
        position = self.to_position(node, ctx)
        info = self.no_info(ctx)
        post_label = ctx.actual_function.get_fresh_name('post_loop')
        end_label = ctx.actual_function.get_fresh_name('loop_end')
        iterable_type = self.get_type(node.iter, ctx)
        iterable_stmt, iterable = self.translate_expr(node.iter, ctx)
        iter_var, iter_assign = self._get_iterator(iterable, iterable_type,
                                                   node, ctx)
        # Find type of the collection content we're iterating over.
        if iterable_type.name in (LIST_TYPE, DICT_TYPE, SET_TYPE):
            target_type = iterable_type.type_args[0]
        elif iterable_type.name in (RANGE_TYPE, BYTES_TYPE):
            target_type = ctx.module.global_module.classes[INT_TYPE]
        else:
            raise UnsupportedException(node, 'unknown.iterable')

        # Create artificial new variable to store current iteration content.
        target_var = ctx.actual_function.create_variable('loop_target',
                                                         target_type,
                                                         self.translator)

        err_var, next_call = self._get_next_call(iter_var, target_var,
                                                 node, ctx)

        # Assign target_var contents to actual loop target(s).
        assign_stmt, assign_expr = self.assign_to(node.target,
                                                  target_var.ref(),
                                                  None, None, target_type,
                                                  node, ctx)

        self.enter_loop_translation(node, post_label, end_label, ctx, err_var)

        invariant = self._create_for_loop_invariant(iter_var, target_var,
                                                    err_var, iterable,
                                                    iterable_type, assign_expr,
                                                    node, ctx)
        bodyindex = get_body_start_index(node.body)

        # Remember type information about havoced local variables.
        invariant.extend(self._get_havoced_var_type_info(node.body[bodyindex:],
                                                         ctx))

        for expr, aliases in ctx.actual_function.loop_invariants[node]:
            with ctx.additional_aliases(aliases):
                invariant.append(self.translate_contract(expr, ctx))

        body = flatten(
            [self.translate_stmt(stmt, ctx) for stmt in node.body[bodyindex:]])
        # Label for continue to jump to
        body.append(self.viper.Label(end_label, position, info))
        body.extend(next_call)
        body.extend(assign_stmt)
        cond = self.viper.EqCmp(err_var.ref(),
                                self.viper.NullLit(position, info),
                                position, info)
        loop = self.create_while_node(
            ctx, cond, invariant, [], body, node)
        iter_del = self._get_iterator_delete(iter_var, node, ctx)
        self.leave_loop_translation(ctx)
        del ctx.loop_iterators[node]
        result = (iterable_stmt + iter_assign + next_call + assign_stmt +
                  loop + iter_del)
        result += self._set_result_none(ctx)
        if node.orelse:
            translated_block = flatten([self.translate_stmt(stmt, ctx) for stmt
                                        in node.orelse])
            result += translated_block
        # Label for break to jump to
        result.append(self.viper.Label(post_label, position, info))
        result += self._set_result_none(ctx)
        return result

    def translate_stmt_Assert(self, node: ast.Assert,
                              ctx: Context) -> List[Stmt]:
        stmt, expr = self.translate_expr(node.test, ctx, self.viper.Bool)
        assertion = self.viper.Assert(expr, self.to_position(node, ctx),
                                      self.no_info(ctx))
        return stmt + [assertion]

    def translate_stmt_With(self, node: ast.With, ctx: Context) -> List[Stmt]:
        try_block = None
        for block in ctx.actual_function.try_blocks:
            if block.node is node:
                try_block = block
                break
        assert try_block
        code_var = try_block.get_finally_var(self.translator)
        if code_var.sil_name in ctx.var_aliases:
            code_var = ctx.var_aliases[code_var.sil_name]
        code_var = code_var.ref()
        zero = self.viper.IntLit(0, self.no_position(ctx), self.no_info(ctx))
        # Get context mgr
        ctx_stmt, ctx_mgr = self.translate_expr(try_block.with_item.context_expr,
                                                ctx)
        ctx_type = self.get_type(try_block.with_item.context_expr, ctx)
        enter_method = ctx_type.get_method('__enter__')
        # Create temp var
        enter_res_type = enter_method.type
        with_ctx = ctx.current_function.create_variable('with_ctx',
                                                         ctx_type,
                                                         self.translator)
        try_block.with_var = with_ctx
        ctx_assign = self.viper.LocalVarAssign(with_ctx.ref(), ctx_mgr,
                                               self.no_position(ctx),
                                               self.no_info(ctx))
        enter_res = ctx.current_function.create_variable('enter_res',
                                                         enter_res_type,
                                                         self.translator)
        # Call enter
        enter_call = self.get_method_call(ctx_type, '__enter__',
                                          [with_ctx.ref()],
                                          [ctx_type],
                                          [enter_res.ref(node, ctx)], node, ctx)
        assign = self.viper.LocalVarAssign(code_var, zero,
                                           self.no_position(ctx),
                                           self.no_info(ctx))
        if try_block.with_item.optional_vars:
            as_expr = try_block.with_item.optional_vars
            as_var = ctx.current_function.get_variable(as_expr.id)
            enter_assign = self.viper.LocalVarAssign(as_var.ref(as_expr, ctx),
                                                     enter_res.ref(),
                                                     self.to_position(as_expr,
                                                                      ctx),
                                                     self.no_info(ctx))
            body = [enter_assign, assign]
        else:
            body = [assign]
        body += flatten([self.translate_stmt(stmt, ctx) for stmt in node.body])
        finally_name = ctx.get_label_name(try_block.finally_name)
        goto = self.viper.Goto(finally_name,
                               self.to_position(node, ctx),
                               self.no_info(ctx))
        body.append(goto)
        label_name = ctx.get_label_name(try_block.post_name)
        end_label = self.viper.Label(label_name,
                                     self.to_position(node, ctx),
                                     self.no_info(ctx))
        return ctx_stmt + [ctx_assign] + enter_call + body + [end_label]

    def translate_stmt_Try(self, node: ast.Try, ctx: Context) -> List[Stmt]:
        try_block = None
        for block in ctx.actual_function.try_blocks:
            if block.node is node:
                try_block = block
                break
        assert try_block
        code_var = try_block.get_finally_var(self.translator)
        if code_var.sil_name in ctx.var_aliases:
            code_var = ctx.var_aliases[code_var.sil_name]
        code_var = code_var.ref()
        zero = self.viper.IntLit(0, self.no_position(ctx), self.no_info(ctx))
        assign = self.viper.LocalVarAssign(code_var, zero,
                                           self.no_position(ctx),
                                           self.no_info(ctx))
        body = [assign]
        body += flatten([self.translate_stmt(stmt, ctx) for stmt in node.body])
        try_block.handler_aliases = ctx.var_aliases.copy()
        if try_block.else_block:
            else_label = ctx.get_label_name(try_block.else_block.name)
            goto = self.viper.Goto(else_label,
                                   self.to_position(node, ctx),
                                   self.no_info(ctx))
            body.append(goto)
        elif try_block.finally_block:
            finally_name = ctx.get_label_name(try_block.finally_name)
            goto = self.viper.Goto(finally_name,
                                   self.to_position(node, ctx),
                                   self.no_info(ctx))
            body.append(goto)
        label_name = ctx.get_label_name(try_block.post_name)
        end_label = self.viper.Label(label_name,
                                     self.to_position(node, ctx),
                                     self.no_info(ctx))
        return body + [end_label]

    def translate_stmt_Raise(self, node: ast.Raise, ctx: Context) -> List[Stmt]:
        var = self.get_error_var(node, ctx)
        stmt, exception = self.translate_expr(node.exc, ctx)
        position = self.to_position(node, ctx)
        if node.cause:
            cause_stmt, cause = self.translate_expr(node.cause, ctx)
            stmt += cause_stmt
        assignment = self.viper.LocalVarAssign(var, exception, position,
                                               self.no_info(ctx))
        catchers = self.create_exception_catchers(var,
            ctx.actual_function.try_blocks, node, ctx)
        return stmt + [assignment] + catchers

    def translate_stmt_Call(self, node: ast.Call, ctx: Context) -> List[Stmt]:
        stmt, expr = self.translate_Call(node, ctx)
        if expr:
            type = self.get_type(node, ctx)
            var = ctx.current_function.create_variable('expr', type,
                                                       self.translator)
            assign = self.viper.LocalVarAssign(var.ref(node, ctx), expr,
                                               self.to_position(node, ctx),
                                               self.no_info(ctx))
            stmt.append(assign)
        return stmt

    def translate_stmt_Expr(self, node: ast.Expr, ctx: Context) -> List[Stmt]:
        if isinstance(node.value, ast.Call):
            return self.translate_stmt(node.value, ctx)
        elif isinstance(node.value, ast.Str):
            # Docstring, just skip.
            return []
        else:
            raise UnsupportedException(node)

    def translate_stmt_If(self, node: ast.If, ctx: Context) -> List[Stmt]:
        cond_stmt, cond = self.translate_expr(node.test, ctx,
                                              target_type=self.viper.Bool)
        then_body = flatten([self.translate_stmt(stmt, ctx)
                             for stmt in node.body])
        then_block = self.translate_block(then_body,
                                          self.to_position(node, ctx),
                                          self.no_info(ctx))
        else_body = flatten([self.translate_stmt(stmt, ctx)
                             for stmt in node.orelse])
        else_block = self.translate_block(
            else_body,
            self.to_position(node, ctx), self.no_info(ctx))
        position = self.to_position(node, ctx)
        return cond_stmt + [self.viper.If(cond, then_block, else_block,
                                          position, self.no_info(ctx))]

    def assign_to(self, lhs: ast.AST, rhs: Expr, rhs_index: Optional[int],
                  rhs_end: Optional[Expr],
                  rhs_type: PythonType,
                  node: ast.AST, ctx: Context) -> Tuple[List[Stmt], List[Expr]]:
        """
        Assigns the given expression ``rhs`` to the target given in ``lhs``.
        If ``rhs_index`` is set, will only assign the element of ``rhs`` at
        this index; if ``rhs_end`` is also set, will assign a list containing
        the given range of elements to ``lhs`` (assuming ``lhs`` is of type
        ast.Starred).

        In addition to assignment statements, returns a list of assertions
        which are known to hold after the asignment, to be used in loop
        invariants.
        """
        position = self.to_position(node, ctx)
        info = self.no_info(ctx)
        if isinstance(lhs, ast.Starred):
            return self._assign_to_starred(lhs, rhs, rhs_index, rhs_end,
                                           rhs_type, node, ctx)
        if rhs_index is not None:
            rhs_lit = self.viper.IntLit(rhs_index, position, info)
            args = [rhs, rhs_lit]
            arg_types = [rhs_type, None]
            rhs = self.get_function_call(rhs_type, '__getitem__', args,
                                         arg_types, node, ctx)
            if rhs_type.name == TUPLE_TYPE and rhs_type.exact_length:
                rhs_type = rhs_type.type_args[rhs_index]
            else:
                rhs_type = rhs_type.type_args[0]
        if isinstance(lhs, ast.Tuple):
            return self._assign_to_tuple(lhs, rhs, rhs_type, node, ctx)

        return self._assign_single_value(lhs, rhs, rhs_type, node, ctx)

    def _assign_single_value(self, lhs: ast.AST, rhs: Expr,
                             rhs_type: PythonType, node: ast.AST,
                             ctx: Context) -> Tuple[List[Stmt], List[Expr]]:
        position = self.to_position(node, ctx)
        info = self.no_info(ctx)

        if isinstance(lhs, ast.Subscript):
<<<<<<< HEAD
            return self._assign_with_subscript(lhs, rhs, node, ctx)

=======
            # Special treatment for subscript; instead of an assignment, we
            # need to call a setitem method.
            if not isinstance(node.targets[0].slice, ast.Index):
                raise UnsupportedException(node, 'assignment to slice')
            target_cls = self.get_type(lhs.value, ctx)
            lhs_stmt, target = self.translate_expr(lhs.value, ctx)
            ind_stmt, index = self.translate_expr(lhs.slice.value, ctx,
                                                  target_type=self.viper.Int)
            index_type = self.get_type(lhs.slice.value, ctx)

            args = [target, index, rhs]
            arg_types = [None, None, None]
            stmt = self.get_method_call(target_cls, '__setitem__', args,
                                        arg_types, [], node, ctx)
            # The respective assertion states that getitem with the given index
            # now has the assigned value.
            item = self.get_function_call(target_cls, '__getitem__',
                                          [target, index], [None, None], node,
                                          ctx)
            val = self.viper.EqCmp(item, rhs, position, self.no_info(ctx))
            return lhs_stmt + ind_stmt + stmt, [val]
>>>>>>> a843ee47
        target = lhs
        lhs_stmt, var = self.translate_expr(target, ctx)
        if isinstance(target, ast.Name):
            assignment = self.viper.LocalVarAssign
        else:
            assignment = self.viper.FieldAssign
        assign_stmt = assignment(var, rhs, position, info)
        assign_val = self.viper.EqCmp(var, rhs, position, info)
        return lhs_stmt + [assign_stmt], [assign_val]

    def _assign_with_subscript(self, lhs: ast.Tuple, rhs: Expr, node: ast.AST,
                               ctx: Context) -> Tuple[List[Stmt], List[Expr]]:
        # Special treatment for subscript; instead of an assignment, we
        # need to call a setitem method.
        if not isinstance(node.targets[0].slice, ast.Index):
            raise UnsupportedException(node, 'assignment to slice')
        position = self.to_position(node, ctx)
        target_cls = self.get_type(lhs.value, ctx)
        lhs_stmt, target = self.translate_expr(lhs.value, ctx)
        ind_stmt, index = self.translate_expr(lhs.slice.value, ctx,
                                              target_type=self.viper.Int)
        args = [target, index, rhs]
        arg_types = [None, None, None]
        stmt = self.get_method_call(target_cls, '__setitem__', args,
                                    arg_types, [], node, ctx)
        # The respective assertion states that getitem with the given index
        # now has the assigned value.
        item = self.get_function_call(
            target_cls, '__getitem__', [target, index], [None, None], node, ctx)
        val = self.viper.EqCmp(item, rhs, position, self.no_info(ctx))
        return lhs_stmt + ind_stmt + stmt, [val]

    def _assign_to_tuple(self, lhs: ast.Tuple, rhs: Expr, rhs_type: PythonType,
                         node: ast.AST,
                         ctx: Context) -> Tuple[List[Stmt], List[Expr]]:
        position = self.to_position(node, ctx)
        info = self.no_info(ctx)

        no_after_starred = 0
        next = 0
        stmt_result = []
        val_result = []
        # Need to find out how many other receivers come after a starred
        # expression (if any) to calculate the last index that should be
        # assigned to the starred expression.
        for index, e in enumerate(lhs.elts):
            if isinstance(e, ast.Starred):
                no_after_starred = len(lhs.elts) - index - 1
                next = -no_after_starred
            else:
                next = next + 1
            next_expr = self.viper.IntLit(next, position, info)
            if next <= 0:
                # Calculate next index dynamically as len(rhs) + next
                # because len(rhs) might be unknown statically.
                len_expr = self.get_function_call(rhs_type, '__len__',
                                                  [rhs], [None], node, ctx)
                next_expr = self.viper.Add(len_expr, next_expr, position,
                                           info)

            stmt, val = self.assign_to(e, rhs, index, next_expr,
                                       rhs_type, node, ctx)
            stmt_result += stmt
            val_result += val
        return stmt_result, val_result

    def _assign_to_starred(self, lhs: ast.Starred, rhs: Expr,
                           rhs_index: Optional[int], rhs_end: Optional[Expr],
                           rhs_type: PythonType, node: ast.AST,
                           ctx: Context) -> Tuple[List[Stmt], List[Expr]]:
        assert rhs_index is not None and rhs_end
        position = self.to_position(node, ctx)
        info = self.no_info(ctx)

        rhs_lit = self.viper.IntLit(rhs_index, position, info)
        list_class = ctx.module.global_module.classes[LIST_TYPE]
        stmt, res_var = self.translate_expr(lhs.value, ctx)

        targets = [res_var]
        # Create a new list and assign it to starred variable
        constr_call = self.get_method_call(list_class, '__init__', [], [],
                                           [res_var], node, ctx)
        stmt += constr_call
        # Inhale the type of the newly created list (including type arguments)
        list_type = self.get_type(lhs.value, ctx)
        position = self.to_position(node, ctx)
        stmt.append(
            self.viper.Inhale(self.type_check(res_var,
                                              list_type, position, ctx),
                              position, info))
        # Set list contents to segment of rhs from rhs_index until rhs_end
        seq = self.get_function_call(rhs_type, '__sil_seq__',
                                     [rhs], [None], node, ctx)

        seq_until = self.viper.SeqTake(seq, rhs_end, position, info)
        seq_from = self.viper.SeqDrop(seq_until, rhs_lit, position, info)
        list_field = self.viper.Field('list_acc',
                                      self.viper.SeqType(self.viper.Ref),
                                      self.no_position(ctx), info)
        list_field_acc = self.viper.FieldAccess(res_var, list_field,
                                                position, info)
        # Also return new list permission...
        val = []
        full = self.viper.FullPerm(position, info)
        list_perm = self.viper.FieldAccessPredicate(list_field_acc,
                                                    full, position,
                                                    info)
        val.append(list_perm)
        list_type = self.type_check(res_var, list_type, position, ctx)
        val.append(list_type)
        assign_stmt = self.viper.FieldAssign(list_field_acc, seq_from, position,
                                             info)
        # ... and information about the list contents
        assign_val = self.viper.EqCmp(list_field_acc, seq_from, position, info)
        return stmt + [assign_stmt], val + [assign_val]

    def translate_stmt_Assign(self, node: ast.Assign,
                              ctx: Context) -> List[Stmt]:
        if is_get_ghost_output(node):
            return self.translate_get_ghost_output(node, ctx)
        rhs_type = self.get_type(node.value, ctx)
        rhs_stmt, rhs = self.translate_expr(node.value, ctx)
        assign_stmts = []
        for target in node.targets:
            target_stmt, _ = self.assign_to(target, rhs, None, None, rhs_type,
                                            node, ctx)
            assign_stmts += target_stmt
        return rhs_stmt + assign_stmts

    def translate_stmt_While(self, node: ast.While,
                             ctx: Context) -> List[Stmt]:
        post_label = ctx.actual_function.get_fresh_name('post_loop')
        end_label = ctx.actual_function.get_fresh_name('loop_end')
        self.enter_loop_translation(node, post_label, end_label, ctx)
        cond_stmt, cond = self.translate_expr(node.test, ctx,
                                              target_type=self.viper.Bool)
        if cond_stmt:
            raise InvalidProgramException(node, 'purity.violated')
        invariants = []
        locals = []
        for expr, aliases in ctx.actual_function.loop_invariants[node]:
            with ctx.additional_aliases(aliases):
                invariants.append(self.translate_contract(expr, ctx))
        bodyindex = get_body_start_index(node.body)
        var_types = self._get_havoced_var_type_info(node.body[bodyindex:], ctx)
        invariants = var_types + invariants
        body = flatten(
            [self.translate_stmt(stmt, ctx) for stmt in node.body[bodyindex:]])
        body.append(self.viper.Label(end_label, self.to_position(node, ctx),
                                     self.no_info(ctx)))
        loop = self.create_while_node(
            ctx, cond, invariants, locals, body, node)
        self.leave_loop_translation(ctx)
        loop += self._set_result_none(ctx)
        if node.orelse:
            translated_block = flatten([self.translate_stmt(stmt, ctx) for stmt
                                        in node.orelse])
            loop += translated_block
        loop.append(self.viper.Label(post_label, self.to_position(node, ctx),
                    self.no_info(ctx)))
        loop += self._set_result_none(ctx)
        return loop

    def enter_loop_translation(
            self, node: Union[ast.While, ast.For], post_label: str,
            end_label: str, ctx: Context,
            err_var: PythonVar = None) -> None:
        self.loops[node] = (post_label, end_label)
        super().enter_loop_translation(node, ctx, err_var)

    def leave_loop_translation(self, ctx: Context) -> None:
        super().leave_loop_translation(ctx)

    def _set_result_none(self, ctx: Context) -> List[Stmt]:
        """
        Sets the return variable of the current function to null (the default
        return variable), to be used after loops which may havoc the result
        variable (if there is a return within the loop body).
        """
        result = []
        null = self.viper.NullLit(self.no_position(ctx), self.no_info(ctx))
        if ctx.actual_function.type:
            result_none = self.viper.LocalVarAssign(
                ctx.actual_function.result.ref(),
                null, self.no_position(ctx),
                self.no_info(ctx))
            result.append(result_none)
        # Do the same for the error variable
        if ctx.actual_function.declared_exceptions:
            error_none = self.viper.LocalVarAssign(
                ctx.actual_function.error_var.ref(),
                null, self.no_position(ctx), self.no_info(ctx))
            result.append(error_none)
        return result

    def translate_stmt_Break(self, node: ast.Break, ctx: Context) -> List[Stmt]:
        loop = get_parent_of_type(node, (ast.While, ast.For))
        loop_and_label = self.loops[loop]
        result = self.viper.Goto(loop_and_label[0], self.to_position(node, ctx),
                                 self.no_info(ctx))
        return [result]

    def translate_stmt_Continue(self, node: ast.Continue,
                                ctx: Context) -> List[Stmt]:

        parent = node
        # Find the loop surrounding this node.
        while not isinstance(parent._parent, (ast.While, ast.For)):
            # If we find, on the way, that we're in a try block
            if isinstance(parent._parent, ast.Try):
                # namely, in the finally branch
                if parent in parent._parent.finalbody:
                    # this is illegal in Python any mypy doesn't check it.
                    raise InvalidProgramException(node, 'continue.in.finally')
            else:
                parent = parent._parent

        loop = parent._parent
        loop_and_label = self.loops[loop]
        result = self.viper.Goto(loop_and_label[1], self.to_position(node, ctx),
                                 self.no_info(ctx))
        return [result]

    def _translate_return(self, node: ast.Return, ctx: Context) -> List[Stmt]:
        if not node.value:
            return []
        type_ = ctx.actual_function.type
        rhs_stmt, rhs = self.translate_expr(node.value, ctx)
        assign = self.viper.LocalVarAssign(
            ctx.result_var.ref(node, ctx),
            rhs, self.to_position(node, ctx),
            self.no_info(ctx))

        return rhs_stmt + [assign]

    def translate_stmt_Return(self, node: ast.Return,
                              ctx: Context) -> List[Stmt]:
        return_stmts = self._translate_return(node, ctx)
        tries = get_surrounding_try_blocks(ctx.actual_function.try_blocks,
                                           node)
        for try_block in tries:
            if try_block.finally_block or try_block.with_item:
                lhs = try_block.get_finally_var(self.translator).ref()
                rhs = self.viper.IntLit(1, self.no_position(ctx),
                                        self.no_info(ctx))
                finally_assign = self.viper.LocalVarAssign(lhs, rhs,
                    self.no_position(ctx), self.no_info(ctx))
                label_name = ctx.get_label_name(try_block.finally_name)
                jmp = self.viper.Goto(label_name,
                                      self.to_position(node, ctx),
                                      self.no_info(ctx))
                return return_stmts + [finally_assign, jmp]
        end_label = ctx.get_label_name(END_LABEL)
        jmp_to_end = self.viper.Goto(end_label, self.to_position(node, ctx),
                                     self.no_info(ctx))
        return return_stmts + [jmp_to_end]<|MERGE_RESOLUTION|>--- conflicted
+++ resolved
@@ -613,32 +613,8 @@
         info = self.no_info(ctx)
 
         if isinstance(lhs, ast.Subscript):
-<<<<<<< HEAD
             return self._assign_with_subscript(lhs, rhs, node, ctx)
 
-=======
-            # Special treatment for subscript; instead of an assignment, we
-            # need to call a setitem method.
-            if not isinstance(node.targets[0].slice, ast.Index):
-                raise UnsupportedException(node, 'assignment to slice')
-            target_cls = self.get_type(lhs.value, ctx)
-            lhs_stmt, target = self.translate_expr(lhs.value, ctx)
-            ind_stmt, index = self.translate_expr(lhs.slice.value, ctx,
-                                                  target_type=self.viper.Int)
-            index_type = self.get_type(lhs.slice.value, ctx)
-
-            args = [target, index, rhs]
-            arg_types = [None, None, None]
-            stmt = self.get_method_call(target_cls, '__setitem__', args,
-                                        arg_types, [], node, ctx)
-            # The respective assertion states that getitem with the given index
-            # now has the assigned value.
-            item = self.get_function_call(target_cls, '__getitem__',
-                                          [target, index], [None, None], node,
-                                          ctx)
-            val = self.viper.EqCmp(item, rhs, position, self.no_info(ctx))
-            return lhs_stmt + ind_stmt + stmt, [val]
->>>>>>> a843ee47
         target = lhs
         lhs_stmt, var = self.translate_expr(target, ctx)
         if isinstance(target, ast.Name):
