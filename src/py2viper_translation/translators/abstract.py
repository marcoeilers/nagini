import ast

from abc import ABCMeta
from py2viper_translation.lib.constants import PRIMITIVES
from py2viper_translation.lib.context import Context
from py2viper_translation.lib.program_nodes import (
    PythonClass,
    PythonExceptionHandler,
    PythonIOOperation,
    PythonMethod,
    PythonTryBlock,
    PythonType,
    PythonVar,
)
from py2viper_translation.lib.jvmaccess import JVM
from py2viper_translation.lib.typedefs import (
    Expr,
    Info,
    Field,
    VarDecl,
    Predicate,
    Position,
    Stmt,
    StmtsAndExpr,
)
from py2viper_translation.lib.typeinfo import TypeInfo
from py2viper_translation.lib.util import (
    get_surrounding_try_blocks,
    InvalidProgramException,
    UnsupportedException
)
from py2viper_translation.lib.viper_ast import ViperAST
from typing import List, Tuple, Union


class TranslatorConfig:
    """
    Contains the configuration of the translator, i.e. all the parts
    (specialized translates) it consists of.
    """

    def __init__(self, translator: 'Translator'):
        self.expr_translator = None
        self.stmt_translator = None
        self.call_translator = None
        self.contract_translator = None
        self.perm_translator = None
        self.pure_translator = None
        self.type_translator = None
        self.pred_translator = None
        self.io_operation_translator = None
        self.obligation_translator = None
        self.prog_translator = None
        self.method_translator = None
        self.type_factory = None
        self.translator = translator


class AbstractTranslator(metaclass=ABCMeta):
    """
    Abstract class which all specialized translators extend. Provides a number
    of interface methods through which spcialized translators can interact, and
    forwards calls to those methods to the respective translators.
    """

    def __init__(self, config: TranslatorConfig, jvm: JVM, source_file: str,
                 type_info: TypeInfo, viper_ast: ViperAST) -> None:
        self.config = config
        self.viper = viper_ast
        self.jvm = jvm

    @property
    def type_factory(self):
        return self.config.type_factory

    @property
    def translator(self):
        return self.config.translator

    def translate_expr(self, node: ast.AST, ctx: Context,
                       expression: bool = False) -> StmtsAndExpr:
        return self.config.expr_translator.translate_expr(
            node, ctx, expression)

    def translate_to_bool(self, node: ast.AST, ctx: Context,
                          expression: bool = False) -> StmtsAndExpr:
        return self.config.expr_translator.translate_to_bool(
            node, ctx, expression)

    def translate_stmt(self, node: ast.AST, ctx: Context) -> List[Stmt]:
        return self.config.stmt_translator.translate_stmt(node, ctx)

    def translate_contract(self, node: ast.AST, ctx: Context) -> Expr:
        return self.config.contract_translator.translate_contract(node, ctx)

    def translate_perm(self, node: ast.AST, ctx: Context) -> Expr:
        return self.config.perm_translator.translate_perm(node, ctx)

    def translate_exprs(self, nodes: List[ast.AST],
                        function: PythonMethod, ctx: Context) -> Expr:
        return self.config.pure_translator.translate_exprs(nodes, function, ctx)

    def get_type(self, node: ast.AST, ctx: Context) -> PythonClass:
        return self.config.type_translator.get_type(node, ctx)

    def translate_type(self, cls: PythonClass,
                       ctx: Context) -> 'silver.ast.Type':
        return self.config.type_translator.translate_type(cls, ctx)

    def translate_Call(self, node: ast.Call, ctx: Context) -> StmtsAndExpr:
        return self.config.call_translator.translate_Call(node, ctx)

    def translate_predicate(self, pred: PythonMethod,
                            ctx: Context) -> 'ast.silver.Predicate':
        return self.config.pred_translator.translate_predicate(pred, ctx)

    def translate_io_operation(
            self,
            operation: PythonIOOperation,
            ctx: Context,
            ) -> Tuple[
                'ast.silver.Predicate',
                List['ast.silver.Function'],
                List['ast.silver.Method'],
                ]:
        return self.config.io_operation_translator.translate_io_operation(
            operation,
            ctx)

    def translate_method(self, method: PythonMethod,
                         ctx: Context) -> 'silver.ast.Method':
        return self.config.method_translator.translate_method(method, ctx)

    def translate_function(self, func: PythonMethod,
                           ctx: Context) -> 'silver.ast.Function':
        return self.config.method_translator.translate_function(func, ctx)

    def translate_predicate_family(self, root: PythonMethod,
            preds: List[PythonMethod], ctx: Context) -> 'ast.silver.Predicate':
        return self.config.pred_translator.translate_predicate_family(root,
                                                                      preds,
                                                                      ctx)

    def create_exception_catchers(self, var: PythonVar,
                                  try_blocks: List[PythonTryBlock],
                                  call: ast.Call, ctx: Context) -> List[Stmt]:
        return self.config.expr_translator.create_exception_catchers(var,
                                                                     try_blocks,
                                                                     call, ctx)

    def extract_contract(self, method: PythonMethod, errorvarname: str,
                         is_constructor: bool,
                         ctx: Context) -> Tuple[List[Expr], List[Expr]]:
        return self.config.method_translator.extract_contract(method,
                                                              errorvarname,
                                                              is_constructor,
                                                              ctx)

    def inline_method(self, method: PythonMethod, args: List[PythonVar],
                      result_var: PythonVar, error_var: PythonVar,
                      ctx: Context) -> List[Stmt]:
        return self.config.call_translator.inline_method(method, args,
                                                         result_var, error_var,
                                                         ctx)

    def translate_contractfunc_call(self, node: ast.Call,
                                    ctx: Context) -> StmtsAndExpr:
        return self.config.contract_translator.translate_contractfunc_call(node,
                                                                           ctx)

    def translate_io_contractfunc_call(self, node: ast.Call,
                                       ctx: Context) -> StmtsAndExpr:
        translator = self.config.io_operation_translator
        return translator.translate_io_contractfunc_call(node, ctx)

    def translate_io_operation_call(self, node: ast.Call,
                                    ctx: Context) -> StmtsAndExpr:
        translator = self.config.io_operation_translator
        return translator.translate_io_operation_call(node, ctx)

    def is_io_existential_defining_equality(self, node: ast.Expr,
                                            ctx: Context) -> bool:
        translator = self.config.io_operation_translator
        return translator.is_io_existential_defining_equality(node, ctx)

    def define_io_existential(self, node: ast.Expr, ctx: Context) -> None:
        translator = self.config.io_operation_translator
        translator.define_io_existential(node, ctx)

    def translate_get_ghost_output(self, node: ast.Expr,
                                   ctx: Context) -> List[Stmt]:
        translator = self.config.io_operation_translator
        return translator.translate_get_ghost_output(node, ctx)

    def translate_obligation_contractfunc_call(self, node: ast.Call,
                                               ctx: Context) -> StmtsAndExpr:
        translator = self.config.obligation_translator
        return translator.translate_obligation_contractfunc_call(node, ctx)

    def translate_must_invoke_token(self, node: ast.Call,
                                    ctx: Context) -> StmtsAndExpr:
        translator = self.config.obligation_translator
        return translator.translate_must_invoke_token(node, ctx)

    def get_obligation_preamble(
            self,
            ctx: Context) -> Tuple[List[Predicate], List[Field]]:
        translator = self.config.obligation_translator
        return translator.get_obligation_preamble(ctx)

    def create_method_node(
<<<<<<< HEAD
            self, ctx, name, args, returns, pres, posts, locals, body,
            position, info, method=None, overriding=False) -> List[Stmt]:
=======
            self, ctx: Context, name: str,
            args: List[VarDecl], returns: List[VarDecl],
            pres: List[Expr], posts: List[Expr],
            locals: List[VarDecl], body: List[Stmt],
            position: Position, info: Info,
            method: PythonMethod = None) -> List[Stmt]:
>>>>>>> f2a4de85
        translator = self.config.obligation_translator
        return translator.create_method_node(
            ctx, name, args, returns, pres, posts, locals, body,
            position, info, method, overriding)

    def create_method_call_node(
            self, ctx: Context, methodname: str, args: List[Expr],
            targets: List[Expr], position: Position, info: Info,
            target_method: PythonMethod = None,
            target_node: ast.Call = None) -> List[Stmt]:
        translator = self.config.obligation_translator
        return translator.create_method_call_node(
            ctx, methodname, args, targets, position, info, target_method,
            target_node)

    def enter_loop_translation(
<<<<<<< HEAD
            self, node: Union[ast.While, ast.For], ctx: Context,
            err_var: PythonVar = None) -> None:
=======
            self, node: Union[ast.While, ast.For], ctx: Context) -> None:
>>>>>>> f2a4de85
        translator = self.config.obligation_translator
        return translator.enter_loop_translation(node, ctx, err_var)

    def leave_loop_translation(self, ctx: Context) -> None:
        translator = self.config.obligation_translator
        return translator.leave_loop_translation(ctx)

    def create_while_node(
            self, ctx: Context, cond: Expr,
            invariants: List[Expr],
            locals: List[VarDecl],
            body: Stmt, node: Union[ast.While, ast.For]) -> List[Stmt]:
        translator = self.config.obligation_translator
        return translator.create_while_node(
            ctx, cond, invariants, locals, body, node)

    def translate_handler(self, handler: PythonExceptionHandler,
                          ctx: Context) -> List[Stmt]:
        return self.config.method_translator.translate_handler(handler, ctx)

    def translate_finally(self, block: PythonTryBlock,
                          ctx: Context) -> List[Stmt]:
        return self.config.method_translator.translate_finally(block, ctx)

    def type_check(self, lhs: Expr, type: PythonType,
                   position: 'silver.ast.Position', ctx: Context,
                   inhale_exhale: bool=True) -> Expr:
        return self.config.type_translator.type_check(
            lhs, type, position, ctx, inhale_exhale=inhale_exhale)
<|MERGE_RESOLUTION|>--- conflicted
+++ resolved
@@ -209,17 +209,13 @@
         return translator.get_obligation_preamble(ctx)
 
     def create_method_node(
-<<<<<<< HEAD
-            self, ctx, name, args, returns, pres, posts, locals, body,
-            position, info, method=None, overriding=False) -> List[Stmt]:
-=======
             self, ctx: Context, name: str,
             args: List[VarDecl], returns: List[VarDecl],
             pres: List[Expr], posts: List[Expr],
             locals: List[VarDecl], body: List[Stmt],
             position: Position, info: Info,
-            method: PythonMethod = None) -> List[Stmt]:
->>>>>>> f2a4de85
+            method: PythonMethod = None,
+            overriding: bool = False) -> List[Stmt]:
         translator = self.config.obligation_translator
         return translator.create_method_node(
             ctx, name, args, returns, pres, posts, locals, body,
@@ -236,12 +232,8 @@
             target_node)
 
     def enter_loop_translation(
-<<<<<<< HEAD
             self, node: Union[ast.While, ast.For], ctx: Context,
             err_var: PythonVar = None) -> None:
-=======
-            self, node: Union[ast.While, ast.For], ctx: Context) -> None:
->>>>>>> f2a4de85
         translator = self.config.obligation_translator
         return translator.enter_loop_translation(node, ctx, err_var)
 
