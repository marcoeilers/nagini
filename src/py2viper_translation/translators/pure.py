--- conflicted
+++ resolved
@@ -154,7 +154,27 @@
         if wrapper.cond:
             cond = self._translate_condition(wrapper.cond,
                                              wrapper.names, ctx)
-            old_val = wrapper.names[wrapper.name].ref
+            if wrapper.name in wrapper.names:
+                old_val = wrapper.names[wrapper.name].ref
+            else:
+                # variable newly defined in conditional branch, so
+                # there is no old value; the variable is not defined
+                # if the condition is false.
+                # our encoding requires some value though, even
+                # though that will never be used, so we take some dummy
+                # value.
+                zero = self.viper.IntLit(0, self.no_position(ctx),
+                                         self.no_info(ctx))
+                false = self.viper.FalseLit(self.no_position(ctx),
+                                            self.no_info(ctx))
+                null = self.viper.NullLit(self.no_position(ctx),
+                                          self.no_info(ctx))
+                dummies = {
+                    self.viper.Int: zero,
+                    self.viper.Bool: false,
+                    self.viper.Ref: null
+                }
+                old_val = dummies[wrapper.var.decl.typ()]
             new_val = self.viper.CondExp(cond, val, old_val, position,
                                          info)
             return self.viper.Let(wrapper.var.decl, new_val,
@@ -228,22 +248,7 @@
                 added[name] = new_name
                 wrapper.var = new_name
             previous = wrapper
-<<<<<<< HEAD
-=======
-        previous = None
-        info = self.no_info(ctx)
-        assert not ctx.var_aliases
-
-        zero = self.viper.IntLit(0, self.no_position(ctx), self.no_info(ctx))
-        false = self.viper.FalseLit(self.no_position(ctx), self.no_info(ctx))
-        null = self.viper.NullLit(self.no_position(ctx), self.no_info(ctx))
-        dummies = {
-            self.viper.Int: zero,
-            self.viper.Bool: false,
-            self.viper.Ref : null
-        }
-
->>>>>>> f0506ceb
+
         # Second walk through wrappers, starting at the end. Translate all of
         # them into one big expression. Assigns become a let, returns just the
         # returned value, and if something happens in an if block, we put it
@@ -251,70 +256,8 @@
         previous = None
         for wrapper in reversed(wrappers):
             ctx.var_aliases = wrapper.names
-<<<<<<< HEAD
             previous = self._translate_wrapper(wrapper, previous, function, ctx)
 
-=======
-            if isinstance(wrapper.expr, BinOpWrapper):
-                assert isinstance(wrapper, AssignWrapper)
-                stmt, val = self.translate_expr(wrapper.expr.rhs, ctx)
-                var = wrapper.names[wrapper.name].ref
-                if isinstance(wrapper.expr.op, ast.Add):
-                    val = self.viper.Add(var, val, position, info)
-                elif isinstance(wrapper.expr.op, ast.Sub):
-                    val = self.viper.Sub(var, val, position, info)
-                elif isinstance(wrapper.expr.op, ast.Mult):
-                    val = self.viper.Mul(var, val, position, info)
-                else:
-                    raise UnsupportedException(wrapper.node)
-            else:
-                stmt, val = self.translate_expr(wrapper.expr, ctx)
-            if stmt:
-                raise InvalidProgramException(wrapper.expr,
-                                              'purity.violated')
-            if isinstance(wrapper, ReturnWrapper):
-                if wrapper.cond:
-                    if not previous:
-                        raise InvalidProgramException(function.node,
-                                                      'function.return.missing')
-                    cond = self._translate_condition(wrapper.cond,
-                                                     wrapper.names, ctx)
-                    previous = self.viper.CondExp(cond, val, previous, position,
-                                                  info)
-                else:
-                    if previous:
-                        raise InvalidProgramException(function.node,
-                                                      'function.dead.code')
-                    previous = val
-            elif isinstance(wrapper, AssignWrapper):
-                if not previous:
-                    raise InvalidProgramException(function.node,
-                                                  'function.return.missing')
-                if wrapper.cond:
-                    cond = self._translate_condition(wrapper.cond,
-                                                     wrapper.names, ctx)
-                    if wrapper.name in wrapper.names:
-                        old_val = wrapper.names[wrapper.name].ref
-                    else:
-                        # variable newly defined in conditional branch, so
-                        # there is no old value; the variable is not defined
-                        # if the condition is false.
-                        # our encoding requires some value though, even
-                        # though that will never be used, so we take some dummy
-                        # value.
-                        old_val = dummies[wrapper.variable.decl.typ()]
-                    new_val = self.viper.CondExp(cond, val, old_val, position,
-                                                 info)
-                    let = self.viper.Let(wrapper.variable.decl, new_val,
-                                         previous, position, info)
-                    previous = let
-                else:
-                    let = self.viper.Let(wrapper.variable.decl, val,
-                                         previous, position, info)
-                    previous = let
-            else:
-                raise UnsupportedException(wrapper)
->>>>>>> f0506ceb
         ctx.var_aliases = {}
         return previous
 
