import ast

from collections import OrderedDict
from py2viper_translation.lib.constants import (
    ERROR_NAME,
    PRIMITIVES,
    RESULT_NAME
)
from py2viper_translation.lib.program_nodes import (
    MethodType,
    PythonClass,
    PythonField,
    PythonMethod,
    PythonProgram,
    PythonVar
)
from py2viper_translation.lib.typedefs import (
    Expr,
    Stmt,
    StmtsAndExpr,
)
from py2viper_translation.lib.util import (
    InvalidProgramException,
    UnsupportedException,
)
from py2viper_translation.translators.abstract import Context
from py2viper_translation.translators.common import CommonTranslator
from typing import List, Tuple


class ProgramTranslator(CommonTranslator):

    def translate_field(self, field: PythonField,
                        ctx: Context) -> 'silver.ast.Field':
        return self.viper.Field(field.sil_name,
                                self.translate_type(field.type, ctx),
                                self.to_position(field.node, ctx),
                                self.no_info(ctx))

    def _translate_fields(self, cls: PythonClass,
                          ctx: Context) -> List['silver.ast.Field']:
        fields = []
        for field in cls.fields.values():
            if field.inherited is None:
                sil_field = self.translate_field(field, ctx)
                field.sil_field = sil_field
                fields.append(sil_field)

        return fields

    def create_global_var_function(self, var: PythonVar,
                                   ctx: Context) -> 'silver.ast.Function':
        """
        Creates a Viper function representing the given global variable.
        """
        type = self.translate_type(var.type, ctx)
        position = self.to_position(var.node, ctx)
        posts = []
        result = self.viper.Result(type, position, self.no_info(ctx))
        stmt, value = self.translate_expr(var.value, ctx)
        if stmt:
            raise InvalidProgramException('purity.violated', var.node)
        posts.append(
            self.viper.EqCmp(result, value, position, self.no_info(ctx)))
        return self.viper.Function(var.sil_name, [], type, [], posts, None,
                                   self.to_position(var.node, ctx),
                                   self.no_info(ctx))

    def create_inherit_check(self, method: PythonMethod, cls: PythonClass,
                             ctx: Context) -> 'silver.ast.Callable':
        """
        Creates a Viper function/method with the contract of the overridden
        function which calls the overriding function, to check behavioural
        subtyping.
        """
        old_function = ctx.current_function
        ctx.current_function = method
        pos = self.viper.to_position(cls.node, ctx.position)
        ctx.position.append(('inheritance', pos))
        self.info = self.viper.SimpleInfo(['behavioural.subtyping'])
        params = []
        results = []
        args = []
        locals_before = set(method.locals.values())
        if method.type:
            results.append(method.result.decl)

        error_var = PythonVar(ERROR_NAME, None,
                              ctx.program.global_prog.classes['Exception'])
        error_var.process(ERROR_NAME, self.translator)
        optional_error_var = error_var if method.declared_exceptions else None

        if method.declared_exceptions:
            results.append(error_var.decl)

        mname = ctx.program.get_fresh_name(cls.name + '_' + method.name +
                                           '_inherit_check')
        pres, posts = self.extract_contract(method, ERROR_NAME,
                                            False, ctx)
        if method.method_type == MethodType.normal:
            not_null = self.viper.NeCmp(next(iter(method.args.values())).ref(),
                                        self.viper.NullLit(self.no_position(ctx),
                                                           self.no_info(ctx)),
                                        self.no_position(ctx), self.no_info(ctx))
            new_type = self.type_factory.concrete_type_check(
                next(iter(method.args.values())).ref(), cls, pos, ctx)
            pres = [not_null, new_type] + pres

        for arg_name, arg in method.args.items():
            args.append(arg)
            params.append(arg.decl)

        stmts, end_lbl = self.inline_method(method, args, method.result,
                                            error_var, ctx)
        goto_end = self.viper.Goto(end_lbl.name(), self.no_position(ctx),
                                   self.no_info(ctx))
        stmts.append(goto_end)
        stmts += self.add_handlers_for_inlines(ctx)

        stmts.append(end_lbl)
        locals_after = set(method.locals.values())
        locals_diff = locals_after.symmetric_difference(locals_before)
        locals = [var.decl for var in locals_diff]
        result = self.create_method_node(
            ctx, mname, params, results, pres, posts, locals, stmts,
            self.no_position(ctx), self.no_info(ctx),
            method=method)

        ctx.current_function = old_function

        ctx.position.pop()
        self.info = None
        return result

    def create_override_check(self, method: PythonMethod,
                              ctx: Context) -> 'silver.ast.Callable':
        """
        Creates a Viper function/method with the contract of the overridden
        function which calls the overriding function, to check behavioural
        subtyping.
        """
        assert not method.pure
        old_function = ctx.current_function
        ctx.current_function = method.overrides
        pos = self.viper.to_position(method.node, ctx.position)
        ctx.position.append(('override', pos))
        self.info = self.viper.SimpleInfo(['behavioural.subtyping'])
        self._check_override_validity(method, ctx)
        params = []
        args = []

        mname = ctx.program.get_fresh_name(method.sil_name + '_override_check')
        pres, posts = self.extract_contract(method.overrides, '_err',
                                            False, ctx)
        self_arg = None
        has_subtype = None
        if method.cls and method.method_type == MethodType.normal:
            self_arg = method.overrides.args[next(iter(method.overrides.args))]
            not_null = self.viper.NeCmp(next(iter(method.args.values())).ref(),
                                        self.viper.NullLit(
                                            self.no_position(ctx),
                                            self.no_info(ctx)),
                                        self.no_position(ctx),
                                        self.no_info(ctx))
            pres = [not_null] + pres
            has_subtype = self.var_type_check(self_arg.sil_name, method.cls,
                                              pos,
                                              ctx, inhale_exhale=False)
        elif method.method_type == MethodType.class_method:
            cls_arg = next(iter(method.args.values())).ref()
            has_subtype = self.type_factory.subtype_check(cls_arg, method.cls,
                                                          pos, ctx)
        if method.name == '__init__':
            full_perm = self.viper.FullPerm(self.no_position(ctx),
                                            self.no_info(ctx))
            for cls in [method.cls, method.cls.superclass]:
                for name, field in cls.fields.items():
                    if field.inherited:
                        continue
                    field = self.viper.Field(field.sil_name,
                                             self.translate_type(field.type,
                                                                 ctx),
                                             self.no_position(ctx),
                                             self.no_info(ctx))
                    field_acc = self.viper.FieldAccess(self_arg.ref(), field,
                                                       self.no_position(ctx),
                                                       self.no_info(ctx))
                    acc = self.viper.FieldAccessPredicate(field_acc, full_perm,
                                                          self.no_position(ctx),
                                                          self.no_info(ctx))
                    pres.append(acc)

        for arg in method.overrides.args:
            params.append(method.overrides.args[arg].decl)
            args.append(method.overrides.args[arg].ref())

        called_name = method.sil_name
        ctx.position.pop()
        results, targets, body = self._create_override_check_body_impure(
            method, has_subtype, called_name, args, ctx)
        result = self.create_method_node(
            ctx, mname, params, results, pres, posts, [], body,
            self.no_position(ctx), self.no_info(ctx),
            method=method.overrides, overriding_check=True)

        ctx.current_function = old_function
        self.info = None
        return result

    def _create_override_check_body_impure(self, method: PythonMethod,
            has_subtype: Expr, calledname: str,
            args: List[Expr], ctx: Context) -> Tuple[List['ast.LocalVarDecl'],
                                                     List['ast.LocalVar'],
                                                     List[Stmt]]:
        results = []
        targets = []
        if method.type:
            type = self.translate_type(method.type, ctx)
            result_var_decl = self.viper.LocalVarDecl(RESULT_NAME, type,
                self.to_position(method.node, ctx), self.no_info(ctx))
            result_var_ref = self.viper.LocalVar(RESULT_NAME, type,
                self.to_position(method.node, ctx), self.no_info(ctx))
            results.append(result_var_decl)
            targets.append(result_var_ref)
        error_var_decl = self.viper.LocalVarDecl(ERROR_NAME, self.viper.Ref,
                                                 self.no_position(ctx),
                                                 self.no_info(ctx))
        error_var_ref = self.viper.LocalVar(ERROR_NAME, self.viper.Ref,
                                            self.no_position(ctx),
                                            self.no_info(ctx))
        if method.overrides.declared_exceptions:
            results.append(error_var_decl)
        if method.declared_exceptions:
            targets.append(error_var_ref)

        # check that arg names match and default args are equal
        default_checks = []
        for (name1, arg1), (name2, arg2) in zip(method.args.items(),
                                                method.overrides.args.items()):
            error_string = ('"default value matches overridden method '
                            'for argument {0}"').format(name1)
            assert_pos = self.to_position(arg1.node, ctx, error_string)
            if name1 != name2:
                raise InvalidProgramException(arg1.node, 'invalid.override')
            if arg1.default or arg2.default:
                if not (arg1.default and arg2.default):
                    raise InvalidProgramException(arg1.node, 'invalid.override')
                val1 = arg1.default_expr
                val2 = arg2.default_expr
                eq = self.viper.EqCmp(val1, val2, assert_pos,
                                      self.no_info(ctx))
                assertion = self.viper.Assert(eq, assert_pos,
                                              self.no_info(ctx))
                default_checks.append(assertion)
        ctx.position.append(('overridden method',
                             self.viper.to_position(method.overrides.node,
                                                    ctx.position)))
        call = self.create_method_call_node(
            ctx, calledname, args, targets,
            self.to_position(method.node, ctx), self.no_info(ctx),
            target_method=method)
        ctx.position.pop()
<<<<<<< HEAD
        subtype_assume = self.viper.Inhale(has_subtype, self.no_position(ctx),
                                           self.no_info(ctx))
        body = default_checks + [subtype_assume] + call
        return results, targets, body
=======
        if has_subtype:
            subtype_assume = self.viper.Inhale(has_subtype,
                                               self.no_position(ctx),
                                               self.no_info(ctx))
            body = default_checks + [subtype_assume, call]
        else:
            body = default_checks + [call]
        body_block = self.translate_block(body, self.no_position(ctx),
                                          self.no_info(ctx))
        return results, targets, body_block
>>>>>>> c9527597

    def _check_override_validity(self, method: PythonMethod,
                                 ctx: Context) -> None:
        """
        Checks if the given method overrides its equivalent in a superclass
        in a valid way, otherwise raises an InvalidProgramException.
        """
        if len(method.args) != len(method.overrides.args):
            raise InvalidProgramException(method.node, 'invalid.override')
        for exc_class in method.declared_exceptions:
            allowed = False
            for superexc in method.overrides.declared_exceptions:
                if exc_class.issubtype(superexc):
                    allowed = True
                    break
            if not allowed:
                raise InvalidProgramException(method.node, 'invalid.override')
                # TODO check if exceptional postconditions imply super postconds
        if method.pure:
            if not method.overrides.pure:
                raise InvalidProgramException(method.node, 'invalid.override')
        else:
            if method.overrides.pure:
                raise InvalidProgramException(method.node, 'invalid.override')

    def translate_default_args(self, method: PythonMethod,
                               ctx: Context) -> None:
        for arg in method.args.values():
            if arg.default:
                stmt, expr = self.translate_expr(arg.default, ctx)
                if stmt:
                    raise InvalidProgramException(arg.default, 'purity.violated')
                arg.default_expr = expr

    def translate_program(self, programs: List[PythonProgram],
                          sil_progs: List,
                          ctx: Context) -> 'silver.ast.Program':
        """
        Translates a PythonProgram created by the analyzer to a Viper program.
        """
        domains = []
        fields = []
        functions = []
        predicates = []
        methods = []

        for sil_prog in sil_progs:
            domains += [d for d in self.viper.to_list(sil_prog.domains())
                        if d.name() != 'PyType']
            functions += self.viper.to_list(sil_prog.functions())
            predicates += self.viper.to_list(sil_prog.predicates())

            converted_methods = []
            for method in self.viper.to_list(sil_prog.methods()):
                converted_method = self.create_method_node(
                    ctx=ctx,
                    name=method.name(),
                    args=self.viper.to_list(method.formalArgs()),
                    returns=self.viper.to_list(method.formalReturns()),
                    pres=self.viper.to_list(method.pres()),
                    posts=self.viper.to_list(method.posts()),
                    locals=self.viper.to_list(method.locals()),
                    body=method.body(),
                    position=method.pos(),
                    info=method.info(),
                    )
                converted_methods.append(converted_method)
            methods += converted_methods

        # predefined fields
        fields.append(self.viper.Field('__container', self.viper.Ref,
                                       self.no_position(ctx),
                                       self.no_info(ctx)))
        fields.append(self.viper.Field('__iter_index', self.viper.Int,
                                       self.no_position(ctx),
                                       self.no_info(ctx)))
        fields.append(self.viper.Field('__previous', self.viper.Ref,
                                       self.no_position(ctx),
                                       self.no_info(ctx)))
        fields.append(self.viper.Field('list_acc',
                                       self.viper.SeqType(self.viper.Ref),
                                       self.no_position(ctx),
                                       self.no_info(ctx)))
        fields.append(self.viper.Field('set_acc',
                                       self.viper.SetType(self.viper.Ref),
                                       self.no_position(ctx),
                                       self.no_info(ctx)))
        fields.append(self.viper.Field('dict_acc',
                                       self.viper.SetType(self.viper.Ref),
                                       self.no_position(ctx),
                                       self.no_info(ctx)))
        fields.append(self.viper.Field('Measure$acc',
                                       self.viper.SeqType(self.viper.Ref),
                                       self.no_position(ctx),
                                       self.no_info(ctx)))

        # predefined obligation stuff
        obl_predicates, obl_fields = self.get_obligation_preamble(ctx)
        predicates.extend(obl_predicates)
        fields.extend(obl_fields)

        type_funcs = self.type_factory.get_default_functions(ctx)
        type_axioms = self.type_factory.get_default_axioms(ctx)

        predicate_families = OrderedDict()

<<<<<<< HEAD
        for var in program.global_vars:
            functions.append(
                self.create_global_var_function(program.global_vars[var], ctx))

        for class_name, cls in program.classes.items():
            if class_name in PRIMITIVES:
                continue
            fields += self._translate_fields(cls, ctx)

        # translate default args
        containers = [program] + list(program.classes.values())
        for container in containers:
            for function in container.functions.values():
                self.translate_default_args(function, ctx)
            for method in container.methods.values():
                self.translate_default_args(method, ctx)
            for pred in container.predicates.values():
                self.translate_default_args(pred, ctx)

        for function in program.functions.values():
            functions.append(self.translate_function(function, ctx))
        for method in program.methods.values():
            methods.append(self.translate_method(method, ctx))
        for pred in program.predicates.values():
            predicates.append(self.translate_predicate(pred, ctx))
        for operation in program.io_operations.values():
            predicate, getters, checkers = self.translate_io_operation(
                    operation,
                    ctx)
            predicates.append(predicate)
            functions.extend(getters)
            methods.extend(checkers)

        for class_name, cls in program.classes.items():
            if class_name in PRIMITIVES:
                continue
            old_class = ctx.current_class
            ctx.current_class = cls
            funcs, axioms = self.type_factory.create_type(cls, ctx)
            type_funcs.append(funcs)
            if axioms:
                type_axioms.append(axioms)
            for func_name in cls.functions:
                func = cls.functions[func_name]
                if func.interface:
                    continue
                functions.append(self.translate_function(func, ctx))
                if func.overrides:
                    raise InvalidProgramException(func.node,
                                                  'invalid.override')
            for method_name in cls.methods:
                method = cls.methods[method_name]
                if method.interface:
=======
        for program in programs:
            ctx.program = program
            for var in program.global_vars:
                functions.append(
                    self.create_global_var_function(program.global_vars[var], ctx))

            for class_name, cls in program.classes.items():
                if class_name in PRIMITIVES:
>>>>>>> c9527597
                    continue
                fields += self._translate_fields(cls, ctx)
                for name, field in cls.static_fields.items():
                    functions.append(self.create_global_var_function(field, ctx))

            # translate default args
            containers = [program] + list(program.classes.values())
            for container in containers:
                for function in container.functions.values():
                    self.translate_default_args(function, ctx)
                for method in container.methods.values():
                    self.translate_default_args(method, ctx)
                for pred in container.predicates.values():
                    self.translate_default_args(pred, ctx)

            for function in program.functions.values():
                functions.append(self.translate_function(function, ctx))
            for method in program.methods.values():
                methods.append(self.translate_method(method, ctx))
            for pred in program.predicates.values():
                predicates.append(self.translate_predicate(pred, ctx))
            for class_name, cls in program.classes.items():
                if class_name in PRIMITIVES:
                    continue
                old_class = ctx.current_class
                ctx.current_class = cls
                funcs, axioms = self.type_factory.create_type(cls, ctx)
                type_funcs.append(funcs)
                if axioms:
                    type_axioms.append(axioms)
                for func_name in cls.functions:
                    func = cls.functions[func_name]
                    if func.interface:
                        continue
                    functions.append(self.translate_function(func, ctx))
                    if func.overrides:
                        raise InvalidProgramException(func.node,
                                                      'invalid.override')
                for method_name in cls.methods:
                    method = cls.methods[method_name]
                    if method.interface:
                        continue
                    methods.append(self.translate_method(method, ctx))
                    if ((method_name != '__init__' or
                             (cls.superclass and
                              cls.superclass.has_classmethod)) and
                            method.overrides):
                        methods.append(self.create_override_check(method, ctx))
                for method_name in cls.get_all_methods():
                    method = cls.get_method(method_name)
                    if (method.cls and method.cls != cls and
                            method_name != '__init__' and
                            method.method_type == MethodType.normal):
                        # inherited
                        methods.append(self.create_inherit_check(method, cls,
                                                                 ctx))
                for field_name in cls.static_fields:
                    field = cls.static_fields[field_name]
                    if cls.superclass:
                        if cls.superclass.get_static_field(field_name):
                            raise InvalidProgramException(field.node,
                                                          'invalid.override')
                for pred_name in cls.predicates:
                    pred = cls.predicates[pred_name]
                    cpred = pred
                    while cpred.overrides:
                        cpred = cpred.overrides
                    if cpred in predicate_families:
                        predicate_families[cpred].append(pred)
                    else:
                        predicate_families[cpred] = [pred]
                # methods.append(self.create_constructor(cls))
                ctx.current_class = old_class

        for root in predicate_families:
            pf = self.translate_predicate_family(root, predicate_families[root],
                                                 ctx)
            predicates.append(pf)

        domains += [self.type_factory.create_type_domain(type_funcs,
                                                         type_axioms, ctx)]

        prog = self.viper.Program(domains, fields, functions, predicates,
                                  methods, self.no_position(ctx),
                                  self.no_info(ctx))
        return prog<|MERGE_RESOLUTION|>--- conflicted
+++ resolved
@@ -260,12 +260,6 @@
             self.to_position(method.node, ctx), self.no_info(ctx),
             target_method=method)
         ctx.position.pop()
-<<<<<<< HEAD
-        subtype_assume = self.viper.Inhale(has_subtype, self.no_position(ctx),
-                                           self.no_info(ctx))
-        body = default_checks + [subtype_assume] + call
-        return results, targets, body
-=======
         if has_subtype:
             subtype_assume = self.viper.Inhale(has_subtype,
                                                self.no_position(ctx),
@@ -273,10 +267,7 @@
             body = default_checks + [subtype_assume, call]
         else:
             body = default_checks + [call]
-        body_block = self.translate_block(body, self.no_position(ctx),
-                                          self.no_info(ctx))
-        return results, targets, body_block
->>>>>>> c9527597
+        return results, targets, body
 
     def _check_override_validity(self, method: PythonMethod,
                                  ctx: Context) -> None:
@@ -383,61 +374,6 @@
 
         predicate_families = OrderedDict()
 
-<<<<<<< HEAD
-        for var in program.global_vars:
-            functions.append(
-                self.create_global_var_function(program.global_vars[var], ctx))
-
-        for class_name, cls in program.classes.items():
-            if class_name in PRIMITIVES:
-                continue
-            fields += self._translate_fields(cls, ctx)
-
-        # translate default args
-        containers = [program] + list(program.classes.values())
-        for container in containers:
-            for function in container.functions.values():
-                self.translate_default_args(function, ctx)
-            for method in container.methods.values():
-                self.translate_default_args(method, ctx)
-            for pred in container.predicates.values():
-                self.translate_default_args(pred, ctx)
-
-        for function in program.functions.values():
-            functions.append(self.translate_function(function, ctx))
-        for method in program.methods.values():
-            methods.append(self.translate_method(method, ctx))
-        for pred in program.predicates.values():
-            predicates.append(self.translate_predicate(pred, ctx))
-        for operation in program.io_operations.values():
-            predicate, getters, checkers = self.translate_io_operation(
-                    operation,
-                    ctx)
-            predicates.append(predicate)
-            functions.extend(getters)
-            methods.extend(checkers)
-
-        for class_name, cls in program.classes.items():
-            if class_name in PRIMITIVES:
-                continue
-            old_class = ctx.current_class
-            ctx.current_class = cls
-            funcs, axioms = self.type_factory.create_type(cls, ctx)
-            type_funcs.append(funcs)
-            if axioms:
-                type_axioms.append(axioms)
-            for func_name in cls.functions:
-                func = cls.functions[func_name]
-                if func.interface:
-                    continue
-                functions.append(self.translate_function(func, ctx))
-                if func.overrides:
-                    raise InvalidProgramException(func.node,
-                                                  'invalid.override')
-            for method_name in cls.methods:
-                method = cls.methods[method_name]
-                if method.interface:
-=======
         for program in programs:
             ctx.program = program
             for var in program.global_vars:
@@ -446,7 +382,6 @@
 
             for class_name, cls in program.classes.items():
                 if class_name in PRIMITIVES:
->>>>>>> c9527597
                     continue
                 fields += self._translate_fields(cls, ctx)
                 for name, field in cls.static_fields.items():
@@ -468,9 +403,26 @@
                 methods.append(self.translate_method(method, ctx))
             for pred in program.predicates.values():
                 predicates.append(self.translate_predicate(pred, ctx))
+            for operation in program.io_operations.values():
+                predicate, getters, checkers = self.translate_io_operation(
+                        operation,
+                        ctx)
+                predicates.append(predicate)
+                functions.extend(getters)
+                methods.extend(checkers)
             for class_name, cls in program.classes.items():
                 if class_name in PRIMITIVES:
                     continue
+                old_class = ctx.current_class
+                ctx.current_class = cls
+                funcs, axioms = self.type_factory.create_type(cls, ctx)
+                type_funcs.append(funcs)
+                if axioms:
+                    type_axioms.append(axioms)
+                for func_name in cls.functions:
+                    func = cls.functions[func_name]
+                    if func.interface:
+                        continue
                 old_class = ctx.current_class
                 ctx.current_class = cls
                 funcs, axioms = self.type_factory.create_type(cls, ctx)
