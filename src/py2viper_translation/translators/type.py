--- conflicted
+++ resolved
@@ -71,18 +71,28 @@
         else:
             return self.viper.Ref
 
-<<<<<<< HEAD
-    def get_type(self, node: ast.AST, ctx: Context) -> PythonType:
+    def get_type(self, node: ast.AST, ctx: Context) -> PythonModule:
         """
         Returns the type of the expression represented by node as a PythonType.
         """
-        result = self._do_get_type(node, ctx)
+        container = ctx.actual_function if ctx.actual_function else ctx.module
+        containers = [ctx]
+        if isinstance(container, (PythonMethod, PythonIOOperation)):
+            containers.append(container)
+            containers.extend(container.get_module().get_included_modules())
+        else:
+            # Assume module
+            containers.extend(container.get_included_modules())
+        result = do_get_type(node, containers, container)
         if result.name.startswith(PRIMITIVE_PREFIX):
             # Convert to none-primitive type
             result = ctx.module.global_module.classes[result.name[8:]]
         return result
 
-    def _do_get_type(self, node: ast.AST, ctx: Context) -> PythonType:
+    def _do_get_type(self, node: ast.AST, ctx: Context) -> PythonClass:
+        """
+        Returns the type of the expression represented by node as a PythonClass
+        """
         target = self.get_target(node, ctx)
         if target:
             if isinstance(target, PythonVarBase):
@@ -279,19 +289,28 @@
                     return rectype.type_args[target.generic_type]
                 else:
                     return target.type
-=======
-    def get_type(self, node: ast.AST, ctx: Context) -> PythonModule:
-        container = ctx.actual_function if ctx.actual_function else ctx.module
-        containers = [ctx]
-        if isinstance(container, (PythonMethod, PythonIOOperation)):
-            containers.append(container)
-            containers.extend(container.get_module().get_included_modules())
->>>>>>> 92bdcf4f
         else:
-            # Assume module
-            containers.extend(container.get_included_modules())
-        result = do_get_type(node, containers, container)
-        return result
+            raise UnsupportedException(node)
+
+    def common_supertype(self, types: List[PythonType]) -> PythonType:
+        assert types
+        if len(types) == 1:
+            return types[0]
+        current = types[0]
+        for new in types[1:]:
+            current = self.pairwise_supertype(current, new)
+        return current
+
+    def pairwise_supertype(self, t1: PythonType, t2: PythonType) -> PythonType:
+        if self._is_subtype(t1, t2):
+            return t2
+        if self._is_subtype(t2, t1):
+            return t1
+        if (not t1.superclass and not t2.superclass):
+            return None
+        if not t1.superclass:
+            return self.pairwise_supertype(t2.superclass, t1)
+        return self.pairwise_supertype(t2, t1.superclass)
 
     def _is_subtype(self, t1: PythonType, t2: PythonType) -> bool:
         if t1 == t2:
@@ -397,8 +416,9 @@
                                              self.no_info(ctx))
             indices = prefix + [index_var.ref()]
             variables = [index_var.decl]
-            # if covariant:
-            if type.name == 'tuple':
+            # if the type parameter is covariant, but since we cannot currently 
+            # express that, we only check for the special case of tuples:
+            if type.name == TUPLE_TYPE:
                 check = self.type_factory.type_arg_check_subtype(lhs, args[0],
                                                                  indices, ctx)
             else:
