--- conflicted
+++ resolved
@@ -14,11 +14,8 @@
 from py2viper_translation.lib.program_nodes import (
     PythonClass,
     PythonField,
-<<<<<<< HEAD
     PythonIOExistentialVar,
-=======
     PythonProgram,
->>>>>>> c9527597
     PythonTryBlock,
     PythonType,
     PythonVar,
@@ -326,17 +323,12 @@
             if node.id in ctx.var_aliases:
                 var = ctx.var_aliases[node.id]
             else:
-<<<<<<< HEAD
-                var = ctx.current_function.get_variable(node.id)
+                var = ctx.actual_function.get_variable(node.id)
             if (isinstance(var, PythonIOExistentialVar) and
                     not var.is_defined()):
                 raise InvalidProgramException(
                     node, 'io_existential_var.use_of_undefined')
             return [], var.ref(node, ctx)
-=======
-                return [], ctx.actual_function.get_variable(node.id).ref(node,
-                                                                          ctx)
->>>>>>> c9527597
 
     def _lookup_field(self, node: ast.Attribute, ctx: Context) -> PythonField:
         """
