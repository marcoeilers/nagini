--- conflicted
+++ resolved
@@ -243,26 +243,9 @@
             stmts += el_stmt
             vals.append(el_val)
             val_types.append(self.get_type(el, ctx))
-        call = self.create_tuple(vals, val_types, node, ctx)
-        return stmts, call
-
-    def create_tuple(self, vals: List[Expr], val_types: List[PythonType],
-                     node: ast.AST, ctx: Context) -> Expr:
-        """
-        Creates a tuple containing the given values.
-        """
         tuple_class = ctx.module.global_module.classes[TUPLE_TYPE]
         type_class = ctx.module.global_module.classes['type']
         func_name = '__create' + str(len(vals)) + '__'
-<<<<<<< HEAD
-        args = vals + [self.get_tuple_type_arg(v, t, node, ctx)
-                       for (t, v) in zip(val_types, vals)]
-        arg_types = val_types + [type_class] * len(val_types) + [None]
-        # Also add a running integer s.t. other tuples with same contents are
-        # not reference-equal (except for an empty tuple).
-        if vals:
-            args += [self.get_fresh_int_lit(ctx)]
-=======
         # if vals:
         #     val_seq = self.viper.ExplicitSeq(vals, position, info)
         # else:
@@ -278,10 +261,9 @@
         # reference-identical.
         args = vals + types + [self.get_fresh_int_lit(ctx)]
         arg_types = [None] * len(args)
->>>>>>> 65a87f31
         call = self.get_function_call(tuple_class, func_name, args, arg_types,
                                       node, ctx)
-        return call
+        return stmts, call
 
     def translate_Subscript(self, node: ast.Subscript,
                             ctx: Context) -> StmtsAndExpr:
@@ -348,12 +330,7 @@
             uncaught_option = goto_finally
         else:
             end_label = ctx.get_label_name(END_LABEL)
-<<<<<<< HEAD
-            goto_end = self.viper.Goto(end_label, position,
-                                       self.no_info(ctx))
-=======
             goto_end = self.viper.Goto(end_label, position, self.no_info(ctx))
->>>>>>> 65a87f31
             if ctx.actual_function.declared_exceptions:
                 assignerror = self.viper.LocalVarAssign(err_var, var, position,
                                                         self.no_info(ctx))
