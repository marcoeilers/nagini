import ast

from py2viper_translation.lib.constants import (
    BOOL_TYPE,
    DICT_TYPE,
    END_LABEL,
    INT_TYPE,
    LIST_TYPE,
    PRIMITIVES,
    SET_TYPE,
    STRING_TYPE,
    TUPLE_TYPE,
)
from py2viper_translation.lib.program_nodes import (
    PythonClass,
    PythonField,
    PythonIOExistentialVar,
    PythonTryBlock,
    PythonType,
    PythonVar
)
from py2viper_translation.lib.typedefs import (
    Expr,
    Stmt,
    StmtsAndExpr,
)
from py2viper_translation.lib.util import (
    get_surrounding_try_blocks,
    InvalidProgramException,
    join_expressions,
    UnsupportedException,
)
from py2viper_translation.translators.abstract import Context
from py2viper_translation.translators.common import CommonTranslator
from typing import List, Optional


class ExpressionTranslator(CommonTranslator):

    def __init__(self, *args, **kwargs) -> None:
        super().__init__(*args, **kwargs)

        # TODO: Update all code to use this flag.
        self._is_expression = False

    def translate_expr(self, node: ast.AST, ctx: Context,
                       expression: bool = False) -> StmtsAndExpr:
        """
        Generic visitor function for translating an expression

        :param expression:
            Indicates if ``node`` must be translated into Silver
            expression.

            +   If ``True``, then sets a flag that ``node`` must be
                translated into Silver expression.
            +   If ``False``, leaves the flag unaltered.
        """

        old_is_expression = self._is_expression

        if expression:
            self._is_expression = True

        method = 'translate_' + node.__class__.__name__
        visitor = getattr(self, method, self.translate_generic)
        result =  visitor(node, ctx)

        self._is_expression = old_is_expression

        return result

    def translate_Return(self, node: ast.Return, ctx: Context) -> StmtsAndExpr:
        return self.translate_expr(node.value, ctx)

    def translate_Num(self, node: ast.Num, ctx: Context) -> StmtsAndExpr:
        return ([], self.viper.IntLit(node.n, self.to_position(node, ctx),
                                      self.no_info(ctx)))

    def translate_Dict(self, node: ast.Dict, ctx: Context) -> StmtsAndExpr:
        args = []
        res_var = ctx.current_function.create_variable('dict',
            ctx.program.classes[DICT_TYPE], self.translator)
        dict_class = ctx.program.classes[DICT_TYPE]
        arg_types = []
        constr_call = self.get_method_call(dict_class, '__init__', [],
                                           [], [res_var.ref()],
                                           node, ctx)
        stmt = [constr_call]
        for key, val in zip(node.keys, node.values):
            key_stmt, key_val = self.translate_expr(key, ctx)
            key_type = self.get_type(key, ctx)
            val_stmt, val_val = self.translate_expr(val, ctx)
            val_type = self.get_type(val, ctx)
            args = [res_var.ref(), key_val, val_val]
            arg_types = [None, key_type, val_type]
            append_call = self.get_method_call(dict_class, '__setitem__', args,
                                               arg_types, [], node, ctx)
            stmt += key_stmt + val_stmt + [append_call]
        return stmt, res_var.ref(node, ctx)

    def translate_Set(self, node: ast.Set, ctx: Context) -> StmtsAndExpr:
        set_class = ctx.program.classes[SET_TYPE]
        res_var = ctx.current_function.create_variable(SET_TYPE,
            set_class, self.translator)
        constr_call = self.get_method_call(set_class, '__init__', [], [],
                                           [res_var.ref()], node, ctx)
        stmt = [constr_call]
        for el in node.elts:
            el_stmt, el_val = self.translate_expr(el, ctx)
            el_type = self.get_type(el, ctx)
            args = [res_var.ref(), el_val]
            arg_types = [None, el_type]
            append_call = self.get_method_call(set_class, 'add', args,
                                               arg_types, [], node, ctx)
            stmt += el_stmt + [append_call]
        return stmt, res_var.ref(node, ctx)

    def translate_List(self, node: ast.List, ctx: Context) -> StmtsAndExpr:
        list_class = ctx.program.classes[LIST_TYPE]
        res_var = ctx.current_function.create_variable(LIST_TYPE,
            list_class, self.translator)
        targets = [res_var.ref()]

        constr_call = self.get_method_call(list_class, '__init__', [], [],
                                           [res_var.ref()], node, ctx)
        stmt = [constr_call]
        for element in node.elts:
            el_stmt, el = self.translate_expr(element, ctx)
            el_type = self.get_type(element, ctx)
            args = [res_var.ref(), el]
            arg_types = [None, el_type]
            append_call = self.get_method_call(list_class, 'append', args,
                                               arg_types, [], node, ctx)
            stmt += el_stmt + [append_call]
        return stmt, res_var.ref(node, ctx)

    def translate_Str(self, node: ast.Str, ctx: Context) -> StmtsAndExpr:
        length = len(node.s)
        length_arg = self.viper.IntLit(length, self.no_position(ctx),
                                       self.no_info(ctx))
        val_arg = self.viper.IntLit(self._get_string_value(node.s),
                                    self.no_position(ctx), self.no_info(ctx))
        args = [length_arg, val_arg]
        arg_types = [None, None]
        str_type = ctx.program.classes[STRING_TYPE]
        func_name = '__create__'
        call = self.get_function_call(str_type, func_name, args, arg_types,
                                      node, ctx)
        return [], call

    def translate_Tuple(self, node: ast.Tuple, ctx: Context) -> StmtsAndExpr:
        stmts = []
        vals = []
        val_types = []
        for el in node.elts:
            el_stmt, el_val = self.translate_expr(el, ctx)
            stmts += el_stmt
            vals.append(el_val)
            val_types.append(self.get_type(el, ctx))
        tuple_class = ctx.program.classes[TUPLE_TYPE]
        func_name = '__create' + str(len(node.elts)) + '__'
        call = self.get_function_call(tuple_class, func_name, vals, val_types,
                                      node, ctx)
        return stmts, call

    def translate_Subscript(self, node: ast.Subscript,
                            ctx: Context) -> StmtsAndExpr:
        if not isinstance(node.slice, ast.Index):
            raise UnsupportedException(node)
        target_stmt, target = self.translate_expr(node.value, ctx)
        target_type = self.get_type(node.value, ctx)
        index_stmt, index = self.translate_expr(node.slice.value, ctx)
        index_type = self.get_type(node.slice.value, ctx)
        args = [target, index]
        arg_types = [target_type, index_type]
        call = self.get_function_call(target_type, '__getitem__', args,
                                      arg_types, node, ctx)
        result = call
        result_type = self.get_type(node, ctx)
        if result_type.name in PRIMITIVES:
            result = self.unbox_primitive(result, result_type, node, ctx)
        return target_stmt + index_stmt, result

    def create_exception_catchers(self, var: PythonVar,
                                  try_blocks: List[PythonTryBlock],
                                  call: ast.Call, ctx: Context) -> List[Stmt]:
        """
        Creates the code for catching an exception, i.e. redirecting control
        flow to the handlers, to a finally block, or giving the exception to
        the caller function.
        """
        if isinstance(var, PythonVar):
            var = var.ref()
        cases = []
        position = self.to_position(call, ctx)
        err_var = ctx.error_var.ref()
        relevant_try_blocks = get_surrounding_try_blocks(try_blocks, call)
        goto_finally = self._create_goto_finally(relevant_try_blocks, ctx)
        if goto_finally:
            uncaught_option = goto_finally
        else:
            if ctx.actual_function.declared_exceptions:
                assignerror = self.viper.LocalVarAssign(err_var, var, position,
                                                        self.no_info(ctx))
                end_label = ctx.get_label_name(END_LABEL)
                gotoend = self.viper.Goto(end_label, position,
                                          self.no_info(ctx))
                uncaught_option = self.translate_block([assignerror, gotoend],
                                                       position,
                                                       self.no_info(ctx))
            else:
                error_string = '"method raises no exceptions"'
                error_pos = self.to_position(call, ctx, error_string)
                uncaught_option = self.viper.Exhale(
                    self.viper.FalseLit(error_pos, self.no_info(ctx)), error_pos,
                    self.no_info(ctx))

        for block in relevant_try_blocks:
            for handler in block.handlers:
                condition = self.type_check(var, handler.exception,
                                            self.to_position(handler.node, ctx),
                                            ctx, inhale_exhale=False)
                label_name = ctx.get_label_name(handler.name)
                goto = self.viper.Goto(label_name,
                                       self.to_position(handler.node, ctx),
                                       self.no_info(ctx))
                cases.insert(0, (condition, goto))
            if block.finally_block:
                break

        result = None
        for cond, goto in cases:
            if result is None:
                result = self.viper.If(cond, goto,
                                       uncaught_option,
                                       self.to_position(handler.node, ctx),
                                       self.no_info(ctx))
            else:
                result = self.viper.If(cond, goto, result,
                                       self.to_position(handler.node, ctx),
                                       self.no_info(ctx))
        if result is None:
            error_case = uncaught_option
        else:
            error_case = result
        errnotnull = self.viper.NeCmp(var,
                                      self.viper.NullLit(self.no_position(ctx),
                                                         self.no_info(ctx)),
                                      position, self.no_info(ctx))
        emptyblock = self.translate_block([], self.no_position(ctx),
                                          self.no_info(ctx))
        errcheck = self.viper.If(errnotnull, error_case, emptyblock,
                                 position,
                                 self.no_info(ctx))
        return [errcheck]

    def _create_goto_finally(self, tries: List[PythonTryBlock],
                             ctx: Context) -> Optional[Stmt]:
        """
        If any of the blocks in tries has a finally-block, creates and
        returns the statements to jump there.
        """
        for try_ in tries:
            if try_.finally_block:
                # propagate return value
                var_next = try_.get_finally_var(self.translator)
                if var_next.sil_name in ctx.var_aliases:
                    var_next = ctx.var_aliases[var_next.sil_name]
                number_two = self.viper.IntLit(2, self.no_position(ctx),
                                               self.no_info(ctx))
                next_assign = self.viper.LocalVarAssign(var_next.ref(),
                                                        number_two,
                                                        self.no_position(ctx),
                                                        self.no_info(ctx))
                # goto finally block
                label_name = ctx.get_label_name(try_.finally_name)
                goto_next = self.viper.Goto(label_name,
                                            self.no_position(ctx),
                                            self.no_info(ctx))
                return_block = [next_assign, goto_next]
                result = self.translate_block(return_block,
                                              self.no_position(ctx),
                                              self.no_info(ctx))
                return result
        return None

    def translate_to_bool(self, node: ast.AST, ctx: Context) -> StmtsAndExpr:
        """
        Translates node as a normal expression, then applies Python's auto-
        conversion to a boolean value (using the __bool__ function)
        """
        stmt, res = self.translate_expr(node, ctx)
        type = self.get_type(node, ctx)
        if type is ctx.program.classes[BOOL_TYPE]:
            return stmt, res
        args = [res]
        arg_type = self.get_type(node, ctx)
        arg_types = [arg_type]
        call = self.get_function_call(arg_type, '__bool__', args, arg_types,
                                      node, ctx)
        return stmt, call

    def translate_Expr(self, node: ast.Expr, ctx: Context) -> StmtsAndExpr:
        return self.translate_expr(node.value, ctx)

    def translate_Name(self, node: ast.Name, ctx: Context) -> StmtsAndExpr:
        if node.id in ctx.program.global_vars:
            var = ctx.program.global_vars[node.id]
            type = self.translate_type(var.type, ctx)
            func_app = self.viper.FuncApp(var.sil_name, [],
                                          self.to_position(node, ctx),
                                          self.no_info(ctx), type, [])
            return [], func_app
        else:
            if node.id in ctx.var_aliases:
                return [], ctx.var_aliases[node.id].ref(node, ctx)
            else:
<<<<<<< HEAD
                var = ctx.current_function.get_variable(node.id)
                if (isinstance(var, PythonIOExistentialVar) and
                        not var.is_defined()):
                    raise InvalidProgramException(
                        node, 'io_existential_var.use_of_undefined')
                return [], var.ref
=======
                return [], ctx.current_function.get_variable(node.id).ref(node,
                                                                          ctx)
>>>>>>> 101d6db5

    def _lookup_field(self, node: ast.Attribute, ctx: Context) -> PythonField:
        """
        Returns the PythonField for a given ast.Attribute node.
        """
        recv = self.get_type(node.value, ctx)
        field = recv.get_field(node.attr)
        if not field:
            recv = self.get_type(node.value, ctx)
            raise InvalidProgramException(node, 'field.nonexistant')
        while field.inherited is not None:
            field = field.inherited
        if field.is_mangled() and (field.cls is not ctx.current_class and
                                   field.cls is not ctx.actual_function.cls):
            raise InvalidProgramException(node, 'private.field.access')

        return field

    def translate_Attribute(self, node: ast.Attribute,
                            ctx: Context) -> StmtsAndExpr:
        stmt, receiver = self.translate_expr(node.value, ctx)
        field = self._lookup_field(node, ctx)
        return (stmt, self.viper.FieldAccess(receiver, field.sil_field,
                                             self.to_position(node, ctx),
                                             self.no_info(ctx)))

    def translate_UnaryOp(self, node: ast.UnaryOp,
                          ctx: Context) -> StmtsAndExpr:
        if isinstance(node.op, ast.Not):
            stmt, expr = self.translate_to_bool(node.operand, ctx)
            return (stmt, self.viper.Not(expr, self.to_position(node, ctx),
                                         self.no_info(ctx)))
        stmt, expr = self.translate_expr(node.operand, ctx)
        if isinstance(node.op, ast.USub):
            return (stmt, self.viper.Minus(expr, self.to_position(node, ctx),
                                           self.no_info(ctx)))
        else:
            raise UnsupportedException(node)

    def translate_IfExp(self, node: ast.IfExp, ctx: Context) -> StmtsAndExpr:
        position = self.to_position(node, ctx)
        cond_stmt, cond = self.translate_to_bool(node.test, ctx)
        then_stmt, then = self.translate_expr(node.body, ctx)
        else_stmt, else_ = self.translate_expr(node.orelse, ctx)
        if then_stmt or else_stmt:
            then_block = self.translate_block(then_stmt, position,
                                              self.no_info(ctx))
            else_block = self.translate_block(else_stmt, position,
                                              self.no_info(ctx))
            if_stmt = self.viper.If(cond, then_block, else_block, position,
                                    self.no_info(ctx))
            bodystmt = [if_stmt]
        else:
            bodystmt = []
        cond_exp = self.viper.CondExp(cond, then, else_,
                                      self.to_position(node, ctx),
                                      self.no_info(ctx))
        return cond_stmt + bodystmt, cond_exp

    def translate_BinOp(self, node: ast.BinOp, ctx: Context) -> StmtsAndExpr:
        left_stmt, left = self.translate_expr(node.left, ctx)
        right_stmt, right = self.translate_expr(node.right, ctx)
        stmt = left_stmt + right_stmt
        left_type = self.get_type(node.left, ctx)
        right_type = self.get_type(node.right, ctx)
        if left_type.name != INT_TYPE:
            call = self.get_function_call(left_type, '__add__', [left, right],
                                          [left_type, right_type], node, ctx)
            return stmt, call
        if isinstance(node.op, ast.Add):
            return (stmt, self.viper.Add(left, right,
                                         self.to_position(node, ctx),
                                         self.no_info(ctx)))
        elif isinstance(node.op, ast.Sub):
            return (stmt, self.viper.Sub(left, right,
                                         self.to_position(node, ctx),
                                         self.no_info(ctx)))
        elif isinstance(node.op, ast.Mult):
            return (stmt, self.viper.Mul(left, right,
                                         self.to_position(node, ctx),
                                         self.no_info(ctx)))
        elif isinstance(node.op, ast.FloorDiv):
            return (stmt, self.viper.Div(left, right,
                                         self.to_position(node, ctx),
                                         self.no_info(ctx)))
        elif isinstance(node.op, ast.Mod):
            return (stmt, self.viper.Mod(left, right,
                                         self.to_position(node, ctx),
                                         self.no_info(ctx)))
        else:
            raise UnsupportedException(node)


    def translate_Compare(self, node: ast.Compare,
                          ctx: Context) -> StmtsAndExpr:
        if self.is_io_existential_defining_equality(node, ctx):
            self.define_io_existential(node, ctx)
            return ([], self.viper.TrueLit(self.to_position(node, ctx),
                                           self.no_info(ctx)))
        if len(node.ops) != 1 or len(node.comparators) != 1:
            raise UnsupportedException(node)
        left_stmt, left = self.translate_expr(node.left, ctx)
        left_type = self.get_type(node.left, ctx)
        right_stmt, right = self.translate_expr(node.comparators[0], ctx)
        right_type = self.get_type(node.comparators[0], ctx)
        stmts = left_stmt + right_stmt
        if isinstance(node.ops[0], (ast.Eq, ast.NotEq)):
            # TODO: this is a workaround for the moment, but doesn't work in
            # general. If the static left type is e.g. object, but the runtime
            # type is e.g. str, we will use reference equality instead of
            # calling __eq__.
            is_not = isinstance(node.ops[0], ast.NotEq)
            if left_type.get_function('__eq__'):
                call = self.get_function_call(left_type, '__eq__',
                                              [left, right],
                                              [left_type, right_type],
                                              node, ctx)
                if is_not:
                    call = self.viper.Not(call, self.to_position(node, ctx),
                                          self.no_info(ctx))
                return stmts, call
            constr = self.viper.NeCmp if is_not else self.viper.EqCmp
            return (stmts, constr(left, right, self.to_position(node, ctx),
                                  self.no_info(ctx)))
        elif isinstance(node.ops[0], ast.Is):
            return (stmts, self.viper.EqCmp(left, right,
                                            self.to_position(node, ctx),
                                            self.no_info(ctx)))
        elif isinstance(node.ops[0], ast.Gt):
            return (stmts, self.viper.GtCmp(left, right,
                                            self.to_position(node, ctx),
                                            self.no_info(ctx)))
        elif isinstance(node.ops[0], ast.GtE):
            return (stmts, self.viper.GeCmp(left, right,
                                            self.to_position(node, ctx),
                                            self.no_info(ctx)))
        elif isinstance(node.ops[0], ast.Lt):
            return (stmts, self.viper.LtCmp(left, right,
                                            self.to_position(node, ctx),
                                            self.no_info(ctx)))
        elif isinstance(node.ops[0], ast.LtE):
            return (stmts, self.viper.LeCmp(left, right,
                                            self.to_position(node, ctx),
                                            self.no_info(ctx)))
        elif isinstance(node.ops[0], ast.IsNot):
            return (stmts, self.viper.NeCmp(left, right,
                                            self.to_position(node, ctx),
                                            self.no_info(ctx)))
        elif isinstance(node.ops[0], (ast.In, ast.NotIn)):
            args = [right, left]
            arg_types = [right_type, left_type]
            app = self.get_function_call(right_type, '__contains__',
                                         args, arg_types, node, ctx)
            if isinstance(node.ops[0], ast.NotIn):
                app = self.viper.Not(app, self.to_position(node, ctx),
                                     self.no_info(ctx))
            return stmts, app
        else:
            raise UnsupportedException(node.ops[0])

    def translate_NameConstant(self, node: ast.NameConstant,
                               ctx: Context) -> StmtsAndExpr:
        if node.value is True:
            return ([], self.viper.TrueLit(self.to_position(node, ctx),
                                           self.no_info(ctx)))
        elif node.value is False:
            return ([], self.viper.FalseLit(self.to_position(node, ctx),
                                            self.no_info(ctx)))
        elif node.value is None:
            return ([],
                    self.viper.NullLit(self.to_position(node, ctx),
                                       self.no_info(ctx)))
        else:
            raise UnsupportedException(node)

    def translate_BoolOp(self, node: ast.BoolOp, ctx: Context) -> StmtsAndExpr:
        assert isinstance(node.op, ast.Or) or isinstance(node.op, ast.And)

        position = self.to_position(node, ctx)
<<<<<<< HEAD
        info = self.no_info(ctx)

        statements_parts = []
        expression_parts = []
        for value in node.values:
            statements_part, expression_part = self.translate_expr(
                value, ctx)
            if self._is_expression and statements_part:
                raise InvalidProgramException(node, 'not_expression')
            statements_parts.append(statements_part)
            expression_parts.append(expression_part)

=======
        left_stmt, left = self.translate_expr(node.values[0], ctx)
        right_stmt, right = self.translate_expr(node.values[1], ctx)
        if left_stmt or right_stmt:
            # TODO: Something important breaks if we run this normally
            # with an acc() as left and a method call on the rhs. If this
            # happens in a test, all tests afterwards fail. Either catch all
            # such cases here, or fix it in Silver.
            if isinstance(left, self.jvm.viper.silver.ast.FieldAccessPredicate):
                return left_stmt + right_stmt, right
            cond = left
            if isinstance(node.op, ast.Or):
                cond = self.viper.Not(cond, position, self.no_info(ctx))
            then_block = self.translate_block(right_stmt, position,
                                              self.no_info(ctx))
            else_block = self.translate_block([], position, self.no_info(ctx))
            if_stmt = self.viper.If(cond, then_block, else_block, position,
                                    self.no_info(ctx))
            stmt = left_stmt + [if_stmt]
        else:
            stmt = []
>>>>>>> 101d6db5
        if isinstance(node.op, ast.And):
            operator = (
                lambda left, right:
                self.viper.And(left, right, position, info))
        else:
            operator = (
                lambda left, right:
                self.viper.Or(left, right, position, info))

        joined_expression_parts = [
            join_expressions(operator, expression_parts[:i+1])
            for i in range(len(expression_parts))
            ]

        statements = statements_parts[0]
        for i, part in enumerate(statements_parts[1:]):

            cond = joined_expression_parts[i]
            if isinstance(node.op, ast.Or):
                cond = self.viper.Not(cond, position, info)

            if part:
                then_block = self.translate_block(part, position, info)
                else_block = self.translate_block([], position, info)
                if_stmt = self.viper.If(cond, then_block, else_block,
                                        position, info)
                statements.append(if_stmt)

        return statements, joined_expression_parts[-1]

    def translate_pythonvar_decl(self, var: PythonVar,
                                 ctx: Context) -> 'silver.ast.LocalVarDecl':
        """
        Creates a variable declaration for the given PythonVar.
        To be called during the processing phase by the Analyzer.
        """
        return self.viper.LocalVarDecl(var.sil_name,
                                       self.translate_type(var.type, ctx),
                                       self.no_position(ctx), self.no_info(ctx))

    def translate_pythonvar_ref(self, var: PythonVar, node: ast.AST,
                                ctx: Context) -> Expr:
        """
        Creates a variable reference for the given PythonVar.
        To be called during the processing phase by the Analyzer.
        """
        return self.viper.LocalVar(var.sil_name,
                                   self.translate_type(var.type, ctx),
                                   self.to_position(node, ctx),
                                   self.no_info(ctx))<|MERGE_RESOLUTION|>--- conflicted
+++ resolved
@@ -84,8 +84,7 @@
         dict_class = ctx.program.classes[DICT_TYPE]
         arg_types = []
         constr_call = self.get_method_call(dict_class, '__init__', [],
-                                           [], [res_var.ref()],
-                                           node, ctx)
+                                           [], [res_var.ref()], node, ctx)
         stmt = [constr_call]
         for key, val in zip(node.keys, node.values):
             key_stmt, key_val = self.translate_expr(key, ctx)
@@ -316,17 +315,12 @@
             if node.id in ctx.var_aliases:
                 return [], ctx.var_aliases[node.id].ref(node, ctx)
             else:
-<<<<<<< HEAD
                 var = ctx.current_function.get_variable(node.id)
                 if (isinstance(var, PythonIOExistentialVar) and
                         not var.is_defined()):
                     raise InvalidProgramException(
                         node, 'io_existential_var.use_of_undefined')
-                return [], var.ref
-=======
-                return [], ctx.current_function.get_variable(node.id).ref(node,
-                                                                          ctx)
->>>>>>> 101d6db5
+                return [], var.ref(node, ctx)
 
     def _lookup_field(self, node: ast.Attribute, ctx: Context) -> PythonField:
         """
@@ -506,7 +500,6 @@
         assert isinstance(node.op, ast.Or) or isinstance(node.op, ast.And)
 
         position = self.to_position(node, ctx)
-<<<<<<< HEAD
         info = self.no_info(ctx)
 
         statements_parts = []
@@ -519,28 +512,6 @@
             statements_parts.append(statements_part)
             expression_parts.append(expression_part)
 
-=======
-        left_stmt, left = self.translate_expr(node.values[0], ctx)
-        right_stmt, right = self.translate_expr(node.values[1], ctx)
-        if left_stmt or right_stmt:
-            # TODO: Something important breaks if we run this normally
-            # with an acc() as left and a method call on the rhs. If this
-            # happens in a test, all tests afterwards fail. Either catch all
-            # such cases here, or fix it in Silver.
-            if isinstance(left, self.jvm.viper.silver.ast.FieldAccessPredicate):
-                return left_stmt + right_stmt, right
-            cond = left
-            if isinstance(node.op, ast.Or):
-                cond = self.viper.Not(cond, position, self.no_info(ctx))
-            then_block = self.translate_block(right_stmt, position,
-                                              self.no_info(ctx))
-            else_block = self.translate_block([], position, self.no_info(ctx))
-            if_stmt = self.viper.If(cond, then_block, else_block, position,
-                                    self.no_info(ctx))
-            stmt = left_stmt + [if_stmt]
-        else:
-            stmt = []
->>>>>>> 101d6db5
         if isinstance(node.op, ast.And):
             operator = (
                 lambda left, right:
