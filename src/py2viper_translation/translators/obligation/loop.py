--- conflicted
+++ resolved
@@ -13,15 +13,7 @@
 from py2viper_translation.lib.typedefs import (
     Expr,
     Stmt,
-<<<<<<< HEAD
     VarDecl,
-=======
-    StmtsAndExpr,
-    VarDecl,
-)
-from py2viper_translation.lib.util import (
-    UnsupportedException,
->>>>>>> f2a4de85
 )
 from py2viper_translation.translators.obligation.common import (
     CommonObligationTranslator
@@ -46,12 +38,8 @@
     """Class for translating obligations in loops."""
 
     def enter_loop_translation(
-<<<<<<< HEAD
             self, node: Union[ast.While, ast.For], ctx: Context,
             err_var: PythonVar = None) -> None:
-=======
-            self, node: Union[ast.While, ast.For], ctx: Context) -> None:
->>>>>>> f2a4de85
         """Update context with info needed to translate loop."""
         info = PythonLoopObligationInfo(
             self._obligation_manager, node, self, ctx.actual_function,
@@ -66,25 +54,10 @@
     def _get_obligation_info(self, ctx: Context) -> BaseObligationInfo:
         return ctx.obligation_context.current_loop_info
 
-<<<<<<< HEAD
     def _create_must_terminate_use(
             self, obligation_instance: MustTerminateObligationInstance,
             ctx: Context) -> expr.InhaleExhale:
         return obligation_instance.get_use_loop(ctx)
-=======
-    def create_while_node(
-            self, ctx: Context, cond: Expr,
-            invariants: List[Expr],
-            local_vars: List[VarDecl],
-            body: Stmt, node: Union[ast.While, ast.For]) -> List[Stmt]:
-        """Construct a while loop AST node with obligation stuff."""
-        # TODO: This method is a stub.
-
-        position = self.to_position(node, ctx)
-        info = self.no_info(ctx)
-
-        statements = []
->>>>>>> f2a4de85
 
     def _create_must_invoke_use(
             self, obligation_instance: MustInvokeObligationInstance,
