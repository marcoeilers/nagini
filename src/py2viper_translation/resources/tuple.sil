--- conflicted
+++ resolved
@@ -65,7 +65,7 @@
 
 function tuple___sil_seq__(self: Ref): Seq[Ref]
     ensures |result| == tuple___len__(self)
-    ensures forall i: Int :: {result[i]} i >= 0 && i < tuple___len__(self) ==> (result[i] == tuple___getitem__(self, i))
+    ensures result == tuple___val__(self)
 
 function tuple___len__(self: Ref): Int
 {
@@ -79,10 +79,6 @@
     ensures key >= 0 ==> result == tuple___val__(self)[key]
     ensures key < 0 ==> result == tuple___val__(self)[tuple___len__(self) + key]
 
-<<<<<<< HEAD
-function tuple___contains__(self: Ref, item: Ref): Bool
-    ensures result == item in tuple___sil_seq__(self)
-=======
 function tuple___getitem_slice__(self: Ref, key: Ref): Ref
     requires issubtype(typeof(key), slice())
     requires (slice___actualstart__(key, tuple___len__(self)) >= 0 && slice___actualstart__(key, tuple___len__(self)) <= tuple___len__(self))
@@ -91,9 +87,10 @@
     ensures forall i: Int :: {tuple_arg(typeof(result), i)} (i >= 0 && i < (slice___actualstop__(key, tuple___len__(self)) - slice___actualstart__(key, tuple___len__(self)))) ==> tuple_arg(typeof(result), i) == tuple_arg(typeof(self), i + slice___actualstart__(key, tuple___len__(self)))
     ensures tuple___len__(result) == (slice___actualstop__(key, tuple___len__(self)) - slice___actualstart__(key, tuple___len__(self)))
     ensures tuple___val__(result) == tuple___val__(self)[slice___actualstart__(key, tuple___len__(self))..slice___actualstop__(key, tuple___len__(self))]
->>>>>>> 6dcc9cb1
 
 function tuple___contains__(self: Ref, item: Ref): Bool
+    ensures result == item in tuple___val__(self)
+
 function tuple___eq__(self: Ref, other: Ref): Bool
     ensures (tuple___len__(self) == tuple___len__(other) &&
              (forall i: Int :: {tuple___getitem__(self, i)} {tuple___getitem__(other, i)} i >= 0 && i < tuple___len__(self)
