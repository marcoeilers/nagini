--- conflicted
+++ resolved
@@ -1,29 +1,4 @@
-<<<<<<< HEAD
-=======
-domain PyType {
-    function typeof(r: Ref): PyType
-    function issubtype(t1: PyType, t2: PyType):Bool
-    function tuple(s: Seq[PyType]): PyType
-    function tuple_args(t: PyType): Seq[PyType]
-    function tuple_arg(t: PyType, i: Int): PyType
-    unique function slice(): PyType
-    unique function int(): PyType
-}
-
-/*
-function tuple___create__(s: Seq[Ref], t: Seq[PyType], ctr: Int): Ref
-    requires |s| == |t|
-    requires forall i: Int:: ((i >= 0 && i < |s|) ==> (issubtype(typeof(s[i]), t[i])))
-    ensures typeof(result) == tuple(t)
-    ensures tuple_args(typeof(result)) == t
-    ensures tuple___val__(result) == s
-    ensures tuple___len__(result) == |s|
-    ensures |s| == 0 ==> (forall c: Int :: {tuple___create__(s, t, c)} result == tuple___create__(s, t, c))
-*/
-
 function tuple___val__(self: Ref): Seq[Ref]
-
->>>>>>> 05835e52
 function tuple___create0__(): Ref
     ensures typeof(result) == tuple(Seq[PyType]())
     ensures tuple___len__(result) == 0
@@ -65,7 +40,6 @@
     ensures tuple___val__(result) == Seq(arg0, arg1, arg2, arg3)
     ensures tuple___len__(result) == 4 && tuple___getitem__(result, 0) == arg0 && tuple___getitem__(result, 1) == arg1 && tuple___getitem__(result, 2) == arg2 && tuple___getitem__(result, 3) == arg3
 
-
 function tuple___create5__(arg0 : Ref, arg1: Ref, arg2: Ref, arg3: Ref, arg4: Ref, t0: PyType, t1: PyType, t2: PyType, t3: PyType, t4: PyType, ctr: Int): Ref
     requires issubtype(typeof(arg0), t0)
     requires issubtype(typeof(arg1), t1)
@@ -98,14 +72,6 @@
 	|tuple_args(typeof(self))|
 }
 
-// Dummies for the version from list.sil
-function slice___actualstart__(self: Ref, len: Int): Int
-function slice___actualstop__(self: Ref, len: Int): Int
-
-// Dummy for the version from bool.sil
-function int___unbox__(self: Ref): Int
-function __prim__int___box__(self: Int): Ref
-
 function tuple___getitem__(self: Ref, key: Int): Ref
     requires let ln == (tuple___len__(self)) in ((key >= 0 ==> key < ln) && (key < 0 ==> key >= -ln))
     //requires key < 0 ==> key >= -tuple___len__(self)
@@ -129,7 +95,6 @@
 //}
 
 function tuple___contains__(self: Ref, item: Ref): Bool
-
 function tuple___eq__(self: Ref, other: Ref): Bool
     ensures (tuple___len__(self) == tuple___len__(other) &&
              (forall i: Int :: {tuple___getitem__(self, i)} {tuple___getitem__(other, i)} i >= 0 && i < tuple___len__(self)
