<<<<<<< HEAD
=======
domain PyType {
    function typeof(r: Ref): PyType
    function issubtype(t1: PyType, t2: PyType):Bool
    unique function bytes(): PyType
    unique function bytearray(): PyType
    function list(t: PyType): PyType
    unique function int(): PyType
    unique function slice(): PyType
}

field list_acc : Seq[Ref]

>>>>>>> 65a87f31
function bytes___len__(self: Ref): Int
    requires issubtype(typeof(self), bytes())
	ensures result >= 0
{
    |bytes___val__(self)|
}

function bytes___val__(self: Ref): Seq[Ref]

function bytes___create__(value: Seq[Ref], ctr: Int) : Ref
    ensures typeof(result) == bytes()
	ensures bytes___len__(result) == |value|
	ensures bytes___val__(result) == value

function bytes___bool__(self: Ref) : Bool
    requires issubtype(typeof(self), bytes())
	ensures result == bytes___len__(self) != 0

function bytes___eq__(self: Ref, other: Ref): Bool
    requires issubtype(typeof(self), bytes())
    ensures (bytes___val__(self) == bytes___val__(other)) == result
    ensures result ==> (issubtype(typeof(other), bytes()) && bytes___len__(self) == bytes___len__(other))

function bytes___sil_seq__(self: Ref) : Seq[Ref]
{
    bytes___val__(self)
}

function bytes___add__(self: Ref, other: Ref): Ref
    requires issubtype(typeof(self), bytes())
    requires issubtype(typeof(other), bytes())
    ensures typeof(result) == bytes()
    ensures bytes___len__(result) == bytes___len__(self) + bytes___len__(other)
    ensures bytes___val__(result) == bytes___val__(self) ++ bytes___val__(other)

function bytes___mul__(self: Ref, factor: Int): Ref
  requires issubtype(typeof(self), bytes())
  requires factor >= 0
  ensures typeof(result) == bytes()
  ensures bytes___len__(result) == factor * bytes___len__(self)
{
    bytes___create__(bytes___mul__helper(bytes___val__(self), factor), newCtr(self) + factor)
}

// Helper function for defining the meaning of byte multiplication
function bytes___mul__helper(seq: Seq[Ref], factor: Int): Seq[Ref]
  requires factor >= 0
  ensures (forall e: Ref :: (e in result) ==> (e in seq))
  ensures |result| == factor * |seq|
{
  (factor == 0 ? Seq[Ref]() : (factor == 1 ? seq : bytes___mul__helper(seq, factor - 1) ++ seq))
}

<<<<<<< HEAD
=======
// Dummy
function list___len__(self: Ref): Int
function list___getitem__(self: Ref, i: Ref): Ref
function __prim__int___box__(prim: Int): Ref
function int___unbox__(self: Ref): Int
function slice___actualstart__(self: Ref, len: Int): Int
function slice___actualstop__(self: Ref, len: Int): Int


>>>>>>> 65a87f31
function bytes_join(self: Ref, other: Ref): Ref
    requires issubtype(typeof(self), bytes())
    requires issubtype(typeof(other), list(bytes()))
    requires acc(other.list_acc, wildcard)
    ensures issubtype(typeof(result), bytes())
{
    bytes___create__((list___len__(other) == 0 ? Seq[Ref]() : bytes_join_val_helper(other, bytes___val__(self), 0)), newCtr(self) + newCtr(other))
}

// Helper function for defining the meaning of byte join
function bytes_join_val_helper(l: Ref, sep: Seq[Ref], index: Int) : Seq[Ref]
    requires issubtype(typeof(l), list(bytes()))
    requires acc(l.list_acc, wildcard)
    requires index >= 0 && index < list___len__(l)
    ensures |result| == (index < list___len__(l) - 1 ?
                           bytes___len__(list___getitem__(l, __prim__int___box__(index))) + |sep| + |bytes_join_val_helper(l, sep, index + 1)| :
                           bytes___len__(list___getitem__(l, __prim__int___box__(index))))
{
    (index < list___len__(l) - 1 ?
        bytes___val__(list___getitem__(l, __prim__int___box__(index))) ++ sep ++ bytes_join_val_helper(l, sep, index + 1) :
        bytes___val__(list___getitem__(l, __prim__int___box__(index))))
}

function bytes___getitem__(self: Ref, index: Int): Ref
    requires issubtype(typeof(self), bytes())
    requires index >= 0 ==> index < bytes___len__(self)
    requires index < 0 ==> index >= -bytes___len__(self)
    ensures issubtype(typeof(result), int())
    ensures index >= 0 ==> result == bytes___val__(self)[index]
    ensures index < 0 ==> result == bytes___val__(self)[bytes___len__(self) + index]

function bytes___getitem_slice__(self: Ref, index: Ref): Ref
    requires issubtype(typeof(self), bytes())
    requires issubtype(typeof(index), slice())
    requires (slice___actualstart__(index, bytes___len__(self)) >= 0 && slice___actualstart__(index, bytes___len__(self)) <= bytes___len__(self))
    requires (slice___actualstop__(index, bytes___len__(self)) >= 0 && slice___actualstop__(index, bytes___len__(self)) <= bytes___len__(self))
    ensures issubtype(typeof(result), bytes())
    ensures bytes___len__(result) == (slice___actualstop__(index, bytes___len__(self)) - slice___actualstart__(index, bytes___len__(self)))
    ensures bytes___val__(result) == bytes___val__(self)[slice___actualstart__(index, bytes___len__(self))..slice___actualstop__(index, bytes___len__(self))]
//{
//    bytes___create__(bytes___val__(self)[slice___actualstart__(index, bytes___len__(self))..slice___actualstop__(index, bytes___len__(self))], newCtr(self))
//}

function newCtr(r: Ref): Int<|MERGE_RESOLUTION|>--- conflicted
+++ resolved
@@ -1,18 +1,3 @@
-<<<<<<< HEAD
-=======
-domain PyType {
-    function typeof(r: Ref): PyType
-    function issubtype(t1: PyType, t2: PyType):Bool
-    unique function bytes(): PyType
-    unique function bytearray(): PyType
-    function list(t: PyType): PyType
-    unique function int(): PyType
-    unique function slice(): PyType
-}
-
-field list_acc : Seq[Ref]
-
->>>>>>> 65a87f31
 function bytes___len__(self: Ref): Int
     requires issubtype(typeof(self), bytes())
 	ensures result >= 0
@@ -66,18 +51,6 @@
   (factor == 0 ? Seq[Ref]() : (factor == 1 ? seq : bytes___mul__helper(seq, factor - 1) ++ seq))
 }
 
-<<<<<<< HEAD
-=======
-// Dummy
-function list___len__(self: Ref): Int
-function list___getitem__(self: Ref, i: Ref): Ref
-function __prim__int___box__(prim: Int): Ref
-function int___unbox__(self: Ref): Int
-function slice___actualstart__(self: Ref, len: Int): Int
-function slice___actualstop__(self: Ref, len: Int): Int
-
-
->>>>>>> 65a87f31
 function bytes_join(self: Ref, other: Ref): Ref
     requires issubtype(typeof(self), bytes())
     requires issubtype(typeof(other), list(bytes()))
