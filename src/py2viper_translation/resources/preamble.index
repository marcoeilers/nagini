{
"list": {
    "methods": {
        "__init__": {
            "args": [],
            "type": null,
            "MustTerminate": true
        },
        "append": {
            "args": ["list", "object"],
            "type": null,
            "MustTerminate": true
        },
        "__setitem__": {
            "args": ["list", "__prim__int", "object"],
            "type": null,
            "MustTerminate": true,
            "requires": ["__len__"]
        },
        "__iter__": {
            "args": ["list"],
            "type": "Iterator",
            "MustTerminate": true
        }
    },
    "functions": {
        "__getitem__": {
            "args": ["list", "int"],
            "type": "object",
            "requires": ["__len__"]
        },
        "__contains__": {
            "args": ["list", "object"],
            "type": "__prim__bool"
        },
        "__len__": {
            "args": ["list"],
            "type": "__prim__int"
        },
        "__bool__": {
            "args": ["list"],
            "type": "__prim__bool"
        },
        "__sil_seq__": {
            "args": ["list"],
            "type": "__prim__Sequence"
        }
    },
    "type_vars": 1,
    "extends": "object"
},
"set":{
    "methods": {
        "__init__": {
            "args": [],
            "type": null,
            "MustTerminate": true
        },
        "add": {
            "args": ["set", "object"],
            "type": null,
            "MustTerminate": true
        },
        "clear": {
            "args": ["set"],
            "type": null,
            "MustTerminate": true
        },
        "__iter__": {
            "args": ["set"],
            "type": "Iterator",
            "MustTerminate": true,
            "requires": ["__sil_seq__"]
        }
    },
    "functions": {
        "__contains__": {
            "args": ["dict", "object"],
            "type": "__prim__bool"
        },
        "__bool__": {
            "args": ["set"],
            "type": "__prim__bool"
        },
        "__len__": {
            "args": ["set"],
            "type": "__prim__int"
        },
        "__sil_seq__": {
            "args": ["set"],
            "type": "__prim__Sequence"
        }
    },
    "type_vars": 1,
    "extends": "object"
},
"dict": {
    "methods": {
        "__init__": {
            "args": [],
            "type": null,
            "MustTerminate": true
        },
        "keys": {
            "args": ["dict"],
            "type": "set",
            "MustTerminate": true
        },
        "__setitem__": {
            "args": ["dict", "object", "object"],
            "type": null,
            "MustTerminate": true,
            "requires": ["__getitem__", "__contains__"]
        },
        "__iter__": {
            "args": ["dict"],
            "type": "Iterator",
            "MustTerminate": true,
            "requires": ["__sil_seq__"]
        },
        "values": {
            "args": ["dict"],
            "type": "set",
            "MustTerminate": true,
            "requires": ["__contains__", "__getitem__"]
        }
    },
    "functions": {
        "__contains__": {
            "args": ["dict", "object"],
            "type": "__prim__bool"
        },
        "__getitem__": {
            "args": ["dict", "object"],
            "type": "object",
            "requires": ["__contains__"]
        },
        "get": {
            "args": ["dict", "object"],
            "type": "object",
            "generic_type": 1
        },
        "__bool__": {
            "args": ["dict"],
            "type": "__prim__bool"
        },
        "__len__": {
            "args": ["dict"],
            "type": "__prim__int"
        },
        "__sil_seq__": {
            "args": ["dict"],
            "type": "__prim__Sequence"
        }
    },
    "type_vars": 2,
    "extends": "object"
},
"object": {
    "functions": {
        "__bool__": {
            "args": ["object"],
            "type": "__prim__bool"
        },
        "__eq__": {
            "args": ["object", "object"],
            "type": "__prim__bool"
        },
        "__cast__": {
            "args": ["type", "object"],
            "type": "object"
        }
    }
},
"int": {
    "functions": {
        "__bool__": {
            "args": ["__prim__int"],
            "type": "__prim__bool"
        },
        "__unbox__": {
            "args": ["int"],
            "type": "__prim__int",
            "requires": ["__prim__int___box__", "__prim__bool___box__"]
        },
        "__eq__": {
            "args": ["int", "object"],
            "type": "__prim__bool",
            "requires": ["__unbox__"]
        },
        "__add__": {
            "args": ["__prim__int", "__prim__int"],
            "type": "__prim__int"
        },
        "__sub__": {
            "args": ["__prim__int", "__prim__int"],
            "type": "__prim__int",
            "requires": ["__unbox__"]
        },
        "__mul__": {
            "args": ["__prim__int", "__prim__int"],
            "type": "__prim__int"
        },
        "__floordiv__": {
            "args": ["__prim__int", "__prim__int"],
            "type": "__prim__int"
        },
        "__mod__": {
            "args": ["__prim__int", "__prim__int"],
            "type": "__prim__int"
        },
        "__ge__": {
            "args": ["__prim__int", "__prim__int"],
            "type": "__prim__bool"
        },
        "__gt__": {
            "args": ["__prim__int", "__prim__int"],
            "type": "__prim__bool"
        },
        "__lt__": {
            "args": ["__prim__int", "__prim__int"],
            "type": "__prim__bool"
        },
        "__le__": {
            "args": ["__prim__int", "__prim__int"],
            "type": "__prim__bool"
        }
    },
    "extends": "object"
},
"bool": {
    "functions": {
        "__unbox__": {
            "args": ["bool"],
            "type": "__prim__bool",
            "requires": ["__prim__bool___box__"]
        },
        "__bool__": {
            "args": ["bool"],
            "type": "__prim__bool"
        },
        "__eq__": {
            "args": ["bool", "object"],
            "type": "__prim__bool",
            "requires": ["__unbox__"]
        }
    },
    "extends": "int"
},
"NoneType": {
    "functions": {
        "__bool__": {
            "args": ["object"],
            "type": "__prim__bool"
        }
    },
    "extends": "object"
},
"Exception": {
    "extends": "object"
},
"traceback": {
    "extends": "object"
},
"str": {
    "functions": {
        "__len__": {
            "args": ["str"],
            "type": "__prim__int"
        },
        "__bool__": {
            "args": ["str"],
            "type": "__prim__bool",
            "requires": ["__len__"]
        },
        "__eq__": {
            "args": ["str", "object"],
            "type": "__prim__bool"
        },
        "__add__": {
            "args": ["str", "str"],
            "type": "str"
        },
        "__create__": {
            "args": ["__prim__int", "__prim__int"],
            "type": "str",
            "requires": ["__len__", "__val__"]
        },
        "__val__": {
            "args": ["str"],
            "type": "int"
        },
        "join": {
            "args": ["str", "list"],
            "type": "str"
        },
        "__mod__": {
            "args": ["str", "tuple"],
            "type": "str"
        }
    },
    "methods": {
        "split": {
            "args": ["str"],
            "type": "list"
        }
    },
    "extends": "object"
},
"bytes": {
    "functions": {
        "__len__": {
            "args": ["bytes"],
            "type": "__prim__int",
            "requires": ["__val__"]
        },
        "__bool__": {
            "args": ["bytes"],
            "type": "__prim__bool",
            "requires": ["__len__"]
        },
        "__eq__": {
            "args": ["bytes", "object"],
            "type": "__prim__bool",
            "requires": ["__val__", "__len__"]
        },
        "__add__": {
            "args": ["bytes", "bytes"],
            "type": "bytes",
            "requires": ["__val__", "__len__"]
        },
        "__mul__": {
            "args": ["bytes", "__prim__int"],
            "type": "bytes",
            "requires": ["__val__", "__len__", "bytes___mul__helper"]
        },
        "__sil_seq__": {
            "args": ["bytes"],
            "type": "__prim__Sequence",
            "requires": ["__val__"]
        },
        "__create__": {
            "args": ["__prim__Sequence"],
            "type": "bytes",
            "requires": ["__len__", "__val__"]
        },
        "__val__": {
            "args": ["bytes"],
            "type": "__prim__Sequence"
        },
        "__getitem__": {
            "args": ["bytes", "__prim__int"],
            "type": "int",
            "requires": ["__len__", "__val__"]
        },
        "join": {
            "args": ["bytes", "list"],
            "type": "bytes",
            "requires": ["__val__", "__len__", "bytes_join_val_helper", "list___len__", "list___getitem__"]
        }
    },
    "extends": "object"
},
"tuple": {
    "functions": {
        "__create0__": {
            "args": [],
            "type": "tuple",
            "requires": ["__len__"]
        },
        "__create1__": {
            "args": ["object", "type", "__prim__int"],
            "type": "tuple",
            "requires": ["__len__", "__getitem__"]
        },
        "__create2__": {
            "args": ["object", "object", "type", "type", "__prim__int"],
            "type": "tuple",
            "requires": ["__len__", "__getitem__"]
        },
        "__create3__": {
            "args": ["object", "object", "object", "type", "type", "type", "__prim__int"],
            "type": "tuple",
            "requires": ["__len__", "__getitem__"]
        },
        "__create4__": {
            "args": ["object", "object", "object", "object", "type", "type", "type", "type", "__prim__int"],
            "type": "tuple",
            "requires": ["__len__", "__getitem__"]
        },
        "__create5__": {
            "args": ["object", "object", "object", "object", "object", "type", "type", "type", "type", "type", "__prim__int"],
            "type": "tuple",
            "requires": ["__len__", "__getitem__"]
        },
        "__create6__": {
            "args": ["object", "object", "object", "object", "object", "object", "type", "type", "type", "type", "type", "type", "__prim__int"],
            "type": "tuple",
            "requires": ["__len__", "__getitem__"]
        },
        "__getitem__": {
            "args": ["tuple", "__prim__int"],
            "type": "object",
            "requires": ["__len__"]
        },
        "__len__": {
            "args": ["tuple"],
            "type": "__prim__int"
        },
<<<<<<< HEAD
        "__sil_seq__": {
            "args": ["tuple"],
            "type": "__prim__Sequence"
=======
        "__eq__": {
            "args": ["tuple", "object"],
            "type": "__prim__bool",
            "requires": ["__len__", "__getitem__"]
>>>>>>> 6be13fb6
        }
    },
    "type_vars": -1,
    "extends": "object"
},
"__prim__int": {
    "functions": {
        "__box__": {
            "args": ["__prim__int"],
            "type": "int",
            "requires": ["int___unbox__"]
        }
    }
},
"__prim__bool": {
    "functions": {
        "__box__": {
            "args": ["__prim__bool"],
            "type": "bool",
            "requires": ["bool___unbox__", "int___unbox__"]
        }
    }
},
"__prim__Sequence": {},
"Sequence": {
    "functions": {
        "__create__": {
            "args": ["__prim__Sequence", "type"],
            "type": "Sequence",
            "requires": ["__unbox__"]
        },
        "__unbox__": {
            "args": ["Sequence"],
            "type": "__prim__Sequence",
            "requires": []
        },
        "__contains__": {
            "args": ["Sequence", "object"],
            "type": "__prim__bool",
            "requires": ["__unbox__"]
        },
        "__getitem__": {
            "args": ["Sequence", "int"],
            "type": "object",
            "requires": ["__unbox__", "__len__", "int___unbox__"]
        },
        "__sil_seq__": {
            "args": ["Sequence"],
            "type": "__prim__Sequence",
            "requires": ["__unbox__"]
        },
        "__len__": {
            "args": ["Sequence"],
            "type": "__prim__int",
            "requires": ["__unbox__"]
        },
        "take": {
            "args": ["Sequence", "__prim__int"],
            "type": "Sequence",
            "requires": ["__unbox__", "__create__"]
        },
        "drop": {
            "args": ["Sequence", "__prim__int"],
            "type": "Sequence",
            "requires": ["__unbox__", "__create__"]
        },
        "update": {
            "args": ["Sequence", "__prim__int", "object"],
            "type": "Sequence",
            "requires": ["__unbox__", "__create__"]
        },
        "__add__": {
            "args": ["Sequence", "Sequence"],
            "type": "Sequence",
            "requires": ["__unbox__", "__create__"]
        },
        "__eq__": {
            "args": ["Sequence", "Sequence"],
            "type": "__prim__bool",
            "requires": ["__unbox__"]
        }
    },
    "type_vars": 1,
    "extends": "object"
},
"range": {
    "functions": {
        "__create__": {
            "args": ["__prim__int", "__prim__int", "__prim__int"],
            "type": "range",
            "requires": ["__val__", "__start__", "__stop__"]
        },
        "__val__": {
            "args": ["range"],
            "type": "object"
        },
        "__start__": {
            "args": ["range"],
            "type": "object"
        },
        "__stop__": {
            "args": ["range"],
            "type": "object"
        },
        "__getitem__": {
            "args": ["range", "int"],
            "type": "__prim__int",
            "requires": ["__val__", "int___unbox__"]
        },
        "__contains__": {
            "args": ["range", "int"],
            "type": "__prim__bool",
            "requires": ["__sil_seq__"]
        },
        "__len__": {
            "args": ["range"],
            "type": "__prim__int",
            "requires": ["__val__"]
        },
        "__bool__": {
            "args": ["range"],
            "type": "__prim__bool"
        },
        "__sil_seq__": {
            "args": ["range"],
            "type": "__prim__Sequence",
            "requires": ["__val__", "__len__", "__prim__int___box__", "int___unbox__", "__start__", "__stop__"]
        }
    },
    "methods": {
        "__iter__": {
            "args": ["range"],
            "type": "Iterator",
            "MustTerminate": true
        }
    },
    "extends": "object"
},
"Iterator": {
    "methods":{
        "__next__": {
            "args": ["Iterator"],
            "type": "object",
            "MustTerminate": true
        },
        "__del__": {
            "args": ["Iterator"],
            "type": null,
            "MustTerminate": true
        }
    },
    "type_vars": 1,
    "extends": "object"
},
"Thread": {
    "extends": "object"
},
"LevelType": {
},
"type": {},
"Place": {
    "functions": {
        "__eq__": {
            "args": ["Place", "object"],
            "type": "__prim__bool"
        }
    },
    "extends": "object"
}
}<|MERGE_RESOLUTION|>--- conflicted
+++ resolved
@@ -369,32 +369,32 @@
             "requires": ["__len__"]
         },
         "__create1__": {
-            "args": ["object", "type", "__prim__int"],
+            "args": ["object", "type"],
             "type": "tuple",
             "requires": ["__len__", "__getitem__"]
         },
         "__create2__": {
-            "args": ["object", "object", "type", "type", "__prim__int"],
+            "args": ["object", "object", "type", "type"],
             "type": "tuple",
             "requires": ["__len__", "__getitem__"]
         },
         "__create3__": {
-            "args": ["object", "object", "object", "type", "type", "type", "__prim__int"],
+            "args": ["object", "object", "object", "type", "type", "type"],
             "type": "tuple",
             "requires": ["__len__", "__getitem__"]
         },
         "__create4__": {
-            "args": ["object", "object", "object", "object", "type", "type", "type", "type", "__prim__int"],
+            "args": ["object", "object", "object", "object", "type", "type", "type", "type"],
             "type": "tuple",
             "requires": ["__len__", "__getitem__"]
         },
         "__create5__": {
-            "args": ["object", "object", "object", "object", "object", "type", "type", "type", "type", "type", "__prim__int"],
+            "args": ["object", "object", "object", "object", "object", "type", "type", "type", "type", "type"],
             "type": "tuple",
             "requires": ["__len__", "__getitem__"]
         },
         "__create6__": {
-            "args": ["object", "object", "object", "object", "object", "object", "type", "type", "type", "type", "type", "type", "__prim__int"],
+            "args": ["object", "object", "object", "object", "object", "object", "type", "type", "type", "type", "type", "type"],
             "type": "tuple",
             "requires": ["__len__", "__getitem__"]
         },
@@ -407,16 +407,14 @@
             "args": ["tuple"],
             "type": "__prim__int"
         },
-<<<<<<< HEAD
+        "__eq__": {
+            "args": ["tuple", "object"],
+            "type": "__prim__bool",
+            "requires": ["__len__", "__getitem__"]
+        },
         "__sil_seq__": {
             "args": ["tuple"],
             "type": "__prim__Sequence"
-=======
-        "__eq__": {
-            "args": ["tuple", "object"],
-            "type": "__prim__bool",
-            "requires": ["__len__", "__getitem__"]
->>>>>>> 6be13fb6
         }
     },
     "type_vars": -1,
