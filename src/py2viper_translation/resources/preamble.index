{
"list": {
    "methods": {
        "__init__": {
            "args": [],
            "type": null,
            "MustTerminate": true
        },
        "append": {
            "args": ["list", "object"],
            "type": null,
            "MustTerminate": true
        },
        "__setitem__": {
            "args": ["list", "__prim__int", "object"],
            "type": null,
            "MustTerminate": true,
            "requires": ["__len__"]
        },
        "__iter__": {
            "args": ["list"],
            "type": "Iterator",
            "MustTerminate": true
        }
    },
    "functions": {
        "__getitem__": {
            "args": ["list", "int"],
            "type": "object",
            "requires": ["__len__"]
        },
        "__contains__": {
            "args": ["list", "object"],
            "type": "__prim__bool"
        },
        "__len__": {
            "args": ["list"],
            "type": "__prim__int"
        },
        "__bool__": {
            "args": ["list"],
            "type": "__prim__bool"
        }
    },
    "extends": "object"
},
"set":{
    "methods": {
        "__init__": {
            "args": [],
            "type": null,
            "MustTerminate": true
        },
        "add": {
            "args": ["set", "object"],
            "type": null,
            "MustTerminate": true
        },
        "clear": {
            "args": ["set"],
            "type": null,
            "MustTerminate": true
        },
        "__iter__": {
            "args": ["set"],
            "type": "Iterator",
            "MustTerminate": true,
            "requires": ["__sil_seq__"]
        }
    },
    "functions": {
        "__contains__": {
            "args": ["dict", "object"],
            "type": "__prim__bool"
        },
        "__bool__": {
            "args": ["set"],
            "type": "__prim__bool"
        },
        "__len__": {
            "args": ["set"],
            "type": "__prim__int"
        },
        "__sil_seq__": {
            "args": ["set"],
            "type": null
        }
    },
    "extends": "object"
},
"dict": {
    "methods": {
        "__init__": {
            "args": [],
            "type": null,
            "MustTerminate": true
        },
        "keys": {
            "args": ["dict"],
            "type": "set",
            "MustTerminate": true
        },
        "__setitem__": {
            "args": ["dict", "object", "object"],
            "type": null,
            "MustTerminate": true,
            "requires": ["__getitem__", "__contains__"]
        },
        "__iter__": {
            "args": ["dict"],
            "type": "Iterator",
            "MustTerminate": true,
            "requires": ["__sil__seq__"]
        },
        "values": {
            "args": ["dict"],
            "type": "set",
            "MustTerminate": true,
            "requires": ["__contains__", "__getitem__"]
        }
    },
    "functions": {
        "__contains__": {
            "args": ["dict", "object"],
            "type": "__prim__bool"
        },
        "__getitem__": {
            "args": ["dict", "object"],
            "type": "object",
            "requires": ["__contains__"]
        },
        "get": {
            "args": ["dict", "object"],
            "type": "object",
            "generic_type": 1
        },
        "__bool__": {
            "args": ["dict"],
            "type": "__prim__bool"
        },
        "__len__": {
            "args": ["dict"],
            "type": "__prim__int"
        },
        "__sil__seq__": {
            "args": ["dict"],
            "type": null
        }
    },
    "extends": "object"
},
"object": {
    "functions": {
        "__bool__": {
            "args": ["object"],
            "type": "__prim__bool"
        },
        "__eq__": {
            "args": ["object", "object"],
            "type": "__prim__bool"
        },
        "__cast__": {
            "args": ["type", "object"],
            "type": "object"
        }
    }
},
"int": {
    "functions": {
        "__bool__": {
            "args": ["__prim__int"],
            "type": "__prim__bool"
        },
        "__unbox__": {
            "args": ["int"],
            "type": "__prim__int",
            "requires": ["__prim__int___box__", "__prim__bool___box__"]
        },
        "__eq__": {
            "args": ["int", "object"],
            "type": "__prim__bool",
            "requires": ["__unbox__"]
        },
        "__add__": {
            "args": ["__prim__int", "__prim__int"],
            "type": "__prim__int"
        },
        "__sub__": {
            "args": ["__prim__int", "__prim__int"],
            "type": "__prim__int",
            "requires": ["__unbox__"]
        },
        "__mul__": {
            "args": ["__prim__int", "__prim__int"],
            "type": "__prim__int"
        },
        "__floordiv__": {
            "args": ["__prim__int", "__prim__int"],
            "type": "__prim__int"
        },
        "__mod__": {
            "args": ["__prim__int", "__prim__int"],
            "type": "__prim__int"
        },
        "__ge__": {
            "args": ["__prim__int", "__prim__int"],
            "type": "__prim__bool"
        },
        "__gt__": {
            "args": ["__prim__int", "__prim__int"],
            "type": "__prim__bool"
        },
        "__lt__": {
            "args": ["__prim__int", "__prim__int"],
            "type": "__prim__bool"
        },
        "__le__": {
            "args": ["__prim__int", "__prim__int"],
            "type": "__prim__bool"
        }
    },
    "extends": "object"
},
"bool": {
    "functions": {
        "__unbox__": {
            "args": ["bool"],
            "type": "__prim__bool",
            "requires": ["__prim__bool___box__"]
        },
        "__bool__": {
            "args": ["bool"],
            "type": "__prim__bool"
        },
        "__eq__": {
            "args": ["bool", "object"],
            "type": "__prim__bool",
            "requires": ["__unbox__"]
        }
    },
    "extends": "int"
},
"NoneType": {
    "functions": {
        "__bool__": {
            "args": ["object"],
            "type": "__prim__bool"
        }
    }
},
"Exception": {
    "extends": "object"
},
"str": {
    "functions": {
        "__len__": {
            "args": ["str"],
            "type": "__prim__int"
        },
        "__bool__": {
            "args": ["str"],
            "type": "__prim__bool",
            "requires": ["__len__"]
        },
        "__eq__": {
            "args": ["str", "object"],
            "type": "__prim__bool"
        },
        "__add__": {
            "args": ["str", "str"],
            "type": "str"
        },
        "__create__": {
            "args": ["__prim__int", "__prim__int"],
<<<<<<< HEAD
            "type": "str",
            "requires": ["__len__", "__val__"]
        },
        "__val__": {
            "args": ["str"],
            "type": "int"
=======
            "type": "str"
        },
        "join": {
            "args": ["str", "list"],
            "type": "str"
        },
        "__mod__": {
            "args": ["str", "tuple"],
            "type": "str"
        }
    },
    "methods": {
        "split": {
            "args": ["str"],
            "type": "list"
>>>>>>> 0ead9865
        }
    },
    "extends": "object"
},
"tuple": {
    "functions": {
        "__create0__": {
            "args": [],
            "type": "tuple",
            "requires": ["__len__"]
        },
        "__create1__": {
            "args": ["object", "type"],
            "type": "tuple",
            "requires": ["__len__", "__getitem__"]
        },
        "__create2__": {
            "args": ["object", "object", "type", "type"],
            "type": "tuple",
            "requires": ["__len__", "__getitem__"]
        },
        "__create3__": {
            "args": ["object", "object", "object", "type", "type", "type"],
            "type": "tuple",
            "requires": ["__len__", "__getitem__"]
        },
        "__create4__": {
            "args": ["object", "object", "object", "object", "type", "type", "type", "type"],
            "type": "tuple",
            "requires": ["__len__", "__getitem__"]
        },
        "__create5__": {
            "args": ["object", "object", "object", "object", "object", "type", "type", "type", "type", "type"],
            "type": "tuple",
            "requires": ["__len__", "__getitem__"]
        },
        "__create6__": {
            "args": ["object", "object", "object", "object", "object", "object", "type", "type", "type", "type", "type", "type"],
            "type": "tuple",
            "requires": ["__len__", "__getitem__"]
        },
        "__getitem__": {
            "args": ["tuple", "__prim__int"],
            "type": "object",
            "requires": ["__len__"]
        },
        "__len__": {
            "args": ["tuple"],
            "type": "__prim__int"
        }
    },
    "extends": "object"
},
"__prim__int": {
    "functions": {
        "__box__": {
            "args": ["__prim__int"],
            "type": "int",
            "requires": ["int___unbox__"]
        }
    }
},
"__prim__bool": {
    "functions": {
        "__box__": {
            "args": ["__prim__bool"],
            "type": "bool",
            "requires": ["bool___unbox__", "int___unbox__"]
        }
    }
},
"range": {
    "functions": {
        "__create__": {
            "args": ["__prim__int", "__prim__int"],
            "type": "range",
            "requires": ["__val__"]
        },
        "__val__": {
            "args": ["range"],
            "type": "object"
        },
        "__getitem__": {
            "args": ["range", "int"],
            "type": "__prim__int",
            "requires": ["__val__", "int___unbox__"]
        },
        "__contains__": {
            "args": ["range", "int"],
            "type": "__prim__bool",
            "requires": ["__sil_seq__"]
        },
        "__len__": {
            "args": ["range"],
            "type": "__prim__int",
            "requires": ["__val__"]
        },
        "__bool__": {
            "args": ["range"],
            "type": "__prim__bool"
        },
        "__sil_seq__": {
            "args": ["range"],
            "type": "object",
            "requires": ["__val__", "__len__", "__prim__int___box__", "int___unbox__"]
        }
    },
    "extends": "object"
},
"Iterator": {
    "methods":{
        "__next__": {
            "args": ["Iterator"],
            "type": "object",
            "MustTerminate": true
        },
        "__del__": {
            "args": ["Iterator"],
            "type": null,
            "MustTerminate": true
        }
    },
    "extends": "object"
},
"Thread": {
    "extends": "object"
},
"LevelType": {
},
"type": {},
"Union": {},
"Place": {
    "functions": {
        "__eq__": {
            "args": ["Place", "object"],
            "type": "__prim__bool"
        }
    },
    "extends": "object"
}
}<|MERGE_RESOLUTION|>--- conflicted
+++ resolved
@@ -272,15 +272,12 @@
         },
         "__create__": {
             "args": ["__prim__int", "__prim__int"],
-<<<<<<< HEAD
             "type": "str",
             "requires": ["__len__", "__val__"]
         },
         "__val__": {
             "args": ["str"],
             "type": "int"
-=======
-            "type": "str"
         },
         "join": {
             "args": ["str", "list"],
@@ -295,7 +292,6 @@
         "split": {
             "args": ["str"],
             "type": "list"
->>>>>>> 0ead9865
         }
     },
     "extends": "object"
