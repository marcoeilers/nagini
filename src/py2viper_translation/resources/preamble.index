--- conflicted
+++ resolved
@@ -314,10 +314,6 @@
 },
 "LevelType": {
 },
-<<<<<<< HEAD
-"type": {}
-}
-=======
 "type": {},
 "Union": {},
 "Place": {
@@ -329,5 +325,4 @@
     },
     "extends": "object"
 }
-}
->>>>>>> b6d3793e
+}