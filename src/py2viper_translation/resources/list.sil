field list_acc : Seq[Ref]
<<<<<<< HEAD
=======
field set_acc : Set[Ref]
field dict_acc : Set[Ref]

domain PyType {
    function typeof(r: Ref): PyType
    function issubtype(t1: PyType, t2: PyType):Bool
    function list(t: PyType): PyType
    function list_arg(t: PyType, i: Int): PyType
    function set_arg(t: PyType, i: Int): PyType
    function dict_arg(t: PyType, i: Int): PyType
    function Iterator(t: PyType): PyType
    function Iterator_arg(t: PyType, i: Int): PyType
    function set(t: PyType): PyType
    function dict(t: PyType, v: PyType): PyType
    unique function int(): PyType
    unique function range(): PyType
    unique function slice(): PyType
}
>>>>>>> 65a87f31

method list___init__() returns (res: Ref)
    ensures acc(res.list_acc)
    ensures res.list_acc == Seq[Ref]()
    ensures typeof(res) == list(list_arg(typeof(res), 0))
{
    assume false
}

function list___contains__(self: Ref, item: Ref): Bool
    requires issubtype(typeof(self), list(list_arg(typeof(self), 0)))
    requires acc(self.list_acc, wildcard)
    ensures result == (item in self.list_acc)

function list___bool__(self: Ref) : Bool
    requires issubtype(typeof(self), list(list_arg(typeof(self), 0)))
    requires acc(self.list_acc, wildcard)
    ensures result == (|self.list_acc| != 0)

function list___len__(self: Ref) : Int
    requires issubtype(typeof(self), list(list_arg(typeof(self), 0)))
    requires acc(self.list_acc, wildcard)
{
 |self.list_acc|
}

<<<<<<< HEAD
=======
// Dummy for the version from bool.sil
function int___unbox__(self: Ref): Int
function __prim__int___box__(num: Int): Ref


function slice___create__(start: Ref, stop: Ref): Ref
    requires start == null || issubtype(typeof(start), int())
    requires stop == null || issubtype(typeof(stop), int())
    ensures slice___start__(result) == start
    ensures slice___stop__(result) == stop
    ensures typeof(result) == slice()

function slice___start__(self: Ref): Ref
    ensures result == null || issubtype(typeof(result), int())

function slice___actualstart__(self: Ref, len: Int): Int
{
    slice___start__(self) == null ? 0 : (int___unbox__(slice___start__(self)) < 0 ? len + int___unbox__(slice___start__(self)) : int___unbox__(slice___start__(self)))
}

function slice___actualstop__(self: Ref, len: Int): Int
{
    slice___stop__(self) == null ? len : (int___unbox__(slice___stop__(self)) < 0 ? len + int___unbox__(slice___stop__(self)) : int___unbox__(slice___stop__(self)))
}

function slice___stop__(self: Ref): Ref
    ensures result == null || issubtype(typeof(result), int())

>>>>>>> 65a87f31
function list___getitem__(self: Ref, key: Ref): Ref
    requires issubtype(typeof(self), list(list_arg(typeof(self), 0)))
    requires issubtype(typeof(key), int())
    requires acc(self.list_acc, wildcard)
    requires let ln == (list___len__(self)) in ((int___unbox__(key) < 0 ==> int___unbox__(key) >= -ln) && (int___unbox__(key) >= 0 ==> int___unbox__(key) < ln))
    //requires int___unbox__key >= 0 ==> key < list___len__(self)
    ensures result == (int___unbox__(key) >= 0 ? self.list_acc[int___unbox__(key)] : self.list_acc[list___len__(self) + int___unbox__(key)])
    //ensures key >= 0 ==> result == self.list_acc[key]
    //ensures key < 0 ==> result == self.list_acc[list___len__(self) + key]
    ensures [issubtype(typeof(result), list_arg(typeof(self), 0)), true]
/*{
    int___unbox__(key) >= 0 ? self.list_acc[int___unbox__(key)] : self.list_acc[list___len__(self) + int___unbox__(key)]
}*/

method list___getitem_slice__(self: Ref, key: Ref) returns (_res: Ref)
    requires issubtype(typeof(self), list(list_arg(typeof(self), 0)))
    requires issubtype(typeof(key), slice())
    requires acc(self.list_acc, 1/1000)
    ensures acc(self.list_acc, 1/1000)
    ensures acc(_res.list_acc)
    ensures typeof(_res) == typeof(self)
    ensures _res.list_acc == self.list_acc[slice___actualstart__(key, list___len__(self))..slice___actualstop__(key, list___len__(self))]
{
    assume false
}

method list___setitem__(self: Ref, key: Int, item: Ref) returns ()
    requires issubtype(typeof(self), list(list_arg(typeof(self), 0)))
    requires acc(self.list_acc)
    requires key >= 0
    requires key < list___len__(self)
    requires issubtype(typeof(item), list_arg(typeof(self), 0))
    ensures acc(self.list_acc)
    ensures self.list_acc == old(self.list_acc)[key := item]
{
    assume false
}

method list_append(self: Ref, item: Ref) returns ()
    requires issubtype(typeof(self), list(list_arg(typeof(self), 0)))
    requires acc(self.list_acc)
    requires issubtype(typeof(item), list_arg(typeof(self), 0))
    ensures acc(self.list_acc)
    ensures self.list_acc == old(self.list_acc) ++ Seq(item)
{
    assume false
}

method list___iter__(self: Ref) returns (_res: Ref)
  requires issubtype(typeof(self), list(list_arg(typeof(self), 0)))
  requires acc(self.list_acc, 1 / 10)
  ensures _res != self
  ensures acc(_res.list_acc, 1 / 20)
  ensures acc(self.list_acc, 1 / 20)
  ensures _res.list_acc == self.list_acc
  ensures acc(_res.__container, write) && (_res.__container == self)
  ensures acc(_res.__iter_index, write) && (_res.__iter_index == 0)
  ensures acc(_res.__previous, write) && ((_res.__previous != _res) && ((_res.__previous != self) && (acc(_res.__previous.list_acc, write) && (_res.__previous.list_acc == Seq[Ref]()))))
  ensures issubtype(typeof(_res), Iterator(list_arg(typeof(self), 0)))
  ensures issubtype(typeof(_res.__previous), list(list_arg(typeof(self), 0)))
{
  inhale false
}

function list___sil_seq__(self: Ref): Seq[Ref]
    requires acc(self.list_acc, wildcard)
{
    self.list_acc
}<|MERGE_RESOLUTION|>--- conflicted
+++ resolved
@@ -1,25 +1,4 @@
 field list_acc : Seq[Ref]
-<<<<<<< HEAD
-=======
-field set_acc : Set[Ref]
-field dict_acc : Set[Ref]
-
-domain PyType {
-    function typeof(r: Ref): PyType
-    function issubtype(t1: PyType, t2: PyType):Bool
-    function list(t: PyType): PyType
-    function list_arg(t: PyType, i: Int): PyType
-    function set_arg(t: PyType, i: Int): PyType
-    function dict_arg(t: PyType, i: Int): PyType
-    function Iterator(t: PyType): PyType
-    function Iterator_arg(t: PyType, i: Int): PyType
-    function set(t: PyType): PyType
-    function dict(t: PyType, v: PyType): PyType
-    unique function int(): PyType
-    unique function range(): PyType
-    unique function slice(): PyType
-}
->>>>>>> 65a87f31
 
 method list___init__() returns (res: Ref)
     ensures acc(res.list_acc)
@@ -46,12 +25,6 @@
  |self.list_acc|
 }
 
-<<<<<<< HEAD
-=======
-// Dummy for the version from bool.sil
-function int___unbox__(self: Ref): Int
-function __prim__int___box__(num: Int): Ref
-
 
 function slice___create__(start: Ref, stop: Ref): Ref
     requires start == null || issubtype(typeof(start), int())
@@ -76,7 +49,6 @@
 function slice___stop__(self: Ref): Ref
     ensures result == null || issubtype(typeof(result), int())
 
->>>>>>> 65a87f31
 function list___getitem__(self: Ref, key: Ref): Ref
     requires issubtype(typeof(self), list(list_arg(typeof(self), 0)))
     requires issubtype(typeof(key), int())
