--- conflicted
+++ resolved
@@ -11,8 +11,11 @@
     UnsupportedException,
 )
 from py2viper_translation.sif.lib.context import SIFContext
-from py2viper_translation.sif.lib.expr_cache import ExprCacheMixin
 from py2viper_translation.sif.lib.program_nodes import SIFPythonMethod
+from py2viper_translation.sif.translators.abstract import SIFTranslatorConfig
+from py2viper_translation.sif.translators.func_triple_domain_factory import (
+    FuncTripleDomainFactory as FTDF,
+)
 from py2viper_translation.translators.abstract import (
     Expr,
     Stmt,
@@ -22,29 +25,43 @@
 from typing import List, Tuple
 
 
-class SIFCallTranslator(CallTranslator, ExprCacheMixin):
+class CallResults:
+    """
+    Container for the results of an already translated call node.
+    """
+    def __init__(self):
+        self._results = []
+        self._idx = 0
+
+    def next(self) -> Optional[Expr]:
+        """
+        Returns the next result expr or None if there are no more available.
+        """
+        res = None
+        if self._idx < len(self._results):
+            res = self._results[self._idx]
+            self._idx += 1
+
+        return res
+
+    def add_result(self, result: Expr):
+        self._results.append(result)
+
+    def __len__(self) -> int:
+        return len(self._results)
+
+
+class SIFCallTranslator(CallTranslator):
     """
     SIF version of the CallTranslator.
     """
-<<<<<<< HEAD
-    def __init__(self, config: SIFTranslatorConfig, jvm: JVM, source_file: str,
-                 type_info: TypeInfo, viper_ast: ViperAST) -> None:
-        super().__init__(config, jvm, source_file, type_info, viper_ast)
-        # Map of already translated call nodes.
-        self.translated_calls = {}  # Map[ast.Call, CallResults]
-
-    def translate_constructor_call(self, target_class: PythonClass,
-            node: ast.Call, args: List, arg_stmts: List,
-            ctx: SIFContext) -> StmtsAndExpr:
-=======
     def __init__(self, *args, **kwargs) -> None:
         CallTranslator.__init__(self, *args, **kwargs)
         ExprCacheMixin.__init__(self)
 
-    def _translate_constructor_call(
+    def translate_constructor_call(
             self, target_class: PythonClass, node: ast.Call, args: List,
             arg_stmts: List, ctx: SIFContext) -> StmtsAndExpr:
->>>>>>> 269c94d3
         info = self.no_info(ctx)
         res_var = ctx.current_function.create_variable(
             target_class.name + '_res', target_class, self.translator)
