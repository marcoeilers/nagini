"""Analyzer that collects information about IO operations."""


import ast

from mypy.types import AnyType
from py2viper_contracts.io import IO_OPERATION_PROPERTY_FUNCS
from typing import cast, List

from py2viper_translation.lib import program_nodes as nodes
from py2viper_translation.lib.constants import BOOL_TYPE
from py2viper_translation.lib.util import (
    construct_lambda_prefix,
    InvalidProgramException,
    UnsupportedException,
)


class IOOperationAnalyzer(ast.NodeVisitor):
    """Walks through IO operation AST and collects the needed information."""

    def __init__(
            self, parent: 'py2viper_translation.analyzer.Analyzer',
            node_factory: nodes.ProgramNodeFactory) -> None:
        self._parent = parent
        self._types = parent.types
        self._node_factory = node_factory
<<<<<<< HEAD
        self._place_class = parent.find_or_create_class(
            'Place', module=parent.module.global_module)
=======
        self._place_class = parent.find_or_create_class('Place',
            module=parent.module.global_module)
        self._place_class.superclass = parent.find_or_create_class('object',
            module=parent.module.global_module)
>>>>>>> b6d3793e

        self._current_io_operation = None   # type: nodes.PythonIOOperation
        self._current_node = None           # type: ast.FunctionDef
        self._in_property = False

    def _raise_invalid_operation(
            self,
            error_type: str,
            node: ast.AST = None):
        """Raise InvalidProgramException."""
        node = node or self._current_node
        raise InvalidProgramException(
            node,
            'invalid.io_operation.' + error_type,
        )

    def _create_io_operation(
            self, node: ast.FunctionDef) -> nodes.PythonIOOperation:
        """Create IO operation.

        Creates non-initialized IO operation from an AST node and adds
        it to the module.
        """
        name = node.name
        assert isinstance(name, str)
        operation = self._node_factory.create_python_io_operation(
            name,
            node,
            self._parent.module,
            self._node_factory,
        )
        self._parent.module.io_operations[name] = operation
        return operation

    def _check_type(self) -> None:
        """Check if operation type is ``bool``."""
        op_name = self._current_io_operation.name
        func_type = self._parent.module.get_func_type([op_name])
        if isinstance(func_type, AnyType):
            self._raise_invalid_operation('return_type_not_bool')
        operation_type = self._parent.convert_type(func_type)
        if not operation_type or operation_type.name != BOOL_TYPE:
            self._raise_invalid_operation('return_type_not_bool')

    def _check_arg_types(self) -> None:
        """Allow only certain types of args.

        Do not allow ``*args`` and ``**kwargs``. Only ``Result()`` is
        allowed as default value.
        """
        node = self._current_node
        if node.args.vararg:
            self._raise_invalid_operation('vararg')
        if node.args.kwarg:
            self._raise_invalid_operation('kwarg')
        for default in node.args.defaults:
            if (not isinstance(default, ast.Call) or
                    not isinstance(default.func, ast.Name) or   # type: ignore
                    not default.func.id == 'Result'):           # type: ignore
                self._raise_invalid_operation('default_argument')

    def _typeof(self, node: ast.AST,
                lambda_: ast.Lambda = None) -> nodes.PythonType:
        """Get the type of the given AST node."""
        assert isinstance(node, ast.arg)
        scopes = [self._current_io_operation.name]
        if lambda_:
            prefix = construct_lambda_prefix(
                lambda_.lineno, lambda_.col_offset)
            scopes.append(prefix)
        typ, _ = self._parent.module.get_type(scopes, node.arg)
        return self._parent.convert_type(typ)

    def _set_preset(self, inputs: List[ast.arg]) -> List[ast.arg]:
        """Check and set preset.

        Checks that exactly one place is in preset, sets operation
        preset and returns input list with all places removed.
        """
        if self._current_io_operation.name == 'join_io':
            # Special handling of built-in “join_io”.
            assert len(inputs) == 2
            in_places = []
            for i in range(2):
                assert self._typeof(inputs[i]) == self._place_class
                in_place = self._node_factory.create_python_var(
                    inputs[i].arg, inputs[i], self._place_class)
                in_places.append(in_place)
            self._current_io_operation.set_preset(in_places)
            return []
        if not inputs or self._typeof(inputs[0]) != self._place_class:
            self._raise_invalid_operation('invalid_preset')
        for inp in inputs[1:]:
            if self._typeof(inp) == self._place_class:
                self._raise_invalid_operation('invalid_preset')
        in_place = self._node_factory.create_python_var(
            inputs[0].arg, inputs[0], self._place_class)
        self._current_io_operation.set_preset([in_place])
        return inputs[1:]

    def _set_postset(self, outputs: List[ast.arg]) -> List[ast.arg]:
        """Check and set postset.

        Checks that exactly one place is in postset, sets operation
        postset and returns input list with all places removed.
        """
        counter = 0
        for output in outputs:
            if self._typeof(output) == self._place_class:
                counter += 1
        if counter > 1:
            if self._current_io_operation.name == 'split_io':
                # Special handling of built-in “split_io”.
                assert len(outputs) == 2
                out_places = []
                for i in range(2):
                    assert self._typeof(outputs[i]) == self._place_class
                    out_place = self._node_factory.create_python_var(
                        outputs[i].arg, outputs[i], self._place_class)
                    out_places.append(out_place)
                self._current_io_operation.set_postset(out_places)
                return []
            else:
                self._raise_invalid_operation('invalid_postset')
        elif counter == 1:
            if self._typeof(outputs[-1]) != self._place_class:
                self._raise_invalid_operation('invalid_postset')
            out_place = self._node_factory.create_python_var(
                outputs[-1].arg, outputs[-1], self._place_class)
            self._current_io_operation.set_postset([out_place])
            return outputs[:-1]
        else:
            return outputs

    def _parse_arguments(self) -> None:
        """Parse and check operation arguments."""
        node = self._current_node

        self._check_arg_types()

        if node.args.defaults:
            inputs = node.args.args[:-len(node.args.defaults)]
            outputs = node.args.args[-len(node.args.defaults):]
        else:
            inputs = node.args.args[:]
            outputs = []

        inputs = self._set_preset(inputs)
        outputs = self._set_postset(outputs)

        self._current_io_operation.set_inputs([
            self._node_factory.create_python_var(
                node.arg, node, self._typeof(node))
            for node in inputs])
        self._current_io_operation.set_outputs([
            self._node_factory.create_python_var(
                node.arg, node, self._typeof(node))
            for node in outputs])

    def analyze_io_operation(self, node: ast.FunctionDef) -> None:
        """Analyze AST node representing IO operation.

        That is: extract information and perform some basic
        well-formedness checks.
        """
        assert self._current_io_operation is None
        assert self._current_node is None

        self._current_node = node
        operation = self._create_io_operation(node)
        self._current_io_operation = operation
        self._check_type()
        self._parse_arguments()

        for child in node.body:
            self.visit(child)

        self._current_node = None
        self._current_io_operation = None

    def visit_Return(self, node: ast.Return) -> None:
        """Parse IO operation body.

        IO operation body must be a single expression that is returned.
        """
        body = node.value

        if (isinstance(body, ast.Call) and
                isinstance(body.func, ast.Call) and
                isinstance(body.func.func, ast.Name) and
                body.func.func.id.startswith('IOExists')):
            lambda_ = cast(ast.Lambda, body.args[0])
            args = lambda_.args.args
            io_existential_creators = [
                self._node_factory.create_python_var_creator(
                    arg.arg, arg, self._typeof(arg, lambda_))
                for arg in args
            ]
            body = lambda_.body
        else:
            io_existential_creators = []
        if not self._current_io_operation.set_body(body):
            self._raise_invalid_operation(
                'duplicate_body',
                node)
        assert self._current_io_operation.set_io_existentials(
            io_existential_creators)

    def visit_Call(self, node: ast.Call) -> None:
        """Parse IO operation properties.

        Currently, only parses properties such as ``Terminates`` and
        ``TerminationMeasure``.
        """
        assert self._current_io_operation is not None
        assert self._current_node is not None

        if (isinstance(node.func, ast.Name) and
                node.func.id in IO_OPERATION_PROPERTY_FUNCS):

            for child in self._current_node.body:
                if (isinstance(child, ast.Expr) and
                        child.value == node):
                    break
            else:
                self._raise_invalid_operation(
                    'misplaced_property',
                    node)

            operation = self._current_io_operation
            arg = node.args[0]
            if node.func.id == 'Terminates':
                if not operation.set_terminates(arg):
                    self._raise_invalid_operation(
                        'duplicate_property',
                        node)
            elif node.func.id == 'TerminationMeasure':
                if not operation.set_termination_measure(arg):
                    self._raise_invalid_operation(
                        'duplicate_property',
                        node)
            else:
                raise UnsupportedException(node,
                                           'Unsupported property type.')
            self._in_property = True
            for arg in node.args:
                self.visit(arg)
            self._in_property = False
        else:
            for arg in node.args:
                self.visit(arg)

    def visit_Name(self, node: ast.Name) -> None:
        """Check if node is an operation input.

        This method is expected to be called by ``visit_Call`` on IO
        operation property arguments. Checks if provided node is an
        operation input and raises an error, if it is not.
        """
        if self._in_property:
            if not self._current_io_operation.is_input(node.id):
                self._raise_invalid_operation('depends_on_not_imput', node)<|MERGE_RESOLUTION|>--- conflicted
+++ resolved
@@ -25,15 +25,10 @@
         self._parent = parent
         self._types = parent.types
         self._node_factory = node_factory
-<<<<<<< HEAD
         self._place_class = parent.find_or_create_class(
             'Place', module=parent.module.global_module)
-=======
-        self._place_class = parent.find_or_create_class('Place',
-            module=parent.module.global_module)
-        self._place_class.superclass = parent.find_or_create_class('object',
-            module=parent.module.global_module)
->>>>>>> b6d3793e
+        self._place_class.superclass = parent.find_or_create_class(
+            'object', module=parent.module.global_module)
 
         self._current_io_operation = None   # type: nodes.PythonIOOperation
         self._current_node = None           # type: ast.FunctionDef
