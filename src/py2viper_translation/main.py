import argparse
import astunparse
import inspect
import json
import logging
import os
import sys
import time
import traceback

from jpype import JavaException
from py2viper_translation.analyzer import Analyzer
from py2viper_translation.lib import config
from py2viper_translation.lib.errors import error_manager
from py2viper_translation.lib.jvmaccess import JVM
from py2viper_translation.lib.program_nodes import ProgramNodeFactory
from py2viper_translation.lib.typeinfo import TypeException, TypeInfo
from py2viper_translation.lib.util import InvalidProgramException
from py2viper_translation.lib.viper_ast import ViperAST
from py2viper_translation.sif.lib.program_nodes import SIFProgramNodeFactory
from py2viper_translation.sif_translator import SIFTranslator
from py2viper_translation.translator import Translator
from py2viper_translation.verifier import (
    Carbon,
    Silicon,
    VerificationResult,
    ViperVerifier
)


def parse_sil_file(sil_path: str, jvm):
    parser = getattr(getattr(jvm.viper.silver.parser, "FastParser$"), "MODULE$")
    file = open(sil_path, 'r')
    text = file.read()
    file.close()
    parsed = parser.parse(text, None)
    assert (isinstance(parsed, getattr(jvm.fastparse.core,
                                       'Parsed$Success')))
    parse_result = parsed.value()
    parse_result.initProperties()
    resolver = jvm.viper.silver.parser.Resolver(parse_result)
    resolved = resolver.run()
    resolved = resolved.get()
    translator = jvm.viper.silver.parser.Translator(resolved)
    program = translator.translate()
    return program.get()


sil_programs = []


def load_sil_files(jvm: JVM):
    sil_files = ['bool.sil', 'set_dict.sil', 'list.sil', 'str.sil', 'tuple.sil',
                 'func_triple.sil', 'lock.sil']
    if not config.obligation_config.disable_measures:
        sil_files.append('measures.sil')
    current_path = os.path.dirname(inspect.stack()[0][1])
    resources_path = os.path.join(current_path, 'resources')
    native_sil = [os.path.join(resources_path, f) for f in sil_files]
    sil_programs.extend([parse_sil_file(sil_path, jvm) for sil_path
                         in native_sil])


def translate(path: str, jvm: JVM, sif: bool = False):
    """Translates the Python module at the given path to a Viper program.
    """
    error_manager.clear()
    current_path = os.path.dirname(inspect.stack()[0][1])
    resources_path = os.path.join(current_path, 'resources')
<<<<<<< HEAD
    builtins = []
    with open(os.path.join(resources_path, 'preamble.index'), 'r') as file:
        sil_interface = [file.read()]

    modules = [path] + builtins
=======
    sil_files = ['bool.sil', 'set_dict.sil', 'list.sil', 'str.sil', 'tuple.sil',
                 'func_triple.sil', 'lock.sil']
    if (config.verification_config.enable_obligations and
        not config.obligation_config.disable_measures):
        sil_files.append('measures.sil')
    native_sil = [os.path.join(resources_path, f) for f in sil_files]
    with open(os.path.join(resources_path, 'preamble.index'), 'r') as file:
        sil_interface = [file.read()]
    sil_programs = [parse_sil_file(sil_path, jvm) for sil_path in native_sil]
>>>>>>> 5d4c09c9
    viperast = ViperAST(jvm, jvm.java, jvm.scala, jvm.viper, path)
    types = TypeInfo()
    type_correct = types.check(os.path.abspath(path))
    if not type_correct:
        return None
    if sif:
        node_factory = SIFProgramNodeFactory()
    else:
        node_factory = ProgramNodeFactory()
    analyzer = Analyzer(jvm, viperast, types, path, node_factory)
    main_module = analyzer.module
    for si in sil_interface:
        analyzer.add_native_silver_builtins(json.loads(si))

    collect_modules(analyzer, path)
    if sif:
        translator = SIFTranslator(jvm, path, types, viperast)
    else:
        translator = Translator(jvm, path, types, viperast)
    analyzer.process(translator)
    if not sil_programs:
        load_sil_files(jvm)
    modules = [main_module.global_module] + list(analyzer.modules.values())
    prog = translator.translate_program(modules, sil_programs)
    return prog


def collect_modules(analyzer: Analyzer, path: str) -> None:
    """
    Starting from the main module, finds all imports and sets up all modules
    for them.
    """
    main_module = analyzer.module
    module_index = 0
    while module_index < len(analyzer.module_paths):
        module = analyzer.module_paths[module_index]
        analyzer.collect_imports(module)
        module_index += 1

    for module in analyzer.module_paths:
        if module.startswith('mod$'):
            continue
        if module != os.path.abspath(path):
            analyzer.contract_only = True
            analyzer.module = analyzer.modules[module]
            analyzer.visit_module(module)
        else:
            analyzer.module = main_module
            analyzer.contract_only = False
            analyzer.visit_module(module)


def verify(prog: 'viper.silver.ast.Program', path: str,
           jvm: JVM, backend=ViperVerifier.silicon) -> VerificationResult:
    """Verifies the given Viper program."""
    try:
        if backend == ViperVerifier.silicon:
            verifier = Silicon(jvm, path)
        elif backend == ViperVerifier.carbon:
            verifier = Carbon(jvm, path)
        vresult = verifier.verify(prog)
        return vresult
    except JavaException as je:
        print(je.stacktrace())
        traceback.print_exc()


def _parse_log_level(log_level_string: str) -> int:
    """ Parses the log level provided by the user."""
    LOG_LEVELS = ['CRITICAL', 'ERROR', 'WARNING', 'INFO', 'DEBUG']

    log_level_string_upper = log_level_string.upper()
    if log_level_string_upper in LOG_LEVELS:
        return getattr(logging, log_level_string_upper, logging.WARNING)
    else:
        msg = 'Invalid logging level {0} (expected one of: {1})'.format(
            log_level_string,
            LOG_LEVELS)
        raise argparse.ArgumentTypeError(msg)


def _set_obligations_config(enabled):
    """Disables all obligations options, if enabled is False."""
    # TODO(shitz): There must be a better way to disable obligations than
    # setting each options to disabled.
    config.verification_config.enable_obligations = enabled
    if not enabled:
        config.obligation_config.disable_all()


def _setup_argument_parser() -> argparse.ArgumentParser:
    """Configures the command line argument parser."""
    parser = argparse.ArgumentParser()
    parser.add_argument(
        'python_file',
        help='Python file to verify')
    parser.add_argument(
        '--viper-jar-path',
        help='Java CLASSPATH that includes Viper class files',
        default=config.classpath)
    parser.add_argument(
        '--boogie',
        help='path to Boogie executable',
        default=config.boogie_path)
    parser.add_argument(
        '--z3',
        help='path to Z3 executable',
        default=config.z3_path)
    parser.add_argument(
        '--mypy-path',
        help='mypy path',
        default=config.mypy_path)
    parser.add_argument(
        '--print-silver',
        action='store_true',
        help='print generated Silver program')
    parser.add_argument(
        '--write-silver-to-file',
        default=None,
        help='write generated Silver program to specified file')
    parser.add_argument(
        "-v",
        "--verbose",
        action="store_true",
        help="increase output verbosity")
    parser.add_argument(
        '--verifier',
        help='verifier to be used (carbon or silicon)',
        default='silicon')
    parser.add_argument(
        '--sif',
        action='store_true',
        help='Verify secure information flow')
    parser.add_argument(
        '--obligations',
        action='store_true',
        help='Verify obligations')
    parser.add_argument(
        '--log',
        type=_parse_log_level,
        help='log level',
        default='INFO')
    parser.add_argument(
        '--benchmark',
        type=int,
        help=('run verification the given number of times to benchmark '
              'performance'),
        default=-1)
<<<<<<< HEAD
    parser.add_argument(
        '--ide-mode',
        action='store_true',
        help='Output errors in IDE format')
    args = parser.parse_args()

=======
    return parser


def main() -> None:
    """ Entry point for the translator."""
    args_parser = _setup_argument_parser()
    args = args_parser.parse_args()

    python_file = args.python_file
    # Overwrite some settings from commandline parameters.
>>>>>>> 5d4c09c9
    config.classpath = args.viper_jar_path
    config.boogie_path = args.boogie
    config.z3_path = args.z3
    config.mypy_path = args.mypy_path
    config.verification_config.enable_sif = args.sif
    _set_obligations_config(args.obligations)
    logging.basicConfig(level=args.log)

    os.environ['MYPYPATH'] = config.mypy_path
    jvm = JVM(config.classpath)
<<<<<<< HEAD
    translate_and_verify(args.python_file, jvm, args)


def translate_and_verify(python_file, jvm, args):
=======

>>>>>>> 5d4c09c9
    try:
        prog = translate(python_file, jvm, args.sif)
        if args.verbose:
            print('Translation successful.')
        if args.print_silver:
            if args.verbose:
                print('Result:')
            print(str(prog))
        if args.write_silver_to_file:
            with open(args.write_silver_to_file, 'w') as fp:
                fp.write(str(prog))
        if args.verifier == 'silicon':
            backend = ViperVerifier.silicon
        elif args.verifier == 'carbon':
            backend = ViperVerifier.carbon
        else:
            raise ValueError('Unknown verifier specified: ' + args.verifier)
        if args.benchmark >= 1:
            for i in range(args.benchmark):
                start = time.time()
                vresult = verify(prog, python_file, jvm, backend=backend)
                end = time.time()
                assert vresult
                print("RUN,{},{},{},{},{}".format(
                    i, args.benchmark, start, end, end - start))
        else:
            vresult = verify(prog, python_file, jvm, backend=backend)
        if args.verbose:
            print("Verification completed.")
        print(vresult.to_string(args.ide_mode))
        if vresult:
            sys.exit(0)
        else:
            sys.exit(1)
    except (TypeException, InvalidProgramException) as e:
        print("Translation failed")
        if isinstance(e, InvalidProgramException):
            print(python_file + ':' + str(e.node.lineno) + ': error: ' + e.code)
            if e.message:
                print(e.message)
            print(astunparse.unparse(e.node))
        if isinstance(e, TypeException):
            for msg in e.messages:
                print(msg)
        sys.exit(2)
    except JavaException as e:
        print(e.stacktrace())
        raise e


if __name__ == '__main__':
    main()<|MERGE_RESOLUTION|>--- conflicted
+++ resolved
@@ -67,23 +67,10 @@
     error_manager.clear()
     current_path = os.path.dirname(inspect.stack()[0][1])
     resources_path = os.path.join(current_path, 'resources')
-<<<<<<< HEAD
-    builtins = []
+        not config.obligation_config.disable_measures):
     with open(os.path.join(resources_path, 'preamble.index'), 'r') as file:
         sil_interface = [file.read()]
 
-    modules = [path] + builtins
-=======
-    sil_files = ['bool.sil', 'set_dict.sil', 'list.sil', 'str.sil', 'tuple.sil',
-                 'func_triple.sil', 'lock.sil']
-    if (config.verification_config.enable_obligations and
-        not config.obligation_config.disable_measures):
-        sil_files.append('measures.sil')
-    native_sil = [os.path.join(resources_path, f) for f in sil_files]
-    with open(os.path.join(resources_path, 'preamble.index'), 'r') as file:
-        sil_interface = [file.read()]
-    sil_programs = [parse_sil_file(sil_path, jvm) for sil_path in native_sil]
->>>>>>> 5d4c09c9
     viperast = ViperAST(jvm, jvm.java, jvm.scala, jvm.viper, path)
     types = TypeInfo()
     type_correct = types.check(os.path.abspath(path))
@@ -232,25 +219,15 @@
         help=('run verification the given number of times to benchmark '
               'performance'),
         default=-1)
-<<<<<<< HEAD
     parser.add_argument(
         '--ide-mode',
         action='store_true',
         help='Output errors in IDE format')
-    args = parser.parse_args()
-
-=======
-    return parser
-
-
-def main() -> None:
     """ Entry point for the translator."""
     args_parser = _setup_argument_parser()
     args = args_parser.parse_args()
 
-    python_file = args.python_file
     # Overwrite some settings from commandline parameters.
->>>>>>> 5d4c09c9
     config.classpath = args.viper_jar_path
     config.boogie_path = args.boogie
     config.z3_path = args.z3
@@ -261,14 +238,10 @@
 
     os.environ['MYPYPATH'] = config.mypy_path
     jvm = JVM(config.classpath)
-<<<<<<< HEAD
     translate_and_verify(args.python_file, jvm, args)
 
 
 def translate_and_verify(python_file, jvm, args):
-=======
-
->>>>>>> 5d4c09c9
     try:
         prog = translate(python_file, jvm, args.sif)
         if args.verbose:
