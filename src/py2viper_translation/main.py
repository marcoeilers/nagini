import argparse
import astunparse
import inspect
import json
import logging
import os
import sys
import time
import traceback

from jpype import JavaException
from py2viper_translation.analyzer import Analyzer
from py2viper_translation.lib import config
from py2viper_translation.lib.errors import error_manager
from py2viper_translation.lib.jvmaccess import JVM
from py2viper_translation.lib.typeinfo import TypeException, TypeInfo
from py2viper_translation.lib.util import InvalidProgramException
from py2viper_translation.lib.viper_ast import ViperAST
from py2viper_translation.sif_analyzer import SIFAnalyzer
from py2viper_translation.sif_translator import SIFTranslator
from py2viper_translation.translator import Translator
from py2viper_translation.verifier import (
    Carbon,
    Silicon,
    VerificationResult,
    ViperVerifier
)


def parse_sil_file(sil_path: str, jvm):
    parser = getattr(getattr(jvm.viper.silver.parser, "FastParser$"), "MODULE$")
    assert parser
    file = open(sil_path, 'r')
    text = file.read()
    file.close()
    path = jvm.java.nio.file.Paths.get(sil_path, [])
    parsed = parser.parse(text, path)
    assert (isinstance(parsed, getattr(jvm.fastparse.core,
                                       'Parsed$Success')))
    parse_result = parsed.value()
    parse_result.initProperties()
    resolver = jvm.viper.silver.parser.Resolver(parse_result)
    resolved = resolver.run()
    resolved = resolved.get()
    translator = jvm.viper.silver.parser.Translator(resolved)
    program = translator.translate()
    return program.get()


sil_programs = []


<<<<<<< HEAD
def load_sil_files(jvm: JVM, sif: bool = False):
=======
def load_sil_files(jvm: JVM):
    sil_files = ['all.sil']
>>>>>>> a843ee47
    current_path = os.path.dirname(inspect.stack()[0][1])
    resources_path = os.path.join(current_path, 'resources')
    if sif:
        resources_path = os.path.join(current_path, 'sif/resources')
    sil_programs.append(parse_sil_file(
        os.path.join(resources_path, 'all.sil'), jvm))


def translate(path: str, jvm: JVM, sif: bool = False):
    """
    Translates the Python module at the given path to a Viper program
    """
    error_manager.clear()
    current_path = os.path.dirname(inspect.stack()[0][1])
    resources_path = os.path.join(current_path, 'resources')
    builtins = []
    with open(os.path.join(resources_path, 'preamble.index'), 'r') as file:
        sil_interface = [file.read()]

    modules = [path] + builtins
    viperast = ViperAST(jvm, jvm.java, jvm.scala, jvm.viper, path)
    types = TypeInfo()
    type_correct = types.check(os.path.abspath(path))
    if not type_correct:
        return None
    if sif:
        analyzer = SIFAnalyzer(jvm, viperast, types, path)
    else:
        analyzer = Analyzer(jvm, viperast, types, path)
    main_module = analyzer.module
    for si in sil_interface:
        analyzer.add_native_silver_builtins(json.loads(si))

    collect_modules(analyzer, path)
    if sif:
        translator = SIFTranslator(jvm, path, types, viperast)
    else:
        translator = Translator(jvm, path, types, viperast)
    analyzer.process(translator)
    if not sil_programs:
        load_sil_files(jvm, sif)
    modules = [main_module.global_module] + list(analyzer.modules.values())
    prog = translator.translate_program(modules, sil_programs)
    return prog


def collect_modules(analyzer: Analyzer, path: str) -> None:
    """
    Starting from the main module, finds all imports and sets up all modules
    for them.
    """
    main_module = analyzer.module
    module_index = 0
    while module_index < len(analyzer.module_paths):
        module = analyzer.module_paths[module_index]
        analyzer.collect_imports(module)
        module_index += 1

    for module in analyzer.module_paths:
        if module.startswith('mod$'):
            continue
        if module != os.path.abspath(path):
            analyzer.contract_only = True
            analyzer.module = analyzer.modules[module]
            analyzer.visit_module(module)
        else:
            analyzer.module = main_module
            analyzer.contract_only = False
            analyzer.visit_module(module)


def verify(prog: 'viper.silver.ast.Program', path: str,
           jvm: JVM, backend=ViperVerifier.silicon) -> VerificationResult:
    """
    Verifies the given Viper program
    """
    try:
        if backend == ViperVerifier.silicon:
            verifier = Silicon(jvm, path)
        elif backend == ViperVerifier.carbon:
            verifier = Carbon(jvm, path)
        vresult = verifier.verify(prog)
        return vresult
    except JavaException as je:
        print(je.stacktrace())
        traceback.print_exc()


def _parse_log_level(log_level_string: str) -> int:
    """ Parses the log level provided by the user.
    """
    LOG_LEVELS = ['CRITICAL', 'ERROR', 'WARNING', 'INFO', 'DEBUG']

    log_level_string_upper = log_level_string.upper()
    if log_level_string_upper in LOG_LEVELS:
        return getattr(logging, log_level_string_upper, logging.WARNING)
    else:
        msg = 'Invalid logging level {0} (expected one of: {1})'.format(
            log_level_string,
            LOG_LEVELS)
        raise argparse.ArgumentTypeError(msg)


def main() -> None:
    """ Entry point for the translator.
    """
    parser = argparse.ArgumentParser()
    parser.add_argument(
        'python_file',
        help='Python file to verify')
    parser.add_argument(
        '--viper-jar-path',
        help='Java CLASSPATH that includes Viper class files',
        default=config.classpath)
    parser.add_argument(
        '--boogie',
        help='path to Boogie executable',
        default=config.boogie_path)
    parser.add_argument(
        '--z3',
        help='path to Z3 executable',
        default=config.z3_path)
    parser.add_argument(
        '--mypy-path',
        help='mypy path',
        default=config.mypy_path)
    parser.add_argument(
        '--print-silver',
        action='store_true',
        help='print generated Silver program')
    parser.add_argument(
        '--write-silver-to-file',
        default=None,
        help='write generated Silver program to specified file')
    parser.add_argument(
        "-v",
        "--verbose",
        action="store_true",
        help="increase output verbosity")
    parser.add_argument(
        '--verifier',
        help='verifier to be used (carbon or silicon)',
        default='silicon')
    parser.add_argument(
        '--sif',
        action='store_true',
        help='Verify secure information flow')
    parser.add_argument(
        '--log',
        type=_parse_log_level,
        help='log level',
        default='WARNING')
    parser.add_argument(
        '--benchmark',
        type=int,
        help=('run verification the given number of times to benchmark '
              'performance'),
        default=-1)
    parser.add_argument(
        '--ide-mode',
        action='store_true',
        help='Output errors in IDE format')
    args = parser.parse_args()

    config.classpath = args.viper_jar_path
    config.boogie_path = args.boogie
    config.z3_path = args.z3
    config.mypy_path = args.mypy_path
    logging.basicConfig(level=args.log)

    os.environ['MYPYPATH'] = config.mypy_path
    jvm = JVM(config.classpath)
    translate_and_verify(args.python_file, jvm, args)


def translate_and_verify(python_file, jvm, args):
    try:
        prog = translate(python_file, jvm, args.sif)
        if args.verbose:
            print('Translation successful.')
        if args.print_silver:
            if args.verbose:
                print('Result:')
            print(str(prog))
        if args.write_silver_to_file:
            with open(args.write_silver_to_file, 'w') as fp:
                fp.write(str(prog))
        if args.verifier == 'silicon':
            backend = ViperVerifier.silicon
        elif args.verifier == 'carbon':
            backend = ViperVerifier.carbon
        else:
            raise ValueError('Unknown verifier specified: ' + args.verifier)
        if args.benchmark >= 1:
            for i in range(args.benchmark):
                start = time.time()
                vresult = verify(prog, python_file, jvm, backend=backend)
                end = time.time()
                assert vresult
                print("RUN,{},{},{},{},{}".format(
                    i, args.benchmark, start, end, end - start))
        else:
            vresult = verify(prog, python_file, jvm, backend=backend)
        if args.verbose:
            print("Verification completed.")
        print(vresult.to_string(args.ide_mode))
        if vresult:
            sys.exit(0)
        else:
            sys.exit(1)
    except (TypeException, InvalidProgramException) as e:
        print("Translation failed")
        if isinstance(e, InvalidProgramException):
            print(python_file + ':' + str(e.node.lineno) + ': error: ' + e.code)
            if e.message:
                print(e.message)
            print(astunparse.unparse(e.node))
        if isinstance(e, TypeException):
            for msg in e.messages:
                print(msg)
        sys.exit(2)
    except JavaException as e:
        print(e.stacktrace())
        raise e


if __name__ == '__main__':
    main()<|MERGE_RESOLUTION|>--- conflicted
+++ resolved
@@ -50,12 +50,7 @@
 sil_programs = []
 
 
-<<<<<<< HEAD
 def load_sil_files(jvm: JVM, sif: bool = False):
-=======
-def load_sil_files(jvm: JVM):
-    sil_files = ['all.sil']
->>>>>>> a843ee47
     current_path = os.path.dirname(inspect.stack()[0][1])
     resources_path = os.path.join(current_path, 'resources')
     if sif:
