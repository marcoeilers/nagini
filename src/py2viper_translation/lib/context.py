from contextlib import contextmanager
from py2viper_translation.lib.constants import ERROR_NAME, RESULT_NAME
from py2viper_translation.lib.io_context import IOOpenContext
from py2viper_translation.lib.obligation_context import ObligationContext
from py2viper_translation.lib.program_nodes import (
    PythonMethod,
    PythonVar,
    PythonVarBase,
)
from typing import Dict, List


class Context:
    """
    Contains the current state of the entire translation process.
    """

    def __init__(self) -> None:
        self.current_function = None
        self.current_class = None
        self.var_aliases = {}
        self.old_aliases = {}
        self.label_aliases = {}
        self.position = []
        self.info = None
        self.program = None
        self.inlined_calls = []
        self.ignore_family_folds = False
        self.added_handlers = []
        self.loop_iterators = {}
        self.io_open_context = IOOpenContext()
<<<<<<< HEAD
=======
        self.obligation_context = ObligationContext()
>>>>>>> c5282190
        self._alias_context_stack = []
        self._current_alias_context = []

    def get_all_vars(self) -> List[PythonVar]:
        res = []
        if self.current_function:
            res += list(self.current_function.locals.items())
            res += list(self.current_function.args.items())
        if self.program:
            res += list(self.program.global_vars.items())

        return res

    @property
    def actual_function(self) -> PythonMethod:
        """
        Returns the function/method which is actually currently being
        translated, i.e. if a function is currently being inlined, that
        function and not the one it is being inlined into.
        """
        if not self.inlined_calls:
            return self.current_function
        return self.inlined_calls[-1]

    @property
    def result_var(self) -> PythonVar:
        """
        Returns the result var of the current function or the current alias for
        it.
        """
        if RESULT_NAME in self.var_aliases:
            return self.var_aliases[RESULT_NAME]
        if self.current_function.result:
            return self.current_function.result
        return None

    @property
    def error_var(self) -> PythonVar:
        """
        Returns the error var of the current function or the current alias for
        it.
        """
        if ERROR_NAME in self.var_aliases:
            return self.var_aliases[ERROR_NAME]
        return self.current_function.error_var

    def get_label_name(self, name: str) -> str:
        """
        Returns the actual name of the given label in the current context, i.e.,
        looks for aliases.
        """
        if name in self.label_aliases:
            return self.label_aliases[name]
        return name

    @contextmanager
    def additional_aliases(self, aliases: Dict[str, PythonVarBase]) -> None:
        """
        Execute in a context with additional aliases.
        """
        for name, var in aliases.items():
            self.set_alias(name, var, None)
        try:
            yield
        finally:
            for name in aliases:
                self.remove_alias(name)

    @contextmanager
    def aliases_context(self) -> None:
        """
        All aliases added in this context are automatically removed at
        the end of it.
        """
        self._alias_context_stack.append(self._current_alias_context)
        self._current_alias_context = []
        try:
            yield
        finally:
            for name in self._current_alias_context:
                self.remove_alias(name)
            self._current_alias_context = self._alias_context_stack.pop()

    def set_alias(self, name: str, var: PythonVar,
                  replaces: PythonVar=None) -> None:
        """
        Sets an alias for a variable. Makes sure the alt_types of the alias
        variable match those of the variable it replaces. If there already is
        an alias for the given name, memorizes the old one and replaces it.
        """
        if name in self.var_aliases:
            if name not in self.old_aliases:
                self.old_aliases[name] = []
            self.old_aliases[name].append(self.var_aliases[name])
        if replaces:
            if replaces.alt_types:
                assert not var.alt_types
                var.alt_types = replaces.alt_types
        self.var_aliases[name] = var
        self._current_alias_context.append(name)

    def remove_alias(self, name: str) -> None:
        """
        Removes the alias for the given variable. If there was a different alias
        before, that one will be used again afterwards. Otherwise, there will
        no longer be an alias for this name.
        """
        if name in self.old_aliases and self.old_aliases[name]:
            old = self.old_aliases[name].pop()
            self.var_aliases[name] = old
        else:
            del self.var_aliases[name]
<|MERGE_RESOLUTION|>--- conflicted
+++ resolved
@@ -29,10 +29,7 @@
         self.added_handlers = []
         self.loop_iterators = {}
         self.io_open_context = IOOpenContext()
-<<<<<<< HEAD
-=======
         self.obligation_context = ObligationContext()
->>>>>>> c5282190
         self._alias_context_stack = []
         self._current_alias_context = []
 
