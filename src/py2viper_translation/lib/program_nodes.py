--- conflicted
+++ resolved
@@ -469,7 +469,7 @@
         elif self.kw_arg and self.kw_arg.name == name:
             return self.kw_arg
         else:
-            return self.get_program().global_vars.get(name)
+            return self.get_program().global_vars[name]
 
     def create_variable(self, name: str, cls: PythonClass,
                         translator: 'Translator',
@@ -706,25 +706,17 @@
     def __init__(self, name: str, node: ast.AST, type: PythonClass):
         super().__init__(name, node)
         self.type = type
-<<<<<<< HEAD
-=======
-        self.decl = None
-        self._ref = None
-        self._translator = None
->>>>>>> 101d6db5
         self.writes = []
         self.reads = []
         self.alt_types = {}
         self.default = None
         self.default_expr = None
-        self.value = None
 
     def process(self, sil_name: str, translator: 'Translator') -> None:
         """
         Sets ``sil_name``.
         """
         self.sil_name = sil_name
-<<<<<<< HEAD
 
 
 class PythonVar(PythonVarBase):
@@ -736,7 +728,9 @@
     def __init__(self, name: str, node: ast.AST, type: PythonClass):
         super().__init__(name, node, type)
         self.decl = None
-        self.ref = None
+        self._ref = None
+        self._translator = None
+        self.value = None
 
     def process(self, sil_name: str, translator: 'Translator') -> None:
         """
@@ -744,9 +738,7 @@
         this Python variable.
         """
         super().process(sil_name, translator)
-=======
         self._translator = translator
->>>>>>> 101d6db5
         prog = self.type.get_program()
         self.decl = translator.translate_pythonvar_decl(self, prog)
         self._ref = translator.translate_pythonvar_ref(self, prog, None, None)
@@ -788,21 +780,21 @@
         """
         return not self._ref is None
 
-    @property
-    def ref(self) -> Expr:
+    def ref(self, node: ast.AST = None, ctx: 'Context' = None) -> Expr:
         """
         Returns a Silver expression node that can be used to refer to
         this variable.
         """
+        # TODO (Vytautas): Update to new API.
         assert not self._ref is None
         return self._ref
 
-    @ref.setter
-    def ref(self, ref: Expr) -> None:
+    def set_ref(self, ref: Expr) -> None:
         """
         Sets a Silver expression node that can be used to refer to this
         variable.
         """
+        # TODO (Vytautas): Update to new API.
         assert self._ref is None
         self._ref = ref
 
