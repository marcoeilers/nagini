--- conflicted
+++ resolved
@@ -4,11 +4,8 @@
 
 from abc import ABCMeta
 from collections import OrderedDict
-<<<<<<< HEAD
+from enum import Enum
 from py2viper_contracts.io import BUILTIN_IO_OPERATIONS
-=======
-from enum import Enum
->>>>>>> c9527597
 from py2viper_translation.lib.constants import (
     END_LABEL,
     ERROR_NAME,
@@ -22,11 +19,7 @@
 from py2viper_translation.lib.typedefs import Expr
 from py2viper_translation.lib.typeinfo import TypeInfo
 from py2viper_translation.lib.util import InvalidProgramException
-<<<<<<< HEAD
 from typing import Any, Dict, List, Optional, Set, Tuple
-=======
-from typing import Dict, List, Optional, Set, Tuple
->>>>>>> c9527597
 
 
 class PythonScope:
@@ -453,11 +446,8 @@
                  pure: bool, contract_only: bool,
                  node_factory: 'ProgramNodeFactory',
                  interface: bool = False,
-<<<<<<< HEAD
-                 interface_dict: Dict[str, Any] = None):
-=======
+                 interface_dict: Dict[str, Any] = None,
                  method_type: MethodType = MethodType.normal):
->>>>>>> c9527597
         """
         :param cls: Class this method belongs to, if any.
         :param superscope: The scope (class or program) this method belongs to
@@ -498,12 +488,9 @@
         self.interface_dict = interface_dict
         self.node_factory = node_factory
         self.labels = [END_LABEL]
-<<<<<<< HEAD
+        self.method_type = method_type
         self.obligation_info = None
         self.loop_invariants = {}   # type: Dict[Union[ast.While, ast.For], List[ast.AST]]
-=======
-        self.method_type = method_type
->>>>>>> c9527597
 
     def process(self, sil_name: str, translator: 'Translator') -> None:
         """
