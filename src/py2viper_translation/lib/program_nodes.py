import abc
import ast
import mypy

from abc import ABCMeta
from collections import OrderedDict
from enum import Enum
from py2viper_contracts.contracts import CONTRACT_FUNCS
from py2viper_contracts.io import BUILTIN_IO_OPERATIONS
from py2viper_translation.lib.constants import (
<<<<<<< HEAD
    BOXED_PRIMITIVES,
=======
    BOOL_TYPE,
    BUILTINS,
    DICT_TYPE,
>>>>>>> d83d81b5
    END_LABEL,
    ERROR_NAME,
    INT_TYPE,
    INTERNAL_NAMES,
    LIST_TYPE,
    OBJECT_TYPE,
    OPERATOR_FUNCTIONS,
    PRIMITIVE_INT_TYPE,
<<<<<<< HEAD
    PRIMITIVE_PREFIX,
    PRIMITIVES,
=======
    RANGE_TYPE,
>>>>>>> d83d81b5
    RESULT_NAME,
    SET_TYPE,
    STRING_TYPE,
    TUPLE_TYPE,
    UNION_TYPE,
    VIPER_KEYWORDS,
)
from py2viper_translation.lib.io_checkers import IOOperationBodyChecker
from py2viper_translation.lib.views import (
    CombinedDict,
    ModuleDictView,
)
from py2viper_translation.lib.typedefs import Expr
from py2viper_translation.lib.typeinfo import TypeInfo
from py2viper_translation.lib.util import (
    get_func_name,
    InvalidProgramException,
    UnsupportedException,
)
from typing import Any, Dict, List, Optional, Set, Tuple, Union


class ContainerInterface(metaclass=ABCMeta):
    """
    Interface implemented by PythonNodes that can contain other PythonNodes,
    and by the translation context. Enables others to get the context of
    this container.
    """
    @abc.abstractmethod
    def get_contents(self, only_top: bool) -> Dict:
        """
        Returns the elements that can be accessed from this container (to be
        used by get_target). If 'only_top' is true, returns only top level
        elements that can be accessed without a receiver.
        """


class PythonScope:
    """
    Represents a namespace/scope in Python
    """
    def __init__(self, sil_names: List[str], superscope: 'PythonScope'):
        self.sil_names = sil_names
        self.superscope = superscope

    def contains_name(self, name: str) -> bool:
        result = name in self.sil_names
        if self.superscope is not None:
            result = result or self.superscope.contains_name(name)
        return result

    def get_fresh_name(self, name: str) -> str:
        if self.contains_name(name):
            counter = 0
            new_name = name + '_' + str(counter)
            while self.contains_name(new_name):
                counter += 1
                new_name = name + '_' + str(counter)
            self.sil_names.append(new_name)
            return new_name
        else:
            self.sil_names.append(name)
            return name

    def get_scope_prefix(self) -> List[str]:
        if self.superscope is None:
            return [self.name]
        else:
            return self.superscope.get_scope_prefix() + [self.name]

    def get_module(self) -> 'PythonModule':
        if self.superscope is not None:
            return self.superscope.get_module()
        else:
            return self


class PythonModule(PythonScope, ContainerInterface):
    def __init__(self, types: TypeInfo,
                 node_factory: 'ProgramNodeFactory',
                 type_prefix: str,
                 global_module: 'PythonModule',
                 sil_names: List[str] = None) -> None:
        """
        Represents a module, i.e. either a directory that only contains other
        modules or an actual file that may contain classes, methods etc.

        :param type_prefix: The prefix identifying this module in TypeInfo.
        :param global_module: The module containing globally available elements.
        :param sil_names: List of all used Silver names, shared between modules.
        """
        if sil_names is None:
            sil_names = list(VIPER_KEYWORDS + INTERNAL_NAMES)
        super().__init__(sil_names, None)
        self.classes = OrderedDict()
        self.functions = OrderedDict()
        self.methods = OrderedDict()
        self.predicates = OrderedDict()
        self.io_operations = OrderedDict()
        self.global_vars = OrderedDict()
        self.namespaces = OrderedDict()
        self.global_module = global_module
        self.type_prefix = type_prefix
        self.from_imports = []
        self.node_factory = node_factory
        self.types = types

    def process(self, translator: 'Translator') -> None:
        if self.type_prefix:
            # If this is not the global module, add a __file__ variable
            file_var = PythonGlobalVar('__file__', None,
                                       self.global_module.classes[STRING_TYPE])
            self.global_vars['__file__'] = file_var
        for name, cls in self.classes.items():
            if name == cls.name:
                # if this is not a type alias
                cls.process(self.get_fresh_name(name), translator)
        for name, function in self.functions.items():
            function.process(self.get_fresh_name(name), translator)
        for name, method in self.methods.items():
            method.process(self.get_fresh_name(name), translator)
        for name, predicate in self.predicates.items():
            predicate.process(self.get_fresh_name(name), translator)
        for name, var in self.global_vars.items():
            var.process(self.get_fresh_name(name), translator)
        for name, operation in self.io_operations.items():
            operation.process(self.get_fresh_name(name), translator, self)

    def get_scope_prefix(self) -> List[str]:
        return []

    def get_func_or_method(self, name: str) -> 'PythonMethod':
        for module in [self] + self.from_imports + [self.global_module]:
            if name in module.functions:
                return module.functions[name]
            elif name in module.methods:
                return module.methods[name]

    def get_type(self, prefixes: List[str],
                 name: str) -> Tuple[str, Dict[Tuple[int, int], str]]:
        """
        Returns the main type and the alternative types of the element
        identified by this name found under this prefix in the current module
        (or imported ones).
        E.g., the type of local variable 'a' from method 'm' in class 'C'
        will be returned for the input (['C', 'm'], 'a').
        """
        actual_prefix = self.type_prefix.split('.') if self.type_prefix else []
        actual_prefix.extend(prefixes)
        local_type, local_alts = self.types.get_type(actual_prefix, name)
        if local_type is not None:
            return local_type, local_alts
        for module in self.from_imports:
            module_result = module.get_type(prefixes, name)
            if module_result is not None:
                return module_result
        return None

    def get_func_type(self, path: List[str]):
        """
        Returns the type of the function identified by the given path in the
        current module (including imported other modules). It is assumed that
        the path points to a function, and the returned type will be the return
        type of that function, i.e., generally not a function type.
        """
        actual_prefix = self.type_prefix.split('.') if self.type_prefix else []
        actual_prefix.extend(path)
        local_result = self.types.get_func_type(actual_prefix)
        if local_result is not None:
            return local_result
        for module in self.from_imports:
            module_result = module.get_func_type(prefix)
            if module_result is not None:
                return module_result
        return None

    def get_included_modules(
            self, include_global: bool = True) -> List['PythonModule']:
        result = [self]
        for p in self.from_imports:
            result.extend(p.get_included_modules(include_global=False))
        result.append(self.global_module)
        return result

    def get_contents(self, only_top: bool) -> Dict:
        """
        Returns the elements that can be accessed from this container (to be
        used by get_target). If 'only_top' is true, returns only top level
        elements that can be accessed without a receiver.
        """
        dicts = [self.classes,  self.functions, self.global_vars, self.methods,
                 self.predicates, self.io_operations, self.namespaces]
        return CombinedDict([], dicts)


class PythonNode:
    def __init__(self, name: str, node=None):
        self.node = node
        self.name = name
        self.sil_name = None


class PythonType(metaclass=ABCMeta):
    """
    Abstract superclass of all kinds python types.
    """


class PythonClass(PythonType, PythonNode, PythonScope, ContainerInterface):
    """
    Represents a class in the Python program.
    """

    def __init__(self, name: str, superscope: PythonScope,
                 node_factory: 'ProgramNodeFactory', node: ast.AST = None,
                 superclass: 'PythonClass' = None, interface=False):
        """
        :param superscope: The scope, usually module, this belongs to.
        :param interface: True iff the class implementation is provided in
        native Silver.
        """
        PythonNode.__init__(self, name, node)
        PythonScope.__init__(self, VIPER_KEYWORDS + INTERNAL_NAMES, superscope)
        self.node_factory = node_factory
        self.superclass = superclass
        self.functions = OrderedDict()
        self.methods = OrderedDict()
        self.static_methods = OrderedDict()
        self.predicates = OrderedDict()
        self.fields = OrderedDict()
        self.static_fields = OrderedDict()
        self.type = None  # infer, domain type
        self.interface = interface
        self.defined = False
        self._has_classmethod = False

    def get_all_methods(self) -> Set['PythonMethod']:
        result = set()
        if self.superclass:
            result |= self.superclass.get_all_methods()
        result |= set(self.methods.keys())
        return result

    def add_field(self, name: str, node: ast.AST,
                  type: 'PythonClass') -> 'PythonField':
        """
        Adds a field with the given name and type if it doesn't exist yet in
        this class.
        """
        if name in self.fields:
            field = self.fields[name]
            assert field.type == type
        elif name in self.static_fields:
            field = self.static_fields[name]
            assert field.type == type
        else:
            field = self.node_factory.create_python_field(name, node,
                                                          type, self)
            self.fields[name] = field
        return field

    def get_field(self, name: str) -> Optional['PythonField']:
        """
        Returns the field with the given name in this class or a superclass.
        """
        if name in self.fields:
            return self.fields[name]
        elif self.superclass is not None:
            return self.superclass.get_field(name)
        else:
            return None

    def get_static_field(self, name: str) -> Optional['PythonVar']:
        """
        Returns the static field with the given name in this class or a
        superclass.
        """
        if name in self.static_fields:
            return self.static_fields[name]
        elif self.superclass is not None:
            return self.superclass.get_static_field(name)
        else:
            return None

    def get_method(self, name: str) -> Optional['PythonMethod']:
        """
        Returns the method with the given name in this class or a superclass.
        """
        if name in self.methods:
            return self.methods[name]
        elif name in self.static_methods:
            return self.static_methods[name]
        elif self.superclass is not None:
            return self.superclass.get_method(name)
        else:
            return None

    def get_function(self, name: str) -> Optional['PythonMethod']:
        """
        Returns the function with the given name in this class or a superclass.
        """
        if name in self.functions:
            return self.functions[name]
        elif self.superclass is not None:
            return self.superclass.get_function(name)
        else:
            return None

    def get_func_or_method(self, name: str) -> Optional['PythonMethod']:
        """
        Returns the function or method with the given name in this class or a
        superclass.
        """
        if self.get_function(name) is not None:
            return self.get_function(name)
        else:
            return self.get_method(name)

    def get_predicate(self, name: str) -> Optional['PythonMethod']:
        """
        Returns the predicate with the given name in this class or a superclass.
        """
        if name in self.predicates:
            return self.predicates[name]
        elif self.superclass is not None:
            return self.superclass.get_predicate(name)
        else:
            return None

    def get_all_fields(self) -> List['PythonField']:
        fields = []
        cls = self
        while cls is not None:
            for field in cls.fields.values():
                if field.inherited is None:
                    fields.append(field)
            cls = cls.superclass
        return fields

    def get_all_sil_fields(self) -> List['silver.ast.Field']:
        """
        Returns a list of fields defined in the given class or its superclasses.
        """
        fields = []
        cls = self
        while cls is not None:
            for field in cls.fields.values():
                if field.inherited is None:
                    fields.append(field.sil_field)
            cls = cls.superclass
        return fields

    @property
    def has_classmethod(self) -> bool:
        if self._has_classmethod:
            return True
        if self.superclass:
            return self.superclass.has_classmethod
        return False

    def process(self, sil_name: str, translator: 'Translator') -> None:
        """
        Creates fresh Silver names for all class members and initializes all
        of them.
        """
        self.sil_name = sil_name
        for name, function in self.functions.items():
            func_name = self.name + '_' + name
            function.process(self.get_fresh_name(func_name), translator)
        for name, method in self.methods.items():
            method_name = self.name + '_' + name
            method.process(self.get_fresh_name(method_name), translator)
        for name, method in self.static_methods.items():
            method_name = self.name + '_' + name
            method.process(self.get_fresh_name(method_name), translator)
        for name, predicate in self.predicates.items():
            pred_name = self.name + '_' + name
            predicate.process(self.get_fresh_name(pred_name), translator)
        for name, field in self.fields.items():
            field_name = self.name + '_' + name
            field.process(self.get_fresh_name(field_name))
        for name, field in self.static_fields.items():
            field_name = self.name + '_' + name
            field.process(self.get_fresh_name(field_name), translator)
        if self.interface:
            all_methods = list(self.functions.values())
            all_methods.extend(self.methods.values())
            for method in all_methods:
                requires = set()
                for requirement in method.requires:
                    target = self.get_func_or_method(requirement)
                    if target:
                        requires.add(target.sil_name)
                    else:
                        requires.add(requirement)
                translator.set_required_names(method.sil_name, requires)

    def issubtype(self, cls: 'PythonClass') -> bool:
        if cls is self:
            return True
        if self.superclass is None:
            return False
        return self.superclass.issubtype(cls)

    def get_common_superclass(self, other: 'PythonClass') -> 'PythonClass':
        """
        Returns the common superclass of both classes. Raises an error if they
        don't have any, which should never happen.
        """
        if self.issubtype(other):
            return other
        if other.issubtype(self):
            return self
        if self.superclass:
            return self.superclass.get_common_superclass(other)
        elif other.superclass:
            return self.get_common_superclass(other.superclass)
        else:
            assert False, 'Internal error: Classes without common superclass.'

    def get_contents(self, only_top: bool) -> Dict:
        """
        Returns the elements that can be accessed from this container (to be
        used by get_target). If 'only_top' is true, returns only top level
        elements that can be accessed without a receiver.
        """
        dicts = [self.functions,  self.methods, self.static_methods,
                 self.predicates]
        if not only_top:
            dicts.append(self.fields)
            dicts.append(self.static_fields)
        return CombinedDict([], dicts)

    def try_box(self) -> 'PythonClass':
        """
        If this class represents a primitive type, returns the boxed version,
        otherwise just return the type itself.
        """
        if self.name in PRIMITIVES:
            boxed_name = self.name[len(PRIMITIVE_PREFIX):]
            return self.get_module().classes[boxed_name]
        return self

    def try_unbox(self) -> 'PythonClass':
        """
        If this class represents a boxed version of a primitive type, returns
        the primitive version, otherwise just returns the type itself.
        """
        if self.name in BOXED_PRIMITIVES:
            unboxed_name = PRIMITIVE_PREFIX + self.name
            return self.get_module().classes[unboxed_name]
        return self


class GenericType(PythonType):
    """
    Represents a specific instantiation of a generic type, e.g. list[int].
    Provides access to the type arguments (in this case int) and otherwise
    behaves like the underlying PythonClass (in this case list).
    """

    def __init__(self, cls: PythonClass,
                 args: List[PythonType]) -> None:
        self.name = cls.name
        self.module = cls.get_module()
        self.cls = cls
        self.type_args = args
        self.exact_length = True

    def get_class(self) -> PythonClass:
        return self.cls

    def get_module(self) -> 'PythonModule':
        return self.module

    @property
    def sil_name(self) -> str:
        return self.get_class().sil_name

    @property
    def superclass(self) -> PythonClass:
        return self.get_class().superclass

    def get_field(self, name: str) -> Optional['PythonField']:
        """
        Returns the field with the given name in this class or a superclass.
        """
        return self.get_class().get_field(name)

    def get_method(self, name: str) -> Optional['PythonMethod']:
        """
        Returns the method with the given name in this class or a superclass.
        """
        return self.get_class().get_method(name)

    def get_function(self, name: str) -> Optional['PythonMethod']:
        """
        Returns the function with the given name in this class or a superclass.
        """
        return self.get_class().get_function(name)

    def get_func_or_method(self, name: str) -> Optional['PythonMethod']:
        """
        Returns the function or method with the given name in this class or a
        superclass.
        """
        return self.get_class().get_func_or_method(name)

    def get_predicate(self, name: str) -> Optional['PythonMethod']:
        """
        Returns the predicate with the given name in this class or a superclass.
        """
        return self.get_class().get_predicate(name)

    def issubtype(self, other: PythonType) -> bool:
        if isinstance(other, GenericType):
            if self.cls.issubtype(other.cls):
                if self.type_args == other.type_args:
                    return True
            return False
        return self.cls.issubtype(other)

    def __eq__(self, other) -> bool:
        if not isinstance(other, GenericType):
            return False
        if self.cls != other.cls or len(self.type_args) != len(other.type_args):
            return False
        for my_arg, other_arg in zip(self.type_args, other.type_args):
            if my_arg != other_arg:
                return False
        return True

    def try_box(self) -> 'GenericType':
        """
        If this class represents a primitive type, returns the boxed version,
        otherwise just return the type itself.
        """
        # Generic types are never primitive, so just return self.
        return self

    def try_unbox(self) -> 'GenericType':
        """
        If this class represents a boxed version of a primitive type, returns
        the primitive version, otherwise just returns the type itself.
        """
        # Generic types are never primitive, so just return self.
        return self


class UnionType(GenericType):
    """
    A special case of a generic type for union types. Behaves like any generic
    type named 'Union' with the given type arguments in most scenarios, but
    if you look up methods/functions/..., it will give you those offered by
    the common superclass of all its arguments (which should always exist and
    be 'object' if there is no other connection).
    In the special case of an optional type, it will just give you all the
    members of the non-None option.
    """
    def __init__(self, args: List[PythonType]) -> None:
        self.name = 'Union'
        cls = args[0]
        if isinstance(cls, GenericType):
            cls = cls.cls
        for type_option in args[1:]:
            if type_option:
                if isinstance(type_option, GenericType):
                    type_option = type_option.cls
                cls = cls.get_common_superclass(type_option)
        self.cls = cls
        self.module = cls.get_module()
        self.type_args = args
        self.exact_length = True


class OptionalType(UnionType):
    """
    A special case of a union type for optional types, i.e., unions of some type
    and NoneType. Will behave like a normal union type. If you look up methods
    etc., it will behave like its type argument (e.g., Optional[C] would behave
    like C).
    """
    def __init__(self, typ: PythonType) -> None:
        super().__init__([typ])
        self.type_args = [None, typ]
        self.optional_type = typ


class MethodType(Enum):
    normal = 0
    static_method = 1
    class_method = 2


class PythonMethod(PythonNode, PythonScope, ContainerInterface):
    """
    Represents a Python function which may be pure or impure, belong
    to a class or not
    """

    def __init__(self, name: str, node: ast.AST, cls: PythonClass,
                 superscope: PythonScope,
                 pure: bool, contract_only: bool,
                 node_factory: 'ProgramNodeFactory',
                 interface: bool = False,
                 interface_dict: Dict[str, Any] = None,
                 method_type: MethodType = MethodType.normal):
        """
        :param cls: Class this method belongs to, if any.
        :param superscope: The scope (class or module) this method belongs to
        :param pure: True iff ir's a pure function, not an impure method
        :param contract_only: True iff we're not generating the method's
        implementation, just its contract
        :param interface: True iff the method implementation is provided in
        native Silver.
        """
        PythonNode.__init__(self, name, node)
        PythonScope.__init__(self, VIPER_KEYWORDS + INTERNAL_NAMES +
                             [RESULT_NAME, ERROR_NAME, END_LABEL],
                             superscope)
        if cls is not None:
            if not isinstance(cls, PythonClass):
                raise Exception(cls)
        self.cls = cls
        self.overrides = None  # infer
        self._locals = OrderedDict()  # direct
        self._args = OrderedDict()  # direct
        self._special_vars = OrderedDict()  # direct
        self._io_existential_vars = OrderedDict()
        self._nargs = -1  # direct
        self.var_arg = None   # direct
        self.kw_arg = None  # direct
        self.type = None  # infer
        self.generic_type = -1
        self.result = None  # infer
        self.error_var = None  # infer
        self.declared_exceptions = OrderedDict()  # direct
        self.precondition = []
        self.postcondition = []
        self.try_blocks = []  # direct
        self.pure = pure
        self.predicate = False
        self.contract_only = contract_only
        self.interface = interface
        self.interface_dict = interface_dict
        self.node_factory = node_factory
        self.labels = [END_LABEL]
        self.method_type = method_type
        self.obligation_info = None
        self.loop_invariants = {}   # type: Dict[Union[ast.While, ast.For], List[ast.AST]]
        self.requires = []

    def process(self, sil_name: str, translator: 'Translator') -> None:
        """
        Creates fresh Silver names for all parameters and initializes them,
        same for local variables. Also sets the method type and
        checks if this method overrides one from a superclass,
        """
        self.sil_name = sil_name
        for name, arg in self.args.items():
            arg.process(self.get_fresh_name(name), translator)
        if self.var_arg:
            self.var_arg.process(self.get_fresh_name(self.var_arg.name),
                                 translator)
        if self.kw_arg:
            self.kw_arg.process(self.get_fresh_name(self.kw_arg.name),
                                translator)
        self.obligation_info = translator.create_obligation_info(self)
        if self.interface:
            return
        func_type = self.get_module().types.get_func_type(
            self.get_scope_prefix())
        if self.type is not None:
            self.result = self.node_factory.create_python_var(RESULT_NAME, None,
                                                              self.type)
            self.result.process(RESULT_NAME, translator)
        if self.cls is not None and self.cls.superclass is not None:
            if self.predicate:
                self.overrides = self.cls.superclass.get_predicate(self.name)
            else:
                self.overrides = self.cls.superclass.get_func_or_method(
                    self.name)
        for local in self.locals:
            self.locals[local].process(self.get_fresh_name(local), translator)
        for name in self.special_vars:
            self.special_vars[name].process(self.get_fresh_name(name),
                                            translator)
        for try_block in self.try_blocks:
            try_block.process(translator)

    @property
    def nargs(self) -> int:
        if self._nargs == -1:
            return len(self.args)
        else:
            return self._nargs

    @nargs.setter
    def nargs(self, nargs: int) -> None:
        self._nargs = nargs

    @property
    def args(self) -> OrderedDict:
        # TODO(shitz): Should make this return an immutable copy.
        return self._args

    def add_arg(self, name: str, arg: 'PythonVar'):
        self._args[name] = arg

    @property
    def locals(self) -> OrderedDict:
        # TODO(shitz): Should make this return an immutable copy.
        return self._locals

    def add_local(self, name: str, local: 'PythonVar'):
        self._locals[name] = local

    @property
    def special_args(self) -> Dict:
        result = {}
        if self.kw_arg:
            result[self.kw_arg.name] = self.kw_arg
        if self.var_arg:
            result[self.var_arg.name] = self.var_arg
        return result

    @property
    def special_vars(self) -> OrderedDict:
        return self._special_vars

    @property
    def io_existential_vars(self) -> OrderedDict:
        """
        IO existential variables are variables defined by using
        ``IOExists`` construct.
        """
        return self._io_existential_vars

    def get_variable(self, name: str) -> Optional['PythonVar']:
        """
        Returns the variable (local variable or method parameter) with the
        given name.
        """
        if name in self.locals:
            return self.locals[name]
        elif name in self.args:
            return self.args[name]
        elif name in self.special_vars:
            return self.special_vars[name]
        elif name in self.io_existential_vars:
            return self.io_existential_vars[name]
        elif self.var_arg and self.var_arg.name == name:
            return self.var_arg
        elif self.kw_arg and self.kw_arg.name == name:
            return self.kw_arg
        else:
            return self.get_module().global_vars.get(name)

    def create_variable(self, name: str, cls: PythonClass,
                        translator: 'Translator',
                        local: bool=True) -> 'PythonVar':
        """
        Creates a new local variable with the given name and type and performs
        all necessary processing/initialization
        """
        sil_name = self.get_fresh_name(name)
        result = self.node_factory.create_python_var(sil_name, None, cls)
        result.process(sil_name, translator)
        if local:
            self.add_local(sil_name, result)
        return result

    def get_locals(self) -> List['PythonVar']:
        """
        Returns all method locals as a list of PythonVars.
        """
        return list(self.locals.values())

    def get_args(self) -> List['PythonVar']:
        """
        Returns all method args as a list of PythonVars.
        """
        return list(self.args.values())

    def get_results(self) -> List['PythonVar']:
        """
        Returns all results as a list of PythonVars.
        """
        if self.result:
            return [self.result]
        else:
            return []

    def get_contents(self, only_top: bool) -> Dict:
        """
        Returns the elements that can be accessed from this container (to be
        used by get_target). If 'only_top' is true, returns only top level
        elements that can be accessed without a receiver.
        """
        dicts = [self.args,  self.special_args, self.locals, self.special_vars]
        return CombinedDict([], dicts)


class PythonIOOperation(PythonNode, PythonScope, ContainerInterface):
    """
    Represents an IO operation which may be basic or not.

    +   ``preset`` – a set of input places.
    +   ``postset`` – a set of output places.
    +   ``inputs`` – inputs of IO operation (excluding preset).
    +   ``outputs`` – outputs of IO operation (excluding postset).
    """
    def __init__(
            self,
            name: str,
            node: ast.AST,
            superscope: PythonScope,
            node_factory: 'ProgramNodeFactory',
            ):
        PythonNode.__init__(self, name, node)
        PythonScope.__init__(self, [], superscope)
        self._preset = []
        self._postset = []
        self._inputs = []
        self._outputs = []
        self._terminates = None
        self._termination_measure = None
        self._body = None
        self._io_existentials = None

    @property
    def is_builtin(self) -> bool:
        return self.name in BUILTIN_IO_OPERATIONS

    def _process_var_list(self, var_list: List['PythonVar'],
                          translator: 'Translator') -> None:
        """
        Creates fresh Silver names for all variables in ``var_list``.
        """
        for var in var_list:
            var.process(self.get_fresh_name(var.name), translator)

    def process(self, sil_name: str, translator: 'Translator',
                module: PythonModule) -> None:
        """
        Creates fresh Silver names for preset, postset, inputs and
        outputs. Also, sets the ``sil_name``.
        """
        if self._body is not None:
            def find_op(node: ast.AST, containers: List, container):
                result = get_target(node, containers, container)
                if isinstance(result, PythonIOOperation):
                    return result
                return None
            body_checker = IOOperationBodyChecker(
                self._body,
                self.get_results(),
                self._io_existentials,
                module,
                translator,
                find_op)
            body_checker.check()
        self.sil_name = sil_name
        self._process_var_list(self._preset, translator)
        self._process_var_list(self._postset, translator)
        self._process_var_list(self._inputs, translator)
        self._process_var_list(self._outputs, translator)

    def set_preset(self, preset: List['PythonVar']) -> None:
        assert len(preset) == 1 or self.is_builtin
        self._preset = preset

    def set_postset(self, postset: List['PythonVar']) -> None:
        assert len(postset) == 1 or self.is_builtin
        self._postset = postset

    def set_inputs(self, inputs: List['PythonVar']) -> None:
        assert isinstance(inputs, list)
        self._inputs = inputs

    def is_input(self, name) -> bool:
        for input in self._inputs:
            if input.name == name:
                return True
        else:
            return False

    def set_outputs(self, outputs: List['PythonVar']) -> None:
        assert isinstance(outputs, list)
        self._outputs = outputs

    def set_terminates(self, expression: ast.AST) -> bool:
        """
        Set the property if it is not already set and return ``True``.
        """
        if self._terminates is None:
            self._terminates = expression
            return True
        else:
            return False

    def get_terminates(self) -> ast.AST:
        """
        Get the ``Terminates`` property.

        If it was not set, it sets a default ``False``.
        """
        if self._terminates is None:
            self._terminates = ast.NameConstant(False)
            self._terminates.lineno = self.node.lineno
            self._terminates.col_offset = self.node.col_offset
        return self._terminates

    def set_termination_measure(self, expression: ast.AST) -> bool:
        """
        Set the property if it is not already set and return ``True``.
        """
        if self._termination_measure is None:
            self._termination_measure = expression
            return True
        else:
            return False

    def get_termination_measure(self) -> ast.AST:
        """
        Get the ``TerminationMeasure`` property.

        If it was not set, it sets a default ``1``.
        """
        if self._termination_measure is None:
            self._termination_measure = ast.Num(1)
            self._termination_measure.lineno = self.node.lineno
            self._termination_measure.col_offset = self.node.col_offset
        return self._termination_measure

    def is_basic(self) -> bool:
        """
        Is this IO operation basic?
        """
        return self._body is None

    def set_body(self, expression: ast.AST) -> bool:
        """
        Set the body if it is not already set and return ``True``.
        """
        if self._body is None:
            self._body = expression
            return True
        else:
            return False

    def get_body(self) -> ast.AST:
        """
        Return IO operation body.
        """
        assert self._body is not None
        return self._body

    def set_io_existentials(
            self,
            io_existentials: List['PythonVarCreator']) -> bool:
        """
        Set io existentials list if not already set and return
        ``True``.
        """
        if self._io_existentials is None:
            self._io_existentials = io_existentials
            return True
        else:
            return False

    def get_io_existentials(self) -> List['PythonVarCreator']:
        """
        Get IO existentials.
        """
        assert self._io_existentials is not None
        return self._io_existentials

    def get_parameters(self) -> List['PythonVar']:
        """
        Return a list of parameters that uniquely identify IO operation
        instance.
        """
        return self._preset + self._inputs

    def get_results(self) -> List['PythonVar']:
        """
        Return a list of results for this IO operation.
        """
        return self._outputs + self._postset

    def get_variable(self, name: str) -> Optional['PythonVar']:
        """
        Returns the variable (existential variable or parameter) with
        the given name.
        """
        for var in self._preset:
            if var.name == name:
                return var
        for var in self._inputs:
            if var.name == name:
                return var
        for var in self._io_existentials:
            if var.name == name:
                return var.create_io_existential_variable_instance()
        return None

    def get_contents(self, only_top: bool) -> Dict:
        """
        Returns the elements that can be accessed from this container (to be
        used by get_target). If 'only_top' is true, returns only top level
        elements that can be accessed without a receiver.
        """
        return {}


class PythonExceptionHandler(PythonNode):
    """
    Represents an except-block belonging to a try-block.
    """

    def __init__(self, node: ast.AST, exception_type: PythonClass,
                 try_block: 'PythonTryBlock', handler_name: str, body: ast.AST,
                 exception_name: str):
        """
        :param exception_type: The type of exception this handler catches
        :param try_block: The try-block this handler belongs to
        :param handler_name: Label that this handler will get in Silver
        :param exception_name: Variable name for the exception in the block
        """
        super().__init__(handler_name, node=node)
        self.try_block = try_block
        self.body = body
        self.exception = exception_type
        self.exception_name = exception_name


class PythonTryBlock(PythonNode):
    """
    Represents a try-block, which may include except-blocks, an else-block
    and/or a finally-block.
    """

    def __init__(self, node: ast.AST, try_name: str,
                 node_factory: 'ProgramNodeFactory',
                 method: PythonMethod,
                 protected_region: ast.AST):
        """
        :param node_factory: Factory to create PythonVar objects.
        :param method: Method this block is in
        :param protected_region: Statements protected by the try
        """
        super().__init__(try_name, node=node)
        self.handlers = []
        self.else_block = None
        self.finally_block = None
        self.protected_region = protected_region
        self.finally_var = None
        self.error_var = None
        self.method = method
        self.node_factory = node_factory
        self.finally_name = None
        self.post_name = None
        self.with_item = None
        self.with_var = None
        self.handler_aliases = {}
        method.labels.append(try_name)

    def get_finally_var(self, translator: 'Translator') -> 'PythonVar':
        """
        Lazily creates and returns the variable in which we store the
        information how control flow should proceed after the execution
        of a finally block. We use a value of 0 to say normal flow, 1 to say
        we returned normally, i.e. jump to the end of the function asap, 2
        to say we returned exceptionally, i.e. jump to the end of the function
        moving through exception handlers.
        """
        if self.finally_var:
            return self.finally_var
        sil_name = self.method.get_fresh_name('try_finally')
        global_module = self.method.get_module().global_module
        int_type = global_module.classes[PRIMITIVE_INT_TYPE]
        result = self.node_factory.create_python_var(sil_name, None,
                                                     int_type)
        result.process(sil_name, translator)
        self.method.locals[sil_name] = result
        self.finally_var = result
        return result

    def get_error_var(self, translator: 'Translator') -> 'PythonVar':
        """
        Lazily creates and returns the variable in which any exceptions thrown
        within the block will be stored.
        """
        if self.error_var:
            return self.error_var
        sil_name = self.method.get_fresh_name('error')
        exc_type = self.method.get_module().global_module.classes['Exception']
        result = self.node_factory.create_python_var(sil_name, None,
                                                     exc_type)
        result.process(sil_name, translator)
        self.method.locals[sil_name] = result
        self.error_var = result
        return result

    def process(self, translator: 'Translator') -> None:
        self.get_error_var(translator)
        self.get_finally_var(translator)


class PythonVarBase(PythonNode):
    """
    Abstract class representing any variable in Python.
    """

    def __init__(self, name: str, node: ast.AST, type: PythonClass):
        super().__init__(name, node)
        self.type = type
        self.writes = []
        self.reads = []
        self.alt_types = {}
        self.default = None
        self.default_expr = None

    def process(self, sil_name: str, translator: 'Translator') -> None:
        """
        Sets ``sil_name``.
        """
        self.sil_name = sil_name


class PythonVar(PythonVarBase, abc.ABC):
    """
    Represents a variable in Python. Can be a local variable or a
    function parameter.
    """

    def __init__(self, name: str, node: ast.AST, type: PythonClass):
        super().__init__(name, node, type)
        self.decl = None
        self._ref = None
        self._translator = None
        self.value = None

    def process(self, sil_name: str, translator: 'Translator') -> None:
        """
        Creates a Silver variable declaration and reference representing
        this Python variable.
        """
        super().process(sil_name, translator)
        self._translator = translator
        module = self.type.get_module()
        self.decl = translator.translate_pythonvar_decl(self, module)
        self._ref = translator.translate_pythonvar_ref(self, module, None, None)

    def ref(self, node: ast.AST=None,
            ctx: 'Context'=None) -> 'silver.ast.LocalVarRef':
        """
        Creates a reference to this variable. If no arguments are supplied,
        the reference will have no position. Otherwise, it will have the
        position of the given node in the given context.
        """
        if not node:
            return self._ref
        module = self.type.get_module()
        return self._translator.translate_pythonvar_ref(self, module, node, ctx)


class PythonGlobalVar(PythonVarBase):
    """
    Represents a global variable in Python.
    """


class PythonIOExistentialVar(PythonVarBase):
    """
    Represents an existential variable in Python. Existential variable
    is a variable created by using ``IOExists`` construct and it can be
    used only in contracts. Unlike normal variables, it is translated to
    getter functions.
    """

    def __init__(self, name: str, node: ast.AST, type: PythonClass):
        super().__init__(name, node, type)
        self._ref = None
        self._old_ref = None

    def is_defined(self) -> bool:
        """
        Returns true if main getter was already defined.
        """
        return not self._ref is None

    def ref(self, node: ast.AST = None, ctx: 'Context' = None) -> Expr:
        """
        Returns a Silver expression node that can be used to refer to
        this variable.
        """
        # TODO (Vytautas): Update to new API.
        assert not self._ref is None, self.name
        if ctx.obligation_context.is_translating_posts:
            assert not self._old_ref is None, self.name
            return self._old_ref
        else:
            return self._ref

    def set_ref(self, ref: Expr, old_ref: Optional[Expr]) -> None:
        """
        Sets a Silver expression node that can be used to refer to this
        variable.
        """
        # TODO (Vytautas): Update to new API.
        assert self._ref is None
        assert self._old_ref is None
        assert ref is not None
        self._ref = ref
        self._old_ref = old_ref


class PythonVarCreator:
    """
    A factory for Python variable. It is used instead of a concrete
    variable when the same Python variable can be translated into
    multiple silver variables. For example, when opening a non-basic IO
    operation.
    """

    def __init__(self, name: str, node: ast.AST,
                 type: PythonClass) -> None:
        self._name = name
        self._node = node
        self._type = type

        # Information needed to construct defining getter.
        self._defining_order = None     # type: Optional[int]
        self._defining_node = None
        self._defining_result = None

        # Defining getter.
        self._existential_ref = None

    @property
    def defining_order(self) -> int:
        """In what order existentials are defined?

        If the variable's defining order is ``x``, then its defining
        getter might have any existential variable with defining order
        ``y (y < x)`` as its argument.
        """
        assert self._defining_order is not None
        return self._defining_order

    @property
    def name(self) -> str:
        return self._name

    def set_defining_info(self, order: int, node: ast.Call,
                          result: PythonVar) -> None:
        """Store information needed to contstruct the defining getter."""
        assert self._defining_order is None
        assert self._defining_node is None
        assert self._defining_result is None

        self._defining_order = order
        self._defining_node = node
        self._defining_result = result

    def get_defining_info(self) -> Tuple[ast.Call, PythonVar]:
        """Retrieve information needed to contstruct the defining getter."""
        assert self._defining_order is not None
        assert self._defining_node is not None
        assert self._defining_result is not None

        return self._defining_node, self._defining_result

    def set_existential_ref(self, ref: Expr) -> None:
        """Set defining getter."""
        assert not self._existential_ref
        self._existential_ref = ref

    def create_variable_instance(self) -> PythonVar:
        """Create a normal variable.

        Normal variables are used when translating ``Open`` statement.
        """
        return PythonVar(self._name, self._node, self._type)

    def create_io_existential_variable_instance(
            self) -> PythonIOExistentialVar:
        """Create an existential variable.

        Existential variables are used when translating termination
        checks.
        """
        var = PythonIOExistentialVar(self._name, self._node, self._type)
        assert self._existential_ref
        var.set_ref(self._existential_ref, None)
        return var


class PythonField(PythonNode):
    """
    Represents a field of a Python class.
    """
    def __init__(self, name: str, node: ast.AST, type: PythonClass,
                 cls: PythonClass):
        """
        :param type: The type of the field.
        :param cls: The class this field belongs to
        """
        super().__init__(name, node)
        self.cls = cls
        self.inherited = None  # infer
        self.type = type
        self._sil_field = None
        self.reads = []  # direct
        self.writes = []  # direct

    @property
    def sil_field(self) -> 'silver.ast.Field':
        return self._sil_field

    @sil_field.setter
    def sil_field(self, field: 'silver.ast.Field'):
        self._set_sil_field(field)

    def _set_sil_field(self, field: 'silver.ast.Field'):
        self._sil_field = field

    def process(self, sil_name: str) -> None:
        """
        Checks if this field is inherited from a superclass.
        """
        self.sil_name = sil_name
        if not self.is_mangled():
            if self.cls.superclass is not None:
                self.inherited = self.cls.superclass.get_field(self.name)

    def is_mangled(self) -> bool:
        return self.name.startswith('__') and not self.name.endswith('__')


class ProgramNodeFactory:
    """
    Factory to create Python ProgramNodes.
    
    TODO: Add more interfaces for other types of containers if needed.
    """

    def create_python_var(
            self, name: str, node: ast.AST,
            type_: PythonClass) -> PythonVar:
        return PythonVar(name, node, type_)

    def create_python_global_var(
            self, name: str, node: ast.AST,
            type_: PythonClass) -> PythonGlobalVar:
        return PythonGlobalVar(name, node, type_)

    def create_python_io_existential_var(
            self, name: str, node: ast.AST,
            type_: PythonClass) -> PythonIOExistentialVar:
        return PythonIOExistentialVar(name, node, type_)

    def create_python_var_creator(
            self, name: str, node: ast.AST,
            type_: PythonClass) -> PythonIOExistentialVar:
        return PythonVarCreator(name, node, type_)

    def create_python_method(self, name: str, node: ast.AST, cls: PythonClass,
                             superscope: PythonScope,
                             pure: bool, contract_only: bool,
                             container_factory: 'ProgramNodeFactory',
                             interface: bool = False) -> PythonMethod:
        return PythonMethod(name, node, cls, superscope, pure, contract_only,
                            container_factory, interface)

    def create_python_io_operation(self, name: str, node: ast.AST,
                                   superscope: PythonScope,
                                   container_factory: 'ProgramNodeFactory',
                                   ) -> PythonIOOperation:
        return PythonIOOperation(name, node, superscope, container_factory)

    def create_python_field(self, name: str, node: ast.AST, type_: PythonClass,
                            cls: PythonClass) -> PythonField:
        return PythonField(name, node, type_, cls)

    def create_python_class(self, name: str, superscope: PythonScope,
                            node_factory: 'ProgramNodeFactory',
                            node: ast.AST = None,
                            superclass: PythonClass = None,
                            interface=False):
        return PythonClass(name, superscope, node_factory, node,
                           superclass, interface)


def get_target(node: ast.AST,
               containers: List[ContainerInterface],
               container: PythonNode) -> PythonNode:
    """
    Finds the PythonNode that the given 'node' refers to, e.g. a PythonClass or
    a PythonVar, if the immediate container (e.g. a PythonMethod) of the node
    is 'container', by looking in the given 'containers' (can be e.g.
    PythonMethods, the Context, PythonModules, etc).
    """
    if isinstance(node, ast.Name):
        # Just look for something with this name in the given containers
        for lhs in containers:
            if lhs:
                # Since this is a direct reference, only top level elements
                # can be relevant.
                options = lhs.get_contents(only_top=True)
                if node.id in options:
                    return options[node.id]
        return None
    elif isinstance(node, ast.Call):
        # For calls, we return the type of the result of the call
        func_name = get_func_name(node)
        if (container and func_name == 'Result' and
                isinstance(container, PythonMethod)):
            # In this case the immediate container must be a method, and we
            # return its result type
            return container.type
        elif (container and func_name == 'super' and
                isinstance(container, PythonMethod)):
            # Return the type of the current method's superclass
            return container.cls.superclass
        elif func_name == 'cast':
            return get_target(node.args[0], containers, container)
        return get_target(node.func, containers, container)
    elif isinstance(node, ast.Attribute):
        # Find the type of the LHS, so that we can look through its members.
        lhs = get_type(node.value, containers, container)
        if (isinstance(lhs, PythonMethod) or
                isinstance(lhs, PythonField)):
            # For methods, get the return type, for fields the field type
            lhs = lhs.type
        elif isinstance(lhs, PythonVarBase):
            # For variables, the type of the variable
            col = node.col_offset if hasattr(node, 'col_offset') else None
            key = (node.lineno, col)
            if key in lhs.alt_types:
                lhs = lhs.alt_types[key]
            else:
                lhs = lhs.type
        if isinstance(lhs, OptionalType):
            lhs = lhs.optional_type
        if isinstance(lhs, UnionType):
            # It's a regular union type; we don't support that at the
            # moment.
            raise UnsupportedException(node, 'Member access on union type.')
        if isinstance(lhs, GenericType) and lhs.name == 'type':
            # For direct references to type objects, we want to lookup things
            # defined in the class. So instead of type[C], we want to look in
            # class C directly here.
            lhs = lhs.type_args[0]
        if isinstance(lhs, GenericType):
            # Use the class, since we want to look for members.
            lhs = lhs.cls
        # Now collect all containers we have to look through
        containers = []
        if isinstance(lhs, PythonModule):
            # We have to look through all included modules as well, but not
            # through the global one, since it makes no sense to refer to
            # global stuff by looking in a different module
            containers.extend(lhs.get_included_modules(include_global=False))
        else:
            containers.append(lhs)
        while (isinstance(containers[-1], PythonClass) and
                containers[-1].superclass):
            # If we're looking in a class, add all superclasses as well.
            containers.append(containers[-1].superclass)
        for lhs in containers:
            if lhs:
                # Look in all contents, including non-top-level
                options = lhs.get_contents(only_top=False)
                if node.attr in options:
                    return options[node.attr]
        return None
    elif isinstance(node, ast.Subscript):
        if isinstance(node.value, ast.Name):
            module = [c for c in containers if isinstance(c, PythonModule)][0]
            type_class = None
            if node.value.id == 'Dict':
                type_class = module.global_module.classes[DICT_TYPE]
            if node.value.id == 'Set':
                type_class = module.global_module.classes[SET_TYPE]
            if node.value.id == 'List':
                type_class = module.global_module.classes[LIST_TYPE]
            if node.value.id == 'Tuple':
                type_class = module.global_module.classes[TUPLE_TYPE]
            if type_class:
                args = []
                if isinstance(node.slice.value, ast.Tuple):
                    args = [get_target(arg, containers, container)
                            for arg in node.slice.value.elts]
                elif isinstance(node.slice.value, ast.Name):
                    args = [get_target(node.slice.value, containers, container)]
                else:
                    assert False
                return GenericType(type_class, args)
    else:
        return None


def get_type(node: ast.AST, containers: List[ContainerInterface],
             container: PythonNode) -> PythonClass:
    result = _do_get_type(node, containers, container)
    if isinstance(result, PythonType) and result.name.startswith('__prim__'):
        module = container.get_module()
        result = module.global_module.classes[result.name[8:]]
    return result

# needs current module, current function. so basically needs container. plus containers for get_target call.
def _do_get_type(node: ast.AST, containers: List[ContainerInterface],
                 container: PythonNode) -> PythonClass:
    """
    Returns the type of the expression represented by node as a PythonClass
    """
    if isinstance(container, (PythonIOOperation, PythonMethod)):
        module = container.get_module()
        current_function = container
    else:
        module = container
        current_function = None
    ctxs = [c for c in containers if hasattr(c, 'var_aliases')]
    ctx = ctxs[0] if ctxs else None
    target = get_target(node, containers, container)
    if target:
        if isinstance(target, PythonVarBase):
            col = node.col_offset if hasattr(node, 'col_offset') else None
            key = (node.lineno, col)
            if key in target.alt_types:
                return target.alt_types[key]
            else:
                return target.type
        if isinstance(target, PythonMethod):
            if isinstance(node.func, ast.Attribute):
                rec_target = get_target(node.func.value, containers, container)
                if not isinstance(rec_target, PythonModule):
                    rectype = get_type(node.func.value, containers, container)
                    if target.generic_type != -1:
                        return rectype.type_args[target.generic_type]
            return target.type
        if isinstance(target, PythonField):
            return target.type
        if target:
            return target

    if isinstance(node, ast.Attribute):
        receiver = get_type(node.value, containers, container)
        if receiver:
            if receiver.name == 'type':
                receiver = receiver.type_args[0]
            rec_field = receiver.get_field(node.attr)
            if not rec_field:
                return receiver.get_static_field(node.attr)
            return rec_field.type
    elif isinstance(node, ast.Name):
        if node.id in module.global_vars:
            return module.global_vars[node.id].type
        else:
            # Var aliases should never change the type of a variable, but
            # we might still get alt_type information from them that we
            # don't get from the normal variable in case where there *is*
            # no normal variable, lambda arguments.
            if current_function:
                var = current_function.get_variable(node.id)
                if not var and ctx and node.id in ctx.var_aliases:
                    var = ctx.var_aliases[node.id]
                col = node.col_offset if hasattr(node, 'col_offset') else None
                key = (node.lineno, col)
                if key in var.alt_types:
                    return var.alt_types[key]
                else:
                    return var.type
    elif isinstance(node, ast.Num):
        return module.global_module.classes[INT_TYPE]
    elif isinstance(node, ast.Tuple):
        args = [get_type(arg, containers, container) for arg in node.elts]
        return GenericType(module.global_module.classes[TUPLE_TYPE],
                           args)
    elif isinstance(node, ast.Subscript):
        value_type = get_type(node.value, containers, container)
        if value_type.name == TUPLE_TYPE:
            if len(value_type.type_args) == 1:
                return value_type.type_args[0]
            return value_type.type_args[node.slice.value.n]
        elif value_type.name == LIST_TYPE:
            return value_type.type_args[0]
        elif value_type.name == SET_TYPE:
            return value_type.type_args[0]
        elif value_type.name == DICT_TYPE:
            return value_type.type_args[1]
        elif value_type.name == RANGE_TYPE:
            return module.global_module.classes[INT_TYPE]
        else:
            raise UnsupportedException(node)
    elif isinstance(node, ast.Str):
        return module.global_module.classes[STRING_TYPE]
    elif isinstance(node, ast.Compare):
        return module.global_module.classes[BOOL_TYPE]
    elif isinstance(node, ast.BoolOp):
        return module.global_module.classes[BOOL_TYPE]
    elif isinstance(node, ast.List):
        if node.elts:
            el_types = [get_type(el, containers, container) for el in node.elts]
            args = [common_supertype(el_types)]
        elif node._parent and isinstance(node._parent, ast.Assign):
            # Empty constructor is assigned to variable;
            # we get the type of the empty list from the type of the
            # variable it's assigned to.
            args = get_type(node._parent.targets[0], containers, container).type_args
        else:
            args = [module.global_module.classes[OBJECT_TYPE]]
        return GenericType(module.global_module.classes[LIST_TYPE],
                           args)
    elif isinstance(node, ast.Set):
        if node.elts:
            el_types = [get_type(el, containers, container) for el in node.elts]
            args = [common_supertype(el_types)]
        elif node._parent and isinstance(node._parent, ast.Assign):
            # Empty constructor is assigned to variable;
            # we get the type of the empty set from the type of the
            # variable it's assigned to.
            args = get_type(node._parent.targets[0], containers, container).type_args
        else:
            args = [module.global_module.classes[OBJECT_TYPE]]
        return GenericType(module.global_module.classes[SET_TYPE],
                           args)
    elif isinstance(node, ast.Dict):
        if node.keys:
            key_types = [get_type(key, containers, container) for key in node.keys]
            val_types = [get_type(val, containers, container) for val in node.values]
            args = [common_supertype(key_types),
                    common_supertype(val_types)]
        elif node._parent and isinstance(node._parent, ast.Assign):
            # Empty constructor is assigned to variable;
            # we get the type of the empty dict from the type of the
            # variable it's assigned to.
            args = get_type(node._parent.targets[0], containers, container).type_args
        else:
            object_class = module.global_module.classes[OBJECT_TYPE]
            args = [object_class, object_class]
        return GenericType(module.global_module.classes[DICT_TYPE],
                           args)
    elif isinstance(node, ast.IfExp):
        body_type = get_type(node.body, containers, container)
        else_type = get_type(node.orelse, containers, container)
        return pairwise_supertype(body_type, else_type)
    elif isinstance(node, ast.BinOp):
        left_type = get_type(node.left, containers, container)
        right_type = get_type(node.right, containers, container)
        operator_func = OPERATOR_FUNCTIONS[type(node.op)]
        return left_type.get_func_or_method(operator_func).type
    elif isinstance(node, ast.UnaryOp):
        if isinstance(node.op, ast.Not):
            return module.global_module.classes[BOOL_TYPE]
        elif isinstance(node.op, ast.USub):
            return module.global_module.classes[INT_TYPE]
        else:
            raise UnsupportedException(node)
    elif isinstance(node, ast.NameConstant):
        if (node.value is True) or (node.value is False):
            return module.global_module.classes[BOOL_TYPE]
        elif node.value is None:
            return module.global_module.classes[OBJECT_TYPE]
        else:
            raise UnsupportedException(node)
    elif isinstance(node, ast.Call):
        if get_func_name(node) == 'super':
            if len(node.args) == 2:
                # if not self.is_valid_super_call(node, ctx):
                #     raise InvalidProgramException(node,
                #                                   'invalid.super.call')
                return module.classes[node.args[0].id].superclass
            elif not node.args:
                return current_class.superclass
            else:
                raise InvalidProgramException(node, 'invalid.super.call')
        if get_func_name(node) == 'len':
            return module.global_module.classes[INT_TYPE]
        if isinstance(node.func, ast.Name):
            if node.func.id in CONTRACT_FUNCS:
                if node.func.id == 'Result':
                    return current_function.type
                elif node.func.id == 'RaisedException':
                    assert ctx
                    assert ctx.current_contract_exception is not None
                    return ctx.current_contract_exception
                elif node.func.id == 'Acc':
                    return module.global_module.classes[BOOL_TYPE]
                elif node.func.id == 'Old':
                    return get_type(node.args[0], containers, container)
                elif node.func.id == 'Implies':
                    return module.global_module.classes[BOOL_TYPE]
                elif node.func.id == 'Forall':
                    return module.global_module.classes[BOOL_TYPE]
                elif node.func.id == 'Exists':
                    return module.global_module.classes[BOOL_TYPE]
                elif node.func.id == 'Unfolding':
                    return get_type(node.args[1], containers, container)
                elif node.func.id == 'Previous':
                    arg_type = get_type(node.args[0], containers, container)
                    list_class = module.global_module.classes[LIST_TYPE]
                    return GenericType(list_class, [arg_type])
                else:
                    raise UnsupportedException(node)
            elif node.func.id in BUILTINS:
                if node.func.id == 'isinstance':
                    return module.global_module.classes[BOOL_TYPE]
                elif node.func.id == BOOL_TYPE:
                    return module.global_module.classes[BOOL_TYPE]
                elif node.func.id == 'cast':
                    return get_target(node.args[0],
                                      containers, container)
                else:
                    raise UnsupportedException(node)
            if node.func.id in module.classes:
                return module.global_module.classes[node.func.id]
            elif module.get_func_or_method(node.func.id) is not None:
                target = module.get_func_or_method(node.func.id)
                return target.type
        elif isinstance(node.func, ast.Attribute):
            rectype = get_type(node.func.value, containers, container)
            if isinstance(rectype, PythonType):
                target = rectype.get_func_or_method(node.func.attr)
                if target.generic_type != -1:
                    return rectype.type_args[target.generic_type]
                else:
                    return target.type
    else:
        raise UnsupportedException(node)


def common_supertype(types: List[PythonType]) -> PythonType:
    assert types
    if len(types) == 1:
        return types[0]
    current = types[0]
    for new in types[1:]:
        current = pairwise_supertype(current, new)
    return current


def pairwise_supertype(t1: PythonType, t2: PythonType) -> PythonType:
    if t1.issubtype(t2):
        return t2
    if t2.issubtype(t1):
        return t1
    if (not t1.superclass and not t2.superclass):
        return None
    if not t1.superclass:
        return pairwise_supertype(t2.superclass, t1)
    return pairwise_supertype(t2, t1.superclass)<|MERGE_RESOLUTION|>--- conflicted
+++ resolved
@@ -8,13 +8,10 @@
 from py2viper_contracts.contracts import CONTRACT_FUNCS
 from py2viper_contracts.io import BUILTIN_IO_OPERATIONS
 from py2viper_translation.lib.constants import (
-<<<<<<< HEAD
+    BOOL_TYPE,
     BOXED_PRIMITIVES,
-=======
-    BOOL_TYPE,
     BUILTINS,
     DICT_TYPE,
->>>>>>> d83d81b5
     END_LABEL,
     ERROR_NAME,
     INT_TYPE,
@@ -23,12 +20,9 @@
     OBJECT_TYPE,
     OPERATOR_FUNCTIONS,
     PRIMITIVE_INT_TYPE,
-<<<<<<< HEAD
     PRIMITIVE_PREFIX,
     PRIMITIVES,
-=======
     RANGE_TYPE,
->>>>>>> d83d81b5
     RESULT_NAME,
     SET_TYPE,
     STRING_TYPE,
@@ -235,6 +229,7 @@
     """
     Abstract superclass of all kinds python types.
     """
+    pass
 
 
 class PythonClass(PythonType, PythonNode, PythonScope, ContainerInterface):
@@ -1531,256 +1526,4 @@
                     assert False
                 return GenericType(type_class, args)
     else:
-        return None
-
-
-def get_type(node: ast.AST, containers: List[ContainerInterface],
-             container: PythonNode) -> PythonClass:
-    result = _do_get_type(node, containers, container)
-    if isinstance(result, PythonType) and result.name.startswith('__prim__'):
-        module = container.get_module()
-        result = module.global_module.classes[result.name[8:]]
-    return result
-
-# needs current module, current function. so basically needs container. plus containers for get_target call.
-def _do_get_type(node: ast.AST, containers: List[ContainerInterface],
-                 container: PythonNode) -> PythonClass:
-    """
-    Returns the type of the expression represented by node as a PythonClass
-    """
-    if isinstance(container, (PythonIOOperation, PythonMethod)):
-        module = container.get_module()
-        current_function = container
-    else:
-        module = container
-        current_function = None
-    ctxs = [c for c in containers if hasattr(c, 'var_aliases')]
-    ctx = ctxs[0] if ctxs else None
-    target = get_target(node, containers, container)
-    if target:
-        if isinstance(target, PythonVarBase):
-            col = node.col_offset if hasattr(node, 'col_offset') else None
-            key = (node.lineno, col)
-            if key in target.alt_types:
-                return target.alt_types[key]
-            else:
-                return target.type
-        if isinstance(target, PythonMethod):
-            if isinstance(node.func, ast.Attribute):
-                rec_target = get_target(node.func.value, containers, container)
-                if not isinstance(rec_target, PythonModule):
-                    rectype = get_type(node.func.value, containers, container)
-                    if target.generic_type != -1:
-                        return rectype.type_args[target.generic_type]
-            return target.type
-        if isinstance(target, PythonField):
-            return target.type
-        if target:
-            return target
-
-    if isinstance(node, ast.Attribute):
-        receiver = get_type(node.value, containers, container)
-        if receiver:
-            if receiver.name == 'type':
-                receiver = receiver.type_args[0]
-            rec_field = receiver.get_field(node.attr)
-            if not rec_field:
-                return receiver.get_static_field(node.attr)
-            return rec_field.type
-    elif isinstance(node, ast.Name):
-        if node.id in module.global_vars:
-            return module.global_vars[node.id].type
-        else:
-            # Var aliases should never change the type of a variable, but
-            # we might still get alt_type information from them that we
-            # don't get from the normal variable in case where there *is*
-            # no normal variable, lambda arguments.
-            if current_function:
-                var = current_function.get_variable(node.id)
-                if not var and ctx and node.id in ctx.var_aliases:
-                    var = ctx.var_aliases[node.id]
-                col = node.col_offset if hasattr(node, 'col_offset') else None
-                key = (node.lineno, col)
-                if key in var.alt_types:
-                    return var.alt_types[key]
-                else:
-                    return var.type
-    elif isinstance(node, ast.Num):
-        return module.global_module.classes[INT_TYPE]
-    elif isinstance(node, ast.Tuple):
-        args = [get_type(arg, containers, container) for arg in node.elts]
-        return GenericType(module.global_module.classes[TUPLE_TYPE],
-                           args)
-    elif isinstance(node, ast.Subscript):
-        value_type = get_type(node.value, containers, container)
-        if value_type.name == TUPLE_TYPE:
-            if len(value_type.type_args) == 1:
-                return value_type.type_args[0]
-            return value_type.type_args[node.slice.value.n]
-        elif value_type.name == LIST_TYPE:
-            return value_type.type_args[0]
-        elif value_type.name == SET_TYPE:
-            return value_type.type_args[0]
-        elif value_type.name == DICT_TYPE:
-            return value_type.type_args[1]
-        elif value_type.name == RANGE_TYPE:
-            return module.global_module.classes[INT_TYPE]
-        else:
-            raise UnsupportedException(node)
-    elif isinstance(node, ast.Str):
-        return module.global_module.classes[STRING_TYPE]
-    elif isinstance(node, ast.Compare):
-        return module.global_module.classes[BOOL_TYPE]
-    elif isinstance(node, ast.BoolOp):
-        return module.global_module.classes[BOOL_TYPE]
-    elif isinstance(node, ast.List):
-        if node.elts:
-            el_types = [get_type(el, containers, container) for el in node.elts]
-            args = [common_supertype(el_types)]
-        elif node._parent and isinstance(node._parent, ast.Assign):
-            # Empty constructor is assigned to variable;
-            # we get the type of the empty list from the type of the
-            # variable it's assigned to.
-            args = get_type(node._parent.targets[0], containers, container).type_args
-        else:
-            args = [module.global_module.classes[OBJECT_TYPE]]
-        return GenericType(module.global_module.classes[LIST_TYPE],
-                           args)
-    elif isinstance(node, ast.Set):
-        if node.elts:
-            el_types = [get_type(el, containers, container) for el in node.elts]
-            args = [common_supertype(el_types)]
-        elif node._parent and isinstance(node._parent, ast.Assign):
-            # Empty constructor is assigned to variable;
-            # we get the type of the empty set from the type of the
-            # variable it's assigned to.
-            args = get_type(node._parent.targets[0], containers, container).type_args
-        else:
-            args = [module.global_module.classes[OBJECT_TYPE]]
-        return GenericType(module.global_module.classes[SET_TYPE],
-                           args)
-    elif isinstance(node, ast.Dict):
-        if node.keys:
-            key_types = [get_type(key, containers, container) for key in node.keys]
-            val_types = [get_type(val, containers, container) for val in node.values]
-            args = [common_supertype(key_types),
-                    common_supertype(val_types)]
-        elif node._parent and isinstance(node._parent, ast.Assign):
-            # Empty constructor is assigned to variable;
-            # we get the type of the empty dict from the type of the
-            # variable it's assigned to.
-            args = get_type(node._parent.targets[0], containers, container).type_args
-        else:
-            object_class = module.global_module.classes[OBJECT_TYPE]
-            args = [object_class, object_class]
-        return GenericType(module.global_module.classes[DICT_TYPE],
-                           args)
-    elif isinstance(node, ast.IfExp):
-        body_type = get_type(node.body, containers, container)
-        else_type = get_type(node.orelse, containers, container)
-        return pairwise_supertype(body_type, else_type)
-    elif isinstance(node, ast.BinOp):
-        left_type = get_type(node.left, containers, container)
-        right_type = get_type(node.right, containers, container)
-        operator_func = OPERATOR_FUNCTIONS[type(node.op)]
-        return left_type.get_func_or_method(operator_func).type
-    elif isinstance(node, ast.UnaryOp):
-        if isinstance(node.op, ast.Not):
-            return module.global_module.classes[BOOL_TYPE]
-        elif isinstance(node.op, ast.USub):
-            return module.global_module.classes[INT_TYPE]
-        else:
-            raise UnsupportedException(node)
-    elif isinstance(node, ast.NameConstant):
-        if (node.value is True) or (node.value is False):
-            return module.global_module.classes[BOOL_TYPE]
-        elif node.value is None:
-            return module.global_module.classes[OBJECT_TYPE]
-        else:
-            raise UnsupportedException(node)
-    elif isinstance(node, ast.Call):
-        if get_func_name(node) == 'super':
-            if len(node.args) == 2:
-                # if not self.is_valid_super_call(node, ctx):
-                #     raise InvalidProgramException(node,
-                #                                   'invalid.super.call')
-                return module.classes[node.args[0].id].superclass
-            elif not node.args:
-                return current_class.superclass
-            else:
-                raise InvalidProgramException(node, 'invalid.super.call')
-        if get_func_name(node) == 'len':
-            return module.global_module.classes[INT_TYPE]
-        if isinstance(node.func, ast.Name):
-            if node.func.id in CONTRACT_FUNCS:
-                if node.func.id == 'Result':
-                    return current_function.type
-                elif node.func.id == 'RaisedException':
-                    assert ctx
-                    assert ctx.current_contract_exception is not None
-                    return ctx.current_contract_exception
-                elif node.func.id == 'Acc':
-                    return module.global_module.classes[BOOL_TYPE]
-                elif node.func.id == 'Old':
-                    return get_type(node.args[0], containers, container)
-                elif node.func.id == 'Implies':
-                    return module.global_module.classes[BOOL_TYPE]
-                elif node.func.id == 'Forall':
-                    return module.global_module.classes[BOOL_TYPE]
-                elif node.func.id == 'Exists':
-                    return module.global_module.classes[BOOL_TYPE]
-                elif node.func.id == 'Unfolding':
-                    return get_type(node.args[1], containers, container)
-                elif node.func.id == 'Previous':
-                    arg_type = get_type(node.args[0], containers, container)
-                    list_class = module.global_module.classes[LIST_TYPE]
-                    return GenericType(list_class, [arg_type])
-                else:
-                    raise UnsupportedException(node)
-            elif node.func.id in BUILTINS:
-                if node.func.id == 'isinstance':
-                    return module.global_module.classes[BOOL_TYPE]
-                elif node.func.id == BOOL_TYPE:
-                    return module.global_module.classes[BOOL_TYPE]
-                elif node.func.id == 'cast':
-                    return get_target(node.args[0],
-                                      containers, container)
-                else:
-                    raise UnsupportedException(node)
-            if node.func.id in module.classes:
-                return module.global_module.classes[node.func.id]
-            elif module.get_func_or_method(node.func.id) is not None:
-                target = module.get_func_or_method(node.func.id)
-                return target.type
-        elif isinstance(node.func, ast.Attribute):
-            rectype = get_type(node.func.value, containers, container)
-            if isinstance(rectype, PythonType):
-                target = rectype.get_func_or_method(node.func.attr)
-                if target.generic_type != -1:
-                    return rectype.type_args[target.generic_type]
-                else:
-                    return target.type
-    else:
-        raise UnsupportedException(node)
-
-
-def common_supertype(types: List[PythonType]) -> PythonType:
-    assert types
-    if len(types) == 1:
-        return types[0]
-    current = types[0]
-    for new in types[1:]:
-        current = pairwise_supertype(current, new)
-    return current
-
-
-def pairwise_supertype(t1: PythonType, t2: PythonType) -> PythonType:
-    if t1.issubtype(t2):
-        return t2
-    if t2.issubtype(t1):
-        return t1
-    if (not t1.superclass and not t2.superclass):
-        return None
-    if not t1.superclass:
-        return pairwise_supertype(t2.superclass, t1)
-    return pairwise_supertype(t2, t1.superclass)+        return None