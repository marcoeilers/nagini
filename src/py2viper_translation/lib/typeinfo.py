import logging
import mypy.build
import mypy.fastparse
import sys

from functools import wraps
from mypy.build import BuildSource
from py2viper_translation.lib import config
from py2viper_translation.lib.constants import LITERALS
from py2viper_translation.lib.util import InvalidProgramException
from typing import List


logger = logging.getLogger('py2viper_translation.lib.typeinfo')


def with_column(f):
    @wraps(f)
    def wrapper(self, ast):
        node = f(self, ast)
        if hasattr(ast, 'col_offset'):
            node.column = ast.col_offset
        return node
    return wrapper


ASTConverter = mypy.fastparse.ASTConverter
for name in dir(ASTConverter):
    m = getattr(ASTConverter, name)
    if callable(m) and name.startswith('visit_'):
        setattr(ASTConverter, name, with_column(m))


def col(node):
    if hasattr(node, 'column'):
        return node.column
    return None


class TypeException(Exception):
    def __init__(self, messages):
        self.messages = messages


class TypeVisitor(mypy.traverser.TraverserVisitor):
    def __init__(self, type_map, path, ignored_lines):
        self.prefix = []
        self.all_types = {}
        self.alt_types = {}
        self.type_map = type_map
        self.path = path
        self.ignored_lines = ignored_lines

    def _is_result_call(self, node: mypy.nodes.Node) -> bool:
        if isinstance(node, mypy.nodes.CallExpr):
            if node.callee.name == 'Result':
                return True
        return False

<<<<<<< HEAD
    def visit_member_expr(self, node: mypy.nodes.MemberExpr):
        rectype = self.type_of(node.expr)
        if not self._is_result_call(node.expr):
            self.set_type([rectype.type.name(), node.name], self.type_of(node),
                          node.line)
        super().visit_member_expr(node)
=======
    def visit_member_expr(self, o: mypy.nodes.MemberExpr):
        rectype = self.type_of(o.expr)
        if not self._is_result_call(o.expr):
            self.set_type([rectype.type.name(), o.name], self.type_of(o),
                          o.line, col(o))
        super().visit_member_expr(o)
>>>>>>> b9bf8843

    def visit_try_stmt(self, node: mypy.nodes.TryStmt):
        for var in node.vars:
            if var is not None:
<<<<<<< HEAD
                self.set_type(self.prefix + [var.name], self.type_of(var), var.line)
        for block in node.handlers:
            block.accept(self)

    def visit_name_expr(self, node: mypy.nodes.NameExpr):
        if not node.name in LITERALS:
            self.set_type(self.prefix + [node.name], self.type_of(node),
                          node.line)
=======
                self.set_type(self.prefix + [var.name], self.type_of(var),
                              var.line, col(var))
        for block in o.handlers:
            block.accept(self)

    def visit_name_expr(self, o: mypy.nodes.NameExpr):
        print("name " + o.name)
        if not o.name in LITERALS:
            self.set_type(self.prefix + [o.name], self.type_of(o), o.line,
                          col(o))
>>>>>>> b9bf8843

    def visit_func_def(self, node: mypy.nodes.FuncDef):
        oldprefix = self.prefix
<<<<<<< HEAD
        self.prefix = self.prefix + [node.name()]
        functype = self.type_of(node)
        self.set_type(self.prefix, functype, node.line)
        for arg in node.arguments:
            self.set_type(self.prefix + [arg.variable.name()],
                          arg.variable.type, arg.line)
        super().visit_func_def(node)
=======
        self.prefix = self.prefix + [o.name()]
        functype = self.type_of(o)
        self.set_type(self.prefix, functype, o.line, col(o))
        for arg in o.arguments:
            self.set_type(self.prefix + [arg.variable.name()],
                          arg.variable.type, arg.line, col(arg))
        super().visit_func_def(o)
>>>>>>> b9bf8843
        self.prefix = oldprefix

    def visit_func_expr(self, node: mypy.nodes.FuncExpr):
        oldprefix = self.prefix
        self.prefix = self.prefix + ['lambda' + str(node.line)]
        for arg in node.arguments:
            self.set_type(self.prefix + [arg.variable.name()],
<<<<<<< HEAD
                          arg.variable.type, arg.line)
        node.body.accept(self)
=======
                          arg.variable.type, arg.line, col(arg))
        o.body.accept(self)
>>>>>>> b9bf8843
        self.prefix = oldprefix

    def visit_class_def(self, node: mypy.nodes.ClassDef):
        oldprefix = self.prefix
        self.prefix = self.prefix + [node.name]
        super().visit_class_def(node)
        self.prefix = oldprefix

    def set_type(self, fqn, type, line, col):
        print('have set_type, line ' + str(line) + ', col ' + str(col))
        if isinstance(type, mypy.types.CallableType):
            type = type.ret_type
        if not type or isinstance(type, mypy.types.AnyType):
            if line in self.ignored_lines:
                return
            else:
                error = ' error: Encountered Any type, type annotation missing?'
                msg = ':'.join([self.path, str(line), error])
                raise TypeException([msg])
        key = tuple(fqn)
        if key in self.all_types:
            if not self.type_equals(self.all_types[key], type):
                print('have alt type, line ' + str(line) + ', col ' + str(col))
                # type change after isinstance
                if key not in self.alt_types:
                    self.alt_types[key] = {}
                self.alt_types[key][(line, col)] = type
                return
        self.all_types[key] = type

    def type_equals(self, t1, t2):
        if str(t1) == str(t2):
            return True
        if (isinstance(t1, mypy.types.FunctionLike) and
                isinstance(t2, mypy.types.FunctionLike)):
            if self.type_equals(t1.ret_type, t2.ret_type):
                all_eq = True
                for arg1, arg2 in zip(t1.arg_types, t2.arg_types):
                    all_eq = all_eq and self.type_equals(arg1, arg2)
                return all_eq
        return t1 == t2

    def visit_call_expr(self, node: mypy.nodes.CallExpr):
        for a in node.args:
            a.accept(self)
        o.callee.accept(self)

    def type_of(self, node):
        if isinstance(node, mypy.nodes.FuncDef):
            if node.type:
                return node.type
        elif isinstance(node, mypy.nodes.CallExpr):
            if node.callee.name == 'Result':
                type = self.all_types[tuple(self.prefix)]
                return type
        if node in self.type_map:
            result = self.type_map[node]
            return result
        else:
            msg = self.path + ':' + str(node.get_line()) + ': error: '
            if isinstance(node, mypy.nodes.FuncDef):
                msg += 'Encountered Any type, type annotation missing?'
            else:
                msg += 'dead.code'
            raise TypeException([msg])

    def visit_comparison_expr(self, o: mypy.nodes.ComparisonExpr):
        # weird things seem to happen with is-comparisons, so we ignore those.
        if 'is' not in o.operators and 'is not' not in o.operators:
            super().visit_comparison_expr(o)


class TypeInfo:
    """
    Provides type information for all variables and functions in a given
    Python program.
    """

    def __init__(self):
        self.all_types = {}
        self.alt_types = {}

    def check(self, filename: str) -> bool:
        """
        Typechecks the given file and collects all type information needed for
        the translation to Viper
        """

        def report_errors(errors: List[str]) -> None:
            for error in errors:
                logger.info(error)
            raise TypeException(errors)

        try:
            res = mypy.build.build(
                [BuildSource(filename, None, None)],
                target=mypy.build.TYPE_CHECK,
                bin_dir=config.mypy_dir,
                flags=[mypy.build.FAST_PARSER]
                )
            if res.errors:
                report_errors(res.errors)
            visitor = TypeVisitor(res.types, filename,
                                  res.files['__main__'].ignored_lines)
            # for df in res.files['__main__'].defs:
            # print(df)
            res.files['__main__'].accept(visitor)
            self.all_types.update(visitor.all_types)
            self.alt_types.update(visitor.alt_types)
            return True
        except mypy.errors.CompileError as e:
            report_errors(e.messages)

    def get_type(self, prefix: List[str], name: str):
        """
        Looks up the inferred or annotated type for the given name in the given
        prefix
        """
        key = tuple(prefix + [name])
        result = self.all_types.get(key)
        alts = self.alt_types.get(key)
        if result is None:
            if not prefix:
                return None, None
            else:
                return self.get_type(prefix[:len(prefix) - 1], name)
        else:
            return result, alts

    def get_func_type(self, prefix: List[str]):
        """
        Looks up the type of the function which creates the given context
        """
        result = self.all_types.get(tuple(prefix))
        if result is None:
            if len(prefix) == 0:
                return None
            else:
                return self.get_func_type(prefix[:len(prefix) - 1])
        else:
            if isinstance(result, mypy.types.FunctionLike):
                result = result.ret_type
            return result

    def is_normal_type(self, type: mypy.types.Type) -> bool:
        return isinstance(type, mypy.nodes.TypeInfo)

    def is_instance_type(self, type: mypy.types.Type) -> bool:
        return isinstance(type, mypy.types.Instance)

    def is_tuple_type(self, type: mypy.types.Type) -> bool:
        return isinstance(type, mypy.types.TupleType)

    def is_void_type(self, type: mypy.types.Type) -> bool:
        return isinstance(type, mypy.types.Void)<|MERGE_RESOLUTION|>--- conflicted
+++ resolved
@@ -8,10 +8,19 @@
 from py2viper_translation.lib import config
 from py2viper_translation.lib.constants import LITERALS
 from py2viper_translation.lib.util import InvalidProgramException
-from typing import List
+from typing import List, Optional
 
 
 logger = logging.getLogger('py2viper_translation.lib.typeinfo')
+
+
+def col(node) -> Optional[int]:
+    """
+    Returns the column in a mypy mypy AST node, if any.
+    """
+    if hasattr(node, 'column'):
+        return node.column
+    return None
 
 
 def with_column(f):
@@ -31,12 +40,6 @@
         setattr(ASTConverter, name, with_column(m))
 
 
-def col(node):
-    if hasattr(node, 'column'):
-        return node.column
-    return None
-
-
 class TypeException(Exception):
     def __init__(self, messages):
         self.messages = messages
@@ -57,80 +60,50 @@
                 return True
         return False
 
-<<<<<<< HEAD
     def visit_member_expr(self, node: mypy.nodes.MemberExpr):
         rectype = self.type_of(node.expr)
-        if not self._is_result_call(node.expr):
+        if (not self._is_result_call(node.expr) and
+                not isinstance(rectype, mypy.types.CallableType)):
             self.set_type([rectype.type.name(), node.name], self.type_of(node),
-                          node.line)
+                          node.line, col(node))
         super().visit_member_expr(node)
-=======
-    def visit_member_expr(self, o: mypy.nodes.MemberExpr):
-        rectype = self.type_of(o.expr)
-        if not self._is_result_call(o.expr):
-            self.set_type([rectype.type.name(), o.name], self.type_of(o),
-                          o.line, col(o))
-        super().visit_member_expr(o)
->>>>>>> b9bf8843
 
     def visit_try_stmt(self, node: mypy.nodes.TryStmt):
         for var in node.vars:
             if var is not None:
-<<<<<<< HEAD
-                self.set_type(self.prefix + [var.name], self.type_of(var), var.line)
+                self.set_type(self.prefix + [var.name], self.type_of(var),
+                              var.line, col(var))
         for block in node.handlers:
             block.accept(self)
 
     def visit_name_expr(self, node: mypy.nodes.NameExpr):
         if not node.name in LITERALS:
-            self.set_type(self.prefix + [node.name], self.type_of(node),
-                          node.line)
-=======
-                self.set_type(self.prefix + [var.name], self.type_of(var),
-                              var.line, col(var))
-        for block in o.handlers:
-            block.accept(self)
-
-    def visit_name_expr(self, o: mypy.nodes.NameExpr):
-        print("name " + o.name)
-        if not o.name in LITERALS:
-            self.set_type(self.prefix + [o.name], self.type_of(o), o.line,
-                          col(o))
->>>>>>> b9bf8843
+            name_type = self.type_of(node)
+            if not isinstance(name_type, mypy.types.CallableType):
+                self.set_type(self.prefix + [node.name], name_type,
+                              node.line, col(node))
 
     def visit_func_def(self, node: mypy.nodes.FuncDef):
         oldprefix = self.prefix
-<<<<<<< HEAD
         self.prefix = self.prefix + [node.name()]
         functype = self.type_of(node)
-        self.set_type(self.prefix, functype, node.line)
+        self.set_type(self.prefix, functype, node.line, col(node))
         for arg in node.arguments:
             self.set_type(self.prefix + [arg.variable.name()],
-                          arg.variable.type, arg.line)
+                          arg.variable.type, arg.line, col(arg))
         super().visit_func_def(node)
-=======
-        self.prefix = self.prefix + [o.name()]
-        functype = self.type_of(o)
-        self.set_type(self.prefix, functype, o.line, col(o))
-        for arg in o.arguments:
+        self.prefix = oldprefix
+
+    def visit_func_expr(self, node: mypy.nodes.FuncExpr):
+        oldprefix = self.prefix
+        prefix_string = 'lambda' + str(node.line)
+        if col(node):
+            prefix_string += '_' + str(col(node))
+        self.prefix = self.prefix + [prefix_string]
+        for arg in node.arguments:
             self.set_type(self.prefix + [arg.variable.name()],
                           arg.variable.type, arg.line, col(arg))
-        super().visit_func_def(o)
->>>>>>> b9bf8843
-        self.prefix = oldprefix
-
-    def visit_func_expr(self, node: mypy.nodes.FuncExpr):
-        oldprefix = self.prefix
-        self.prefix = self.prefix + ['lambda' + str(node.line)]
-        for arg in node.arguments:
-            self.set_type(self.prefix + [arg.variable.name()],
-<<<<<<< HEAD
-                          arg.variable.type, arg.line)
         node.body.accept(self)
-=======
-                          arg.variable.type, arg.line, col(arg))
-        o.body.accept(self)
->>>>>>> b9bf8843
         self.prefix = oldprefix
 
     def visit_class_def(self, node: mypy.nodes.ClassDef):
@@ -140,7 +113,6 @@
         self.prefix = oldprefix
 
     def set_type(self, fqn, type, line, col):
-        print('have set_type, line ' + str(line) + ', col ' + str(col))
         if isinstance(type, mypy.types.CallableType):
             type = type.ret_type
         if not type or isinstance(type, mypy.types.AnyType):
@@ -153,7 +125,6 @@
         key = tuple(fqn)
         if key in self.all_types:
             if not self.type_equals(self.all_types[key], type):
-                print('have alt type, line ' + str(line) + ', col ' + str(col))
                 # type change after isinstance
                 if key not in self.alt_types:
                     self.alt_types[key] = {}
@@ -176,7 +147,7 @@
     def visit_call_expr(self, node: mypy.nodes.CallExpr):
         for a in node.args:
             a.accept(self)
-        o.callee.accept(self)
+        node.callee.accept(self)
 
     def type_of(self, node):
         if isinstance(node, mypy.nodes.FuncDef):
