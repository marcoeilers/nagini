--- conflicted
+++ resolved
@@ -157,7 +157,6 @@
             pytest.skip()
         prog = translate(path, jvm, sif)
         assert prog is not None
-        print(prog)
         vresult = verify(prog, path, jvm, verifier)
         self.evaluate_result(vresult, path, test_annotations, jvm, verifier)
 
@@ -228,7 +227,7 @@
         return (int(parts[1 + offset]),
                 'type.error:' + reason, [])
 
-    def test_file(self, path: str, jvm, sif):
+    def test_file(self, path: str, jvm):
         test_annotations = self.get_test_annotations(path)
         if any(self._is_ignore_annotation(tk) for tk in test_annotations):
             pytest.skip()
@@ -253,12 +252,7 @@
             (line, id, [])
             for ((line, col), id, backend) in missing]
         try:
-<<<<<<< HEAD
-            prog = translate(path, jvm)
-            print(prog)
-=======
             translate(path, jvm, sif)
->>>>>>> 19fb0770
             assert False
         except InvalidProgramException as e1:
             code = 'invalid.program:' + e1.code
