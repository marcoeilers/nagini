"""
A singleton configuration object.

>>> from py2viper_translation import config
>>> config.classpath is None
False
>>> config.z3_path is None
False
>>> config.mypy_path is None
False

"""

import os
import sys
import glob


def _construct_classpath():
    """ Contstructs JAVA classpath.

    First tries environment variables ``VIPERJAVAPATH``, ``SILICONJAR``
    and ``CARBONJAR``. If they are undefined, then tries to use OS
    specific locations.
    """

    viper_java_path = os.environ.get('VIPERJAVAPATH')
    silicon_jar = os.environ.get('SILICONJAR')
    carbon_jar = os.environ.get('CARBONJAR')

    if viper_java_path:
        return viper_java_path

    if silicon_jar or carbon_jar:
        return os.pathsep.join(
            jar for jar in (silicon_jar, carbon_jar) if jar)

    if sys.platform.startswith('linux'):
        if os.path.isdir('/usr/lib/viper'):
            # Check if we have Viper installed via package manager.
            return os.pathsep.join(
                glob.glob('/usr/lib/viper/*.jar'))

    return None


def _get_boogie_path():
    """ Tries to detect path to Boogie executable.

    First tries the environment variable ``BOOGIE_EXE``. If it is not
    defined, then checks the OS specific directory. On Ubuntu returns a
    path only if it also finds a mono installation.
    """

    boogie_exe = os.environ.get('BOOGIE_EXE')
    if boogie_exe:
        return boogie_exe

    if sys.platform.startswith('linux'):
        if (os.path.exists('/usr/bin/boogie') and
            os.path.exists('/usr/bin/mono')):
            return '/usr/bin/boogie'


def _get_z3_path():
    """ Tries to detect path to Z3 executable.

    First tries the environment variable ``Z3_EXE``. If it is not
    defined, then checks the OS specific directories.
    """

    z3_exe = os.environ.get('Z3_EXE')
    if z3_exe:
        return z3_exe

    if sys.platform.startswith('linux'):
        if os.path.exists('/usr/bin/viper-z3'):
            # First check if we have Z3 installed together with Viper.
            return '/usr/bin/viper-z3'
        if os.path.exists('/usr/bin/z3'):
            return '/usr/bin/z3'


def _get_mypy_path():
    """ Construct MYPYPATH.

    If MYPYPATH environment variable is not defined, then sets it to
    ``py2viper-contracts`` directory.
    """

    mypy_path = os.environ.get('MYPYPATH')
    if not mypy_path:
        import py2viper_contracts
        mypy_path = os.path.dirname(os.path.dirname(
            py2viper_contracts.__file__))
    return mypy_path
    
    
def _get_mypy_dir():
    """ Construct MYPYDIR.

    If MYPYDIR environment variable is not defined, just returns None.
    """

    mypy_dir = os.environ.get('MYPYDIR')
    if mypy_dir:
        return os.path.dirname(mypy_dir)
    return None


mypy_dir = _get_mypy_dir()
"""
Mypy executable dir. Initialized by calling
:py:func:`_get_mypy_dir`.
"""

classpath = _construct_classpath()
"""
JAVA class path. Initialized by calling
:py:func:`_construct_classpath`.
"""


boogie_path = _get_boogie_path()
"""
Path to Boogie executable. Initialized by calling
:py:func:`_get_boogie_path`.
"""


z3_path = _get_z3_path()
"""
Path to Z3 executable. Initialized by calling :py:func:`_get_z3_path`.
"""


mypy_path = _get_mypy_path()
"""
MYPY search path. Initialized by calling :py:func:`_get_mypy_path`.
"""


<<<<<<< HEAD

__all__ = ['classpath', 'boogie_path', 'z3_path', 'mypy_path', 'mypy_dir']
=======
__all__ = ['classpath', 'boogie_path', 'z3_path', 'mypy_path']
>>>>>>> 8ac6ded6
<|MERGE_RESOLUTION|>--- conflicted
+++ resolved
@@ -114,6 +114,7 @@
 :py:func:`_get_mypy_dir`.
 """
 
+
 classpath = _construct_classpath()
 """
 JAVA class path. Initialized by calling
@@ -140,9 +141,4 @@
 """
 
 
-<<<<<<< HEAD
-
-__all__ = ['classpath', 'boogie_path', 'z3_path', 'mypy_path', 'mypy_dir']
-=======
-__all__ = ['classpath', 'boogie_path', 'z3_path', 'mypy_path']
->>>>>>> 8ac6ded6
+__all__ = ['classpath', 'boogie_path', 'z3_path', 'mypy_path', 'mypy_dir']