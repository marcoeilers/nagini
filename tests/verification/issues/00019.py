from py2viper_contracts.contracts import *


@Pure
def identity(a: int) -> int:
    return a


<<<<<<< HEAD
def test_list_3() -> None:
=======
def test_list() -> None:
>>>>>>> 101d6db5
    r = [1, 2, 3]
    Assert(Forall(r, lambda i: (identity(i) > 0, [])))


def test_list_2() -> None:
    r = [1, -2, 3]
    #:: ExpectedOutput(assert.failed:assertion.false)
    Assert(Forall(r, lambda i: (identity(i) > 0, [])))<|MERGE_RESOLUTION|>--- conflicted
+++ resolved
@@ -6,11 +6,7 @@
     return a
 
 
-<<<<<<< HEAD
-def test_list_3() -> None:
-=======
 def test_list() -> None:
->>>>>>> 101d6db5
     r = [1, 2, 3]
     Assert(Forall(r, lambda i: (identity(i) > 0, [])))
 
