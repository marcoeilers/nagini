--- conflicted
+++ resolved
@@ -2,11 +2,7 @@
 from typing import List
 
 def test_list_3(r: List[int]) -> None:
-<<<<<<< HEAD
-    #:: ExpectedOutput(not.wellformed:insufficient.permission)|UnexpectedOutput(carbon)(not.wellformed:insufficient.permission, 168)
-=======
     #:: ExpectedOutput(not.wellformed:insufficient.permission)|ExpectedOutput(carbon)(not.wellformed:insufficient.permission)
->>>>>>> 3aa9ea95
     Requires(Forall(r, lambda i: (i > 0, [])))
 
     a = 3