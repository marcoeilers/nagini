--- conflicted
+++ resolved
@@ -1,7 +1,3 @@
-<<<<<<< HEAD
-#:: IgnoreFile(33)
-=======
->>>>>>> 5340fc02
 from py2viper_contracts.contracts import *
 
 
