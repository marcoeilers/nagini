--- conflicted
+++ resolved
@@ -2,21 +2,17 @@
     Acc,
     Assert,
     Implies,
-    Import,
     Invariant,
     Requires,
     Ensures,
 )
 from py2viper_contracts.obligations import *
-<<<<<<< HEAD
 from py2viper_contracts.lock import Lock
-Import('lock')
-=======
 from typing import Optional
->>>>>>> b6d3793e
 
 
 # Check acquiring a lock.
+
 
 #:: OptionalOutput(leak_check.failed:method_body.leaks_obligations)
 def acquire_1(l: Optional[Lock]) -> None:
