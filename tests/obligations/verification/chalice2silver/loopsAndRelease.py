"""
This test is a ported version of
``obligations/loopsAndRelease.chalice`` test from Chalice2Silver test
suite.
"""


from nagini_contracts.contracts import (
    Assert,
    Invariant,
    Predicate,
    Requires,
)
from nagini_contracts.obligations import *
from nagini_contracts.lock import Lock


<<<<<<< HEAD
def rel_now(a: Lock[object]) -> None:
=======
class ObjectLock(Lock[object]):
    @Predicate
    def invariant(self) -> bool:
        return True


def rel_now(a: ObjectLock) -> None:
>>>>>>> 411e5db3
    Requires(a is not None)
    Requires(MustRelease(a, 2))
    Requires(a.invariant())
    a.release()


<<<<<<< HEAD
def rel_later(a: Lock[object]) -> None:
=======
def rel_later(a: ObjectLock) -> None:
>>>>>>> 411e5db3
    Requires(a is not None)
    Requires(MustRelease(a, 10))
    Requires(a.invariant())
    a.release()


<<<<<<< HEAD
def f(a: Lock[object]) -> None:
=======
def f(a: ObjectLock) -> None:
>>>>>>> 411e5db3
    Requires(a is not None)
    Requires(WaitLevel() < Level(a))

    a.acquire()
    i = 0
    n = 10
    while i < n:
        Invariant(MustTerminate(n-i+1))
        i += 1
    a.release()


#:: ExpectedOutput(leak_check.failed:method_body.leaks_obligations)
<<<<<<< HEAD
def f_leak(a: Lock[object]) -> None:
=======
def f_leak(a: ObjectLock) -> None:
>>>>>>> 411e5db3
    Requires(a is not None)
    Requires(WaitLevel() < Level(a))

    a.acquire()
    i = 0
    n = 10
    while i < n:
        Invariant(MustTerminate(n-i+1))
        i += 1


<<<<<<< HEAD
def f_leak2(a: Lock[object]) -> None:
=======
def f_leak2(a: ObjectLock) -> None:
>>>>>>> 411e5db3
    Requires(a is not None)
    Requires(WaitLevel() < Level(a))

    a.acquire()
    i = 0
    n = 10
    #:: ExpectedOutput(leak_check.failed:loop_context.has_unsatisfied_obligations)
    while i < n:
        i += 1
    a.release()<|MERGE_RESOLUTION|>--- conflicted
+++ resolved
@@ -15,9 +15,6 @@
 from nagini_contracts.lock import Lock
 
 
-<<<<<<< HEAD
-def rel_now(a: Lock[object]) -> None:
-=======
 class ObjectLock(Lock[object]):
     @Predicate
     def invariant(self) -> bool:
@@ -25,29 +22,18 @@
 
 
 def rel_now(a: ObjectLock) -> None:
->>>>>>> 411e5db3
     Requires(a is not None)
     Requires(MustRelease(a, 2))
-    Requires(a.invariant())
     a.release()
 
 
-<<<<<<< HEAD
-def rel_later(a: Lock[object]) -> None:
-=======
 def rel_later(a: ObjectLock) -> None:
->>>>>>> 411e5db3
     Requires(a is not None)
     Requires(MustRelease(a, 10))
-    Requires(a.invariant())
     a.release()
 
 
-<<<<<<< HEAD
-def f(a: Lock[object]) -> None:
-=======
 def f(a: ObjectLock) -> None:
->>>>>>> 411e5db3
     Requires(a is not None)
     Requires(WaitLevel() < Level(a))
 
@@ -61,11 +47,7 @@
 
 
 #:: ExpectedOutput(leak_check.failed:method_body.leaks_obligations)
-<<<<<<< HEAD
-def f_leak(a: Lock[object]) -> None:
-=======
 def f_leak(a: ObjectLock) -> None:
->>>>>>> 411e5db3
     Requires(a is not None)
     Requires(WaitLevel() < Level(a))
 
@@ -77,11 +59,7 @@
         i += 1
 
 
-<<<<<<< HEAD
-def f_leak2(a: Lock[object]) -> None:
-=======
 def f_leak2(a: ObjectLock) -> None:
->>>>>>> 411e5db3
     Requires(a is not None)
     Requires(WaitLevel() < Level(a))
 
