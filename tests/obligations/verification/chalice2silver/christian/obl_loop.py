"""
This test is a ported version of
``obligations/christian/obl_loop.chalice`` test from Chalice2Silver test
suite.
"""


from nagini_contracts.contracts import (
    Acc,
    Assert,
    Ensures,
    Implies,
    Invariant,
    Predicate,
    Requires,
)
from nagini_contracts.obligations import *
from nagini_contracts.lock import Lock
from typing import Optional


class ObjectLock(Lock['A']):
    @Predicate
    def invariant(self) -> bool:
        return True

class A:

    def __init__(self) -> None:
<<<<<<< HEAD
        self.x = None   # type: Optional[Lock[A]]
=======
        self.x = None   # type: Optional[ObjectLock]
>>>>>>> 411e5db3
        self.y = 0

    def m1_hide(self) -> None:
        Requires(Acc(self.x) and MustRelease(self.x, 2))
        Requires(self.x.invariant())
        x = 1
        #:: ExpectedOutput(leak_check.failed:loop_context.has_unsatisfied_obligations)
        while x < 5:
            x += 1
        self.x.release()

    def m2_hide(self) -> None:
        Requires(Acc(self.x) and MustRelease(self.x, 2))
        Requires(self.x.invariant())
        x = 1
        while x < 5:
            Invariant(MustTerminate(10-x))
            x += 1
        self.x.release()

    def m2_transfer_rel(self) -> None:
        Requires(Acc(self.x) and MustRelease(self.x, 2))
        Requires(self.x.invariant())
        x = 1
        while x < 5:
            Invariant(Acc(self.x))
            Invariant(Implies(x < 5, MustRelease(self.x, 10-x)))
            Invariant(Implies(x < 5, self.x.invariant()))
            x += 1
            if x >= 5:
                self.x.release()

    def m2_borrow_rel(self) -> None:
        Requires(Acc(self.x) and MustRelease(self.x, 2))
        Requires(self.x.invariant())
        x = 1
        while x < 5:
            Invariant(Acc(self.x))
            Invariant(MustRelease(self.x, 10-x))
            Invariant(self.x.invariant())
            x += 1
        self.x.release()

    def nested1(self) -> None:
        Requires(Acc(self.x) and MustRelease(self.x, 2))
        Requires(self.x.invariant())
        x = 1
        y = 1
        while x < 5:
            Invariant(Acc(self.x) and MustRelease(self.x, 10 - x))
            Invariant(self.x.invariant())
            x += 1
            #:: ExpectedOutput(leak_check.failed:loop_context.has_unsatisfied_obligations)
            while y < 5:
                y += 1
        self.x.release()

    def nested1_after_inner(self) -> None:
        Requires(Acc(self.x) and MustRelease(self.x, 2))
        Requires(self.x.invariant())
        x = 1
        y = 1
        while x < 5:
            Invariant(Acc(self.x))
            Invariant(Implies(x < 5, MustRelease(self.x, 10 - x)))
            Invariant(Implies(x < 5, self.x.invariant()))
            x += 1
            #:: ExpectedOutput(leak_check.failed:loop_context.has_unsatisfied_obligations)
            while y < 5:
                y += 1
            if x == 5:
                self.x.release()

    def nested2(self) -> None:
        Requires(Acc(self.x) and MustRelease(self.x, 2))
        Requires(self.x.invariant())
        x = 1
        y = 1
        while x < 5:
            Invariant(Acc(self.x))
            Invariant(MustRelease(self.x, 10 - x))
            Invariant(self.x.invariant())
            x += 1
            while y < 5:
                Invariant(MustTerminate(20 - y))
                y += 1
        self.x.release()

    def nested2_after_inner(self) -> None:
        Requires(Acc(self.x) and MustRelease(self.x, 2))
        Requires(self.x.invariant())
        x = 1
        y = 1
        while x < 5:
            Invariant(Acc(self.x))
            Invariant(Implies(x < 5, MustRelease(self.x, 10 - x)))
            Invariant(Implies(x < 5, self.x.invariant()))
            x += 1
            while y < 5:
                Invariant(MustTerminate(20 - y))
                y += 1
            if x == 5:
                self.x.release()

    def nested3(self) -> None:
        Requires(Acc(self.x) and self.x is not None)
        Requires(WaitLevel() < Level(self.x))
        Requires(self.x.invariant())
        x = 1
        y = 1
        self.x.acquire()
        while x < 5:
            Invariant(Acc(self.x))
            Invariant(MustRelease(self.x, 10 - x))
            Invariant(self.x.invariant())
            x += 1
            #:: ExpectedOutput(leak_check.failed:loop_context.has_unsatisfied_obligations)
            while y < 5:
                y += 1
        self.x.release()

    def nested4(self) -> None:
        Requires(Acc(self.x) and self.x is not None)
        Requires(WaitLevel() < Level(self.x))
        Requires(self.x.invariant())
        x = 1
        self.x.acquire()
        while x < 5:
            Invariant(Acc(self.x))
            Invariant(Implies(x < 5, MustRelease(self.x, 10 - x)))
            Invariant(Implies(x < 5, self.x.invariant()))
            x += 1
            y = 1
            while y < 5:
                Invariant(Acc(self.x))
                Invariant(Implies(y < 5 or x < 5, MustRelease(self.x, 10 - y)))
                Invariant(Implies(y < 5 or x < 5, self.x.invariant()))
                y += 1
                if y == 5 and x == 5:
                    self.x.release()

    def nested4_convert_reject(self) -> None:
        Requires(Acc(self.x) and self.x is not None)
        Requires(WaitLevel() < Level(self.x))
        Ensures(Acc(self.x))
        #:: ExpectedOutput(postcondition.violated:insufficient.permission)
        Ensures(MustRelease(self.x))
        x = 1
        y = 2
        self.x.acquire()
        while x < 5:
            Invariant(y <= 5)
            Invariant(Acc(self.x))
            Invariant(MustRelease(self.x, 10 - x))
            x += 1
            while y < 5:
                Invariant(y <= 5)
                Invariant(Acc(self.x))
                Invariant(MustRelease(self.x, 10 - y))
                y += 1

    def nested4_convert_accept(self) -> None:
        Requires(Acc(self.x) and self.x is not None)
        Requires(WaitLevel() < Level(self.x))
        Ensures(Acc(self.x))
        Ensures(MustRelease(self.x, 1))
        x = 1
        y = 2
        self.x.acquire()
        while x < 5:
            Invariant(y <= 5)
            Invariant(Acc(self.x))
            Invariant(MustRelease(self.x, 10 - x))
            x += 1
            while y < 5:
                Invariant(y <= 5)
                Invariant(Acc(self.x))
                Invariant(MustRelease(self.x, 10 - y))
                y += 1<|MERGE_RESOLUTION|>--- conflicted
+++ resolved
@@ -27,16 +27,11 @@
 class A:
 
     def __init__(self) -> None:
-<<<<<<< HEAD
-        self.x = None   # type: Optional[Lock[A]]
-=======
         self.x = None   # type: Optional[ObjectLock]
->>>>>>> 411e5db3
         self.y = 0
 
     def m1_hide(self) -> None:
         Requires(Acc(self.x) and MustRelease(self.x, 2))
-        Requires(self.x.invariant())
         x = 1
         #:: ExpectedOutput(leak_check.failed:loop_context.has_unsatisfied_obligations)
         while x < 5:
@@ -45,7 +40,6 @@
 
     def m2_hide(self) -> None:
         Requires(Acc(self.x) and MustRelease(self.x, 2))
-        Requires(self.x.invariant())
         x = 1
         while x < 5:
             Invariant(MustTerminate(10-x))
@@ -54,35 +48,29 @@
 
     def m2_transfer_rel(self) -> None:
         Requires(Acc(self.x) and MustRelease(self.x, 2))
-        Requires(self.x.invariant())
         x = 1
         while x < 5:
             Invariant(Acc(self.x))
             Invariant(Implies(x < 5, MustRelease(self.x, 10-x)))
-            Invariant(Implies(x < 5, self.x.invariant()))
             x += 1
             if x >= 5:
                 self.x.release()
 
     def m2_borrow_rel(self) -> None:
         Requires(Acc(self.x) and MustRelease(self.x, 2))
-        Requires(self.x.invariant())
         x = 1
         while x < 5:
             Invariant(Acc(self.x))
             Invariant(MustRelease(self.x, 10-x))
-            Invariant(self.x.invariant())
             x += 1
         self.x.release()
 
     def nested1(self) -> None:
         Requires(Acc(self.x) and MustRelease(self.x, 2))
-        Requires(self.x.invariant())
         x = 1
         y = 1
         while x < 5:
             Invariant(Acc(self.x) and MustRelease(self.x, 10 - x))
-            Invariant(self.x.invariant())
             x += 1
             #:: ExpectedOutput(leak_check.failed:loop_context.has_unsatisfied_obligations)
             while y < 5:
@@ -91,13 +79,11 @@
 
     def nested1_after_inner(self) -> None:
         Requires(Acc(self.x) and MustRelease(self.x, 2))
-        Requires(self.x.invariant())
         x = 1
         y = 1
         while x < 5:
             Invariant(Acc(self.x))
             Invariant(Implies(x < 5, MustRelease(self.x, 10 - x)))
-            Invariant(Implies(x < 5, self.x.invariant()))
             x += 1
             #:: ExpectedOutput(leak_check.failed:loop_context.has_unsatisfied_obligations)
             while y < 5:
@@ -107,13 +93,11 @@
 
     def nested2(self) -> None:
         Requires(Acc(self.x) and MustRelease(self.x, 2))
-        Requires(self.x.invariant())
         x = 1
         y = 1
         while x < 5:
             Invariant(Acc(self.x))
             Invariant(MustRelease(self.x, 10 - x))
-            Invariant(self.x.invariant())
             x += 1
             while y < 5:
                 Invariant(MustTerminate(20 - y))
@@ -122,13 +106,11 @@
 
     def nested2_after_inner(self) -> None:
         Requires(Acc(self.x) and MustRelease(self.x, 2))
-        Requires(self.x.invariant())
         x = 1
         y = 1
         while x < 5:
             Invariant(Acc(self.x))
             Invariant(Implies(x < 5, MustRelease(self.x, 10 - x)))
-            Invariant(Implies(x < 5, self.x.invariant()))
             x += 1
             while y < 5:
                 Invariant(MustTerminate(20 - y))
@@ -139,14 +121,12 @@
     def nested3(self) -> None:
         Requires(Acc(self.x) and self.x is not None)
         Requires(WaitLevel() < Level(self.x))
-        Requires(self.x.invariant())
         x = 1
         y = 1
         self.x.acquire()
         while x < 5:
             Invariant(Acc(self.x))
             Invariant(MustRelease(self.x, 10 - x))
-            Invariant(self.x.invariant())
             x += 1
             #:: ExpectedOutput(leak_check.failed:loop_context.has_unsatisfied_obligations)
             while y < 5:
@@ -156,19 +136,16 @@
     def nested4(self) -> None:
         Requires(Acc(self.x) and self.x is not None)
         Requires(WaitLevel() < Level(self.x))
-        Requires(self.x.invariant())
         x = 1
         self.x.acquire()
         while x < 5:
             Invariant(Acc(self.x))
             Invariant(Implies(x < 5, MustRelease(self.x, 10 - x)))
-            Invariant(Implies(x < 5, self.x.invariant()))
             x += 1
             y = 1
             while y < 5:
                 Invariant(Acc(self.x))
                 Invariant(Implies(y < 5 or x < 5, MustRelease(self.x, 10 - y)))
-                Invariant(Implies(y < 5 or x < 5, self.x.invariant()))
                 y += 1
                 if y == 5 and x == 5:
                     self.x.release()
