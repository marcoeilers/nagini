"""
This test is a ported version of
``obligations/christian/obl_pre_transfer.chalice`` test from
Chalice2Silver test suite.
"""


from nagini_contracts.contracts import (
    Acc,
    Assert,
    Ensures,
    Implies,
    Invariant,
    Predicate,
    Requires,
)
from nagini_contracts.obligations import *
from nagini_contracts.lock import Lock
from typing import Optional


class ObjectLock(Lock['A']):
    @Predicate
    def invariant(self) -> bool:
        return True


class A:

    def __init__(self) -> None:
<<<<<<< HEAD
        self.x = None   # type: Optional[Lock[A]]
        self.y = 0

    def unbounded_transfer(self) -> None:
        r = Lock(self)
=======
        self.x = None   # type: Optional[ObjectLock]
        self.y = 0

    def unbounded_transfer(self) -> None:
        r = ObjectLock(self)
>>>>>>> 411e5db3
        r.acquire()
        self.does_release(r)

    def does_release(self, r: Lock['A']) -> None:
        Requires(MustRelease(r, 2))
        Requires(r.invariant())
        r.release()

    def quick_release(self, r: Lock['A']) -> None:
        Requires(MustTerminate(2) and MustRelease(r, 2))
        Requires(r.invariant())
        r.release()

    def diverge(self, r: Lock['A']) -> None:
        Requires(r is not None)

    def unbounded_transfer_diverge(self) -> None:
<<<<<<< HEAD
        r = Lock(self)
=======
        r = ObjectLock(self)
>>>>>>> 411e5db3
        r.acquire()

        #:: ExpectedOutput(leak_check.failed:caller.has_unsatisfied_obligations)
        self.diverge(r)

        r.release()

<<<<<<< HEAD
    def skip(self, r: Lock[A]) -> None:
        Requires(MustTerminate(1))

    def unbounded_skip(self) -> None:
        r = Lock(self)
=======
    def skip(self, r: ObjectLock) -> None:
        Requires(MustTerminate(1))

    def unbounded_skip(self) -> None:
        r = ObjectLock(self)
>>>>>>> 411e5db3
        r.acquire()
        self.skip(r)
        r.release()

    def unbounded_skip_with_mustTerminate(self) -> None:
        Requires(MustTerminate(3))
<<<<<<< HEAD
        r = Lock(self)
=======
        r = ObjectLock(self)
>>>>>>> 411e5db3
        r.acquire()
        self.skip(r)
        self.quick_release(r)

    def mustTerminate_still_applies(self) -> None:
        Requires(MustTerminate(3))
        Requires(MustTerminate(3))
<<<<<<< HEAD
        r = Lock(self)
=======
        r = ObjectLock(self)
>>>>>>> 411e5db3
        r.acquire()
        self.skip(r)
        #:: ExpectedOutput(leak_check.failed:caller.has_unsatisfied_obligations)
        self.does_release(r)<|MERGE_RESOLUTION|>--- conflicted
+++ resolved
@@ -28,41 +28,27 @@
 class A:
 
     def __init__(self) -> None:
-<<<<<<< HEAD
-        self.x = None   # type: Optional[Lock[A]]
-        self.y = 0
-
-    def unbounded_transfer(self) -> None:
-        r = Lock(self)
-=======
         self.x = None   # type: Optional[ObjectLock]
         self.y = 0
 
     def unbounded_transfer(self) -> None:
         r = ObjectLock(self)
->>>>>>> 411e5db3
         r.acquire()
         self.does_release(r)
 
     def does_release(self, r: Lock['A']) -> None:
         Requires(MustRelease(r, 2))
-        Requires(r.invariant())
         r.release()
 
     def quick_release(self, r: Lock['A']) -> None:
         Requires(MustTerminate(2) and MustRelease(r, 2))
-        Requires(r.invariant())
         r.release()
 
     def diverge(self, r: Lock['A']) -> None:
         Requires(r is not None)
 
     def unbounded_transfer_diverge(self) -> None:
-<<<<<<< HEAD
-        r = Lock(self)
-=======
         r = ObjectLock(self)
->>>>>>> 411e5db3
         r.acquire()
 
         #:: ExpectedOutput(leak_check.failed:caller.has_unsatisfied_obligations)
@@ -70,30 +56,18 @@
 
         r.release()
 
-<<<<<<< HEAD
-    def skip(self, r: Lock[A]) -> None:
-        Requires(MustTerminate(1))
-
-    def unbounded_skip(self) -> None:
-        r = Lock(self)
-=======
     def skip(self, r: ObjectLock) -> None:
         Requires(MustTerminate(1))
 
     def unbounded_skip(self) -> None:
         r = ObjectLock(self)
->>>>>>> 411e5db3
         r.acquire()
         self.skip(r)
         r.release()
 
     def unbounded_skip_with_mustTerminate(self) -> None:
         Requires(MustTerminate(3))
-<<<<<<< HEAD
-        r = Lock(self)
-=======
         r = ObjectLock(self)
->>>>>>> 411e5db3
         r.acquire()
         self.skip(r)
         self.quick_release(r)
@@ -101,11 +75,7 @@
     def mustTerminate_still_applies(self) -> None:
         Requires(MustTerminate(3))
         Requires(MustTerminate(3))
-<<<<<<< HEAD
-        r = Lock(self)
-=======
         r = ObjectLock(self)
->>>>>>> 411e5db3
         r.acquire()
         self.skip(r)
         #:: ExpectedOutput(leak_check.failed:caller.has_unsatisfied_obligations)
