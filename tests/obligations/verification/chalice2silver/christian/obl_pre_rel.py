"""
This test is a ported version of
``obligations/christian/obl_pre_rel.chalice`` test from Chalice2Silver
test suite.
"""


from py2viper_contracts.contracts import (
    Acc,
    Assert,
    Ensures,
    Implies,
    Import,
    Invariant,
    Requires,
)
from py2viper_contracts.obligations import *
<<<<<<< HEAD
from py2viper_contracts.lock import Lock
Import('lock')
=======
from typing import Optional
>>>>>>> b6d3793e


class A:

    def __init__(self) -> None:
        self.x = None   # type: Optional[Lock]
        self.y = 0

    def t(self) -> None:
        Requires(Acc(self.x) and MustRelease(self.x, 2))
        Ensures(Acc(self.x))
        self.x.release()

    def mr(self, other: A) -> None:
        Requires(Acc(other.x) and MustRelease(other.x, 2))
        Ensures(Acc(other.x))
        other.x.release()

    #:: ExpectedOutput(leak_check.failed:method_body.leaks_obligations)
    def mnor(self, other: A) -> None:
        Requires(Acc(other.x) and MustRelease(other.x, 2))
        Ensures(Acc(other.x))
        other.x = None<|MERGE_RESOLUTION|>--- conflicted
+++ resolved
@@ -10,17 +10,12 @@
     Assert,
     Ensures,
     Implies,
-    Import,
     Invariant,
     Requires,
 )
 from py2viper_contracts.obligations import *
-<<<<<<< HEAD
 from py2viper_contracts.lock import Lock
-Import('lock')
-=======
 from typing import Optional
->>>>>>> b6d3793e
 
 
 class A:
